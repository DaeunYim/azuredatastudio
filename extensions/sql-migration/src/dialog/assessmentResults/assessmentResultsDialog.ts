/*---------------------------------------------------------------------------------------------
 *  Copyright (c) Microsoft Corporation. All rights reserved.
 *  Licensed under the Source EULA. See License.txt in the project root for license information.
 *--------------------------------------------------------------------------------------------*/

import * as azdata from 'azdata';
// import * as mssql from '../../../../mssql';
import { MigrationStateModel } from '../../models/stateMachine';
<<<<<<< HEAD
import { SqlDatabaseTree } from './sqlDatabasesTree';
// import { SqlAssessmentResultList } from './sqlAssessmentResultsList';
import { SqlMigrationImpactedObjectInfo } from '../../../../mssql/src/mssql';

export type Issues = {
	description: string,
	recommendation: string,
	moreInfo: string,
	impactedObjects: SqlMigrationImpactedObjectInfo[],
	rowNumber: number
};
=======
import { SqlAssessmentResultList } from './sqlAssessmentResultsList';
import { SqlDatabaseTree } from './sqlDatabasesTree';
import { SqlAssessmentResult } from './sqlAssessmentResult';
import { MigrationProductType } from '../../models/product';


>>>>>>> d02583c1
export class AssessmentResultsDialog {

	private static readonly OkButtonText: string = 'OK';
	private static readonly CancelButtonText: string = 'Cancel';

	private _isOpen: boolean = false;
	private dialog: azdata.window.Dialog | undefined;
	private _model: MigrationStateModel;

	// Dialog Name for Telemetry
	public dialogName: string | undefined;

	private _tree: SqlDatabaseTree;
	// private _list: SqlAssessmentResultList;


<<<<<<< HEAD
	constructor(public ownerUri: string, public model: MigrationStateModel, public title: string) {
		this._model = model;
		let assessmentData = this.parseData(this._model);
		this._tree = new SqlDatabaseTree(assessmentData);
		// this._list = new SqlAssessmentResultList();
=======
	constructor(public ownerUri: string,
		model: MigrationStateModel,
		public title: string,
		productType: MigrationProductType
	) {
		this._tree = new SqlDatabaseTree(model, productType);
		this._list = new SqlAssessmentResultList(model, productType);
		this._result = new SqlAssessmentResult(model, productType);
>>>>>>> d02583c1
	}


	private async initializeDialog(dialog: azdata.window.Dialog): Promise<void> {
		return new Promise<void>((resolve, reject) => {
			dialog.registerContent(async (view) => {
				try {
					const resultComponent = await this._tree.createComponentResult(view);
					const treeComponent = await this._tree.createComponent(view);
<<<<<<< HEAD
					// const separator1 = this.buildSeparator(view);
					// const listComponent = await this._list.createComponent(view);
					// const separator2 = view.modelBuilder.separator().component();

					const flex = view.modelBuilder.flexContainer().withLayout({
						flexFlow: 'row',
						height: '100%',
						width: '100%'
					}).withProps({
						CSSStyles: {
							'margin-top': '10px'
						}
					}).component();
					flex.addItem(treeComponent, { flex: '0 0 auto' });
					flex.addItem(resultComponent, { flex: '1 1 auto' });

					view.initializeModel(flex);
=======
					const separator1 = view.modelBuilder.separator().component();



					const listComponent = await this._list.createComponent(view);
					const separator2 = view.modelBuilder.separator().component();
					const resultComponent = await this._result.createComponent(view);

					const flex = view.modelBuilder.flexContainer().withItems([treeComponent, separator1, listComponent, separator2, resultComponent], {
						CSSStyles: {
							'padding-left': '5px'
						}
					});

					view.initializeModel(flex.component());

>>>>>>> d02583c1
					resolve();
				} catch (ex) {
					reject(ex);
				}
			});
		});
	}

	public async openDialog() {
		if (!this._isOpen) {
			this._isOpen = true;
			this.dialog = azdata.window.createModelViewDialog(this.title, this.title, true);

			this.dialog.okButton.label = AssessmentResultsDialog.OkButtonText;
			this.dialog.okButton.onClick(async () => await this.execute());

			this.dialog.cancelButton.label = AssessmentResultsDialog.CancelButtonText;
			this.dialog.cancelButton.onClick(async () => await this.cancel());

			const dialogSetupPromises: Thenable<void>[] = [];

			dialogSetupPromises.push(this.initializeDialog(this.dialog));
			azdata.window.openDialog(this.dialog);

			await Promise.all(dialogSetupPromises);
		}
	}


	private parseData(model: MigrationStateModel): Map<string, Issues[]> {
		// if there are multiple issues for the same DB, need to consolidate
		// map DB name -> Assessment result items (issues)
		// map assessment result items to description, recommendation, more info & impacted objects

		let dbMap = new Map<string, Issues[]>();

		model.assessmentResults?.forEach((element) => {
			let issues: Issues;
			issues = {
				description: element.description,
				recommendation: element.message,
				moreInfo: element.helpLink,
				impactedObjects: element.impactedObjects,
				rowNumber: 0
			};
			let dbIssues = dbMap.get(element.targetName);
			if (dbIssues) {
				dbMap.set(element.targetName, dbIssues.concat([issues]));
			} else {
				dbMap.set(element.targetName, [issues]);
			}
		});

		return dbMap;
	}

	protected async execute() {
		this._isOpen = false;
	}

	protected async cancel() {
		this._isOpen = false;
	}


	public get isOpen(): boolean {
		return this._isOpen;
	}
}


	// private convertAssessmentToData(assessments: mssql.SqlMigrationAssessmentResultItem[] | undefined): Array<string | number>[] {
	// 	let result: Array<string | number>[] = [];
	// 	if (assessments) {
	// 		assessments.forEach(assessment => {
	// 			if (assessment.impactedObjects && assessment.impactedObjects.length > 0) {
	// 				assessment.impactedObjects.forEach(impactedObject => {
	// 					this.addAssessmentColumn(result, assessment, impactedObject);
	// 				});
	// 			} else {
	// 				this.addAssessmentColumn(result, assessment, undefined);
	// 			}
	// 		});
	// 	}
	// 	return result;
	// }

	// private addAssessmentColumn(
	// 	result: Array<string | number>[],
	// 	assessment: mssql.SqlMigrationAssessmentResultItem,
	// 	impactedObject: mssql.SqlMigrationImpactedObjectInfo | undefined): void {
	// 	let cols = [];
	// 	//cols.push(assessment.appliesToMigrationTargetPlatform);
	// 	cols.push(assessment.displayName);
	// 	cols.push(assessment.checkId);
	// 	//cols.push(assessment.rulesetName);
	// 	cols.push(assessment.description);
	// 	cols.push(impactedObject?.name ?? '');
	// 	result.push(cols);
	// }


	// private _assessmentTable: azdata.TableComponent | undefined;
	// private createResultsList(view: azdata.ModelView): void {
	// 	this._assessmentTable = view.modelBuilder.table()
	// 		.withProperties({
	// 			columns: [
	// 				'Rule',
	// 				'Rule ID',
	// 				'Description',
	// 				'Impacted Objects'
	// 			],
	// 			data: [],
	// 			height: 700,
	// 			width: 1100
	// 		}).component();
	// }<|MERGE_RESOLUTION|>--- conflicted
+++ resolved
@@ -6,7 +6,6 @@
 import * as azdata from 'azdata';
 // import * as mssql from '../../../../mssql';
 import { MigrationStateModel } from '../../models/stateMachine';
-<<<<<<< HEAD
 import { SqlDatabaseTree } from './sqlDatabasesTree';
 // import { SqlAssessmentResultList } from './sqlAssessmentResultsList';
 import { SqlMigrationImpactedObjectInfo } from '../../../../mssql/src/mssql';
@@ -18,14 +17,6 @@
 	impactedObjects: SqlMigrationImpactedObjectInfo[],
 	rowNumber: number
 };
-=======
-import { SqlAssessmentResultList } from './sqlAssessmentResultsList';
-import { SqlDatabaseTree } from './sqlDatabasesTree';
-import { SqlAssessmentResult } from './sqlAssessmentResult';
-import { MigrationProductType } from '../../models/product';
-
-
->>>>>>> d02583c1
 export class AssessmentResultsDialog {
 
 	private static readonly OkButtonText: string = 'OK';
@@ -42,22 +33,11 @@
 	// private _list: SqlAssessmentResultList;
 
 
-<<<<<<< HEAD
 	constructor(public ownerUri: string, public model: MigrationStateModel, public title: string) {
 		this._model = model;
 		let assessmentData = this.parseData(this._model);
 		this._tree = new SqlDatabaseTree(assessmentData);
 		// this._list = new SqlAssessmentResultList();
-=======
-	constructor(public ownerUri: string,
-		model: MigrationStateModel,
-		public title: string,
-		productType: MigrationProductType
-	) {
-		this._tree = new SqlDatabaseTree(model, productType);
-		this._list = new SqlAssessmentResultList(model, productType);
-		this._result = new SqlAssessmentResult(model, productType);
->>>>>>> d02583c1
 	}
 
 
@@ -67,7 +47,6 @@
 				try {
 					const resultComponent = await this._tree.createComponentResult(view);
 					const treeComponent = await this._tree.createComponent(view);
-<<<<<<< HEAD
 					// const separator1 = this.buildSeparator(view);
 					// const listComponent = await this._list.createComponent(view);
 					// const separator2 = view.modelBuilder.separator().component();
@@ -85,24 +64,6 @@
 					flex.addItem(resultComponent, { flex: '1 1 auto' });
 
 					view.initializeModel(flex);
-=======
-					const separator1 = view.modelBuilder.separator().component();
-
-
-
-					const listComponent = await this._list.createComponent(view);
-					const separator2 = view.modelBuilder.separator().component();
-					const resultComponent = await this._result.createComponent(view);
-
-					const flex = view.modelBuilder.flexContainer().withItems([treeComponent, separator1, listComponent, separator2, resultComponent], {
-						CSSStyles: {
-							'padding-left': '5px'
-						}
-					});
-
-					view.initializeModel(flex.component());
-
->>>>>>> d02583c1
 					resolve();
 				} catch (ex) {
 					reject(ex);
