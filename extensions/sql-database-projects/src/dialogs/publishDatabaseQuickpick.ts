/*---------------------------------------------------------------------------------------------
 *  Copyright (c) Microsoft Corporation. All rights reserved.
 *  Licensed under the Source EULA. See License.txt in the project root for license information.
 *--------------------------------------------------------------------------------------------*/

import * as vscode from 'vscode';
import * as constants from '../common/constants';
import { Project } from '../models/project';
import { PublishProfile, readPublishProfile } from '../models/publishProfile/publishProfile';
import { promptForPublishProfile } from './publishDatabaseDialog';
import { getDefaultPublishDeploymentOptions, getVscodeMssqlApi } from '../common/utils';
import { IConnectionInfo } from 'vscode-mssql';
<<<<<<< HEAD
=======
import { ProjectsController } from '../controllers/projectController';
>>>>>>> 914fe8fc
import { IDeploySettings } from '../models/IDeploySettings';

/**
 * Create flow for Publishing a database using only VS Code-native APIs such as QuickPick
 */
<<<<<<< HEAD
export async function launchPublishDatabaseQuickpick(project: Project, existingConnection: boolean = true, publishOnly: boolean = true): Promise<IDeploySettings | undefined> {
=======
export async function launchPublishDatabaseQuickpick(project: Project, projectController: ProjectsController): Promise<void> {
>>>>>>> 914fe8fc

	// 1. Select publish settings file (optional)
	// Create custom quickpick so we can control stuff like displaying the loading indicator
	const quickPick = vscode.window.createQuickPick();
	quickPick.items = [{ label: constants.dontUseProfile }, { label: constants.browseForProfile }];
	quickPick.ignoreFocusOut = true;
	quickPick.title = constants.selectProfileToUse;
	const profilePicked = new Promise<PublishProfile | undefined>((resolve, reject) => {
		quickPick.onDidHide(() => {
			// If the quickpick is hidden that means the user cancelled or another quickpick came up - so we reject
			// here to be able to complete the promise being waited on below
			reject();
		});
		quickPick.onDidChangeSelection(async items => {
			if (items[0].label === constants.browseForProfile) {
				const locations = await promptForPublishProfile(project.projectFolderPath);
				if (!locations) {
					// Clear items so that this event will trigger again if they select the same item
					quickPick.selectedItems = [];
					quickPick.activeItems = [];
					// If the user cancels out of the file picker then just return and let them choose another option
					return;
				}
				let publishProfileUri = locations[0];
				try {
					// Show loading state while reading profile
					quickPick.busy = true;
					quickPick.enabled = false;
					const profile = await readPublishProfile(publishProfileUri);
					resolve(profile);
				} catch (err) {
					// readPublishProfile will handle displaying an error if one occurs
					// Clear items so that this event will trigger again if they select the same item
					quickPick.selectedItems = [];
					quickPick.activeItems = [];
					quickPick.busy = false;
					quickPick.enabled = true;

				}
			} else {
				// Selected no profile so just continue on
				resolve(undefined);
			}
		});
	});
	quickPick.show();
	let publishProfile: PublishProfile | undefined = undefined;
	try {
		publishProfile = await profilePicked;
	} catch (err) {
		// User cancelled or another quickpick came up and hid the current one
		// so exit the flow.
		return;
	}
	quickPick.hide(); // Hide the quickpick immediately so it isn't showing while the API loads

	// 2. Select connection

	let connectionProfile: IConnectionInfo | undefined = undefined;
	let dbs: string[] = [];
	let connectionUri: string;
	if (existingConnection) {
		const vscodeMssqlApi = await getVscodeMssqlApi();
		while (!dbs) {
			connectionProfile = await vscodeMssqlApi.promptForConnection(true);
			if (!connectionProfile) {
				// User cancelled
				return;
			}
			// Get the list of databases now to validate that the connection is valid and re-prompt them if it isn't
			try {
				connectionUri = await vscodeMssqlApi.connect(connectionProfile);
				dbs = await vscodeMssqlApi.listDatabases(connectionUri);
			} catch (err) {
				// no-op, the mssql extension handles showing the error to the user. We'll just go
				// back and prompt the user for a connection again
			}
		}
	}

	// 3. Select database
	const dbQuickpicks = dbs.map(db => {
		return {
			label: db,
			dbName: db
		} as vscode.QuickPickItem & { dbName: string, isCreateNew?: boolean };
	});
	// Ensure the project name is an option, either adding it if it doesn't already exist or moving it to the top if it does
	const projectNameIndex = dbs.findIndex(db => db === project.projectFileName);
	if (projectNameIndex === -1) {
		dbQuickpicks.unshift({ label: constants.newDatabaseTitle(project.projectFileName), dbName: project.projectFileName });
	} else {
		dbQuickpicks.splice(projectNameIndex, 1);
		dbQuickpicks.unshift({ label: project.projectFileName, dbName: project.projectFileName });
	}

	dbQuickpicks.push({ label: constants.createNew, dbName: '', isCreateNew: true });

	let databaseName: string | undefined = undefined;
	while (!databaseName) {
		const selectedDatabase = await vscode.window.showQuickPick(
			dbQuickpicks,
			{ title: constants.selectDatabase, ignoreFocusOut: true });
		if (!selectedDatabase) {
			// User cancelled
			return;
		}
		databaseName = selectedDatabase.dbName;
		if (selectedDatabase.isCreateNew) {
			databaseName = await vscode.window.showInputBox(
				{
					title: constants.enterNewDatabaseName,
					ignoreFocusOut: true,
					validateInput: input => input ? undefined : constants.nameMustNotBeEmpty
				}
			) ?? '';
			// If user cancels out of this just return them to the db select quickpick in case they changed their mind
		}
	}

	// 4. Modify sqlcmd vars
	// If a publish profile is provided then the values from there will overwrite the ones in the
	// project file (if they exist)
	let sqlCmdVariables = Object.assign({}, project.sqlCmdVariables, publishProfile?.sqlCmdVariables);

	if (Object.keys(sqlCmdVariables).length > 0) {
		// Continually loop here, allowing the user to modify SQLCMD variables one
		// at a time until they're done (either by selecting the "Done" option or
		// escaping out of the quick pick dialog). Users can modify each variable
		// as many times as they wish - with an option to reset all the variables
		// to their starting values being provided as well.
		while (true) {
			const quickPickItems = Object.keys(sqlCmdVariables).map(key => {
				return {
					label: key,
					description: sqlCmdVariables[key],
					key: key
				} as vscode.QuickPickItem & { key?: string, isResetAllVars?: boolean, isDone?: boolean };
			});
			quickPickItems.push({ label: constants.resetAllVars, isResetAllVars: true });
			quickPickItems.unshift({ label: constants.done, isDone: true });
			const sqlCmd = await vscode.window.showQuickPick(
				quickPickItems,
				{ title: constants.chooseSqlcmdVarsToModify, ignoreFocusOut: true }
			);
			if (!sqlCmd) {
				// When user hits escape then we continue on here, we don't exit the publish
				// flow since this is an optional step
				break;
			}
			if (sqlCmd.key) {
				const newValue = await vscode.window.showInputBox(
					{
						title: constants.enterNewValueForVar(sqlCmd.key),
						value: sqlCmdVariables[sqlCmd.key],
						ignoreFocusOut: true
					}
				);
				if (newValue) {
					sqlCmdVariables[sqlCmd.key] = newValue;
				}
			} else if (sqlCmd.isResetAllVars) {
				sqlCmdVariables = Object.assign({}, project.sqlCmdVariables, publishProfile?.sqlCmdVariables);
			} else if (sqlCmd.isDone) {
				break;
			}

		}
	}

	// 5. Select action to take
	const action = publishOnly ? constants.publish : await vscode.window.showQuickPick(
		[constants.generateScriptButtonText, constants.publish],
		{ title: constants.chooseAction, ignoreFocusOut: true });
	if (!action) {
		return;
	}

	// TODO@chgagnon: Get deployment options
	// 6. Generate script/publish
<<<<<<< HEAD
	return {
		databaseName: databaseName,
		serverName: connectionProfile?.server || '',
		connectionUri: '', // TODO@chgagnon: Get from connection profile
		sqlCmdVariables: sqlCmdVariables,
		deploymentOptions: undefined, // await this.getDeploymentOptions(),
		profileUsed: !!publishProfile
	};
=======
	let settings: IDeploySettings = {
		databaseName: databaseName,
		serverName: connectionProfile!.server,
		connectionUri: connectionUri,
		sqlCmdVariables: sqlCmdVariables,
		deploymentOptions: await getDefaultPublishDeploymentOptions(project),
		profileUsed: !!publishProfile
	};
	await projectController.publishOrScriptProject(project, settings, action === constants.publish);
>>>>>>> 914fe8fc
}<|MERGE_RESOLUTION|>--- conflicted
+++ resolved
@@ -10,20 +10,13 @@
 import { promptForPublishProfile } from './publishDatabaseDialog';
 import { getDefaultPublishDeploymentOptions, getVscodeMssqlApi } from '../common/utils';
 import { IConnectionInfo } from 'vscode-mssql';
-<<<<<<< HEAD
-=======
 import { ProjectsController } from '../controllers/projectController';
->>>>>>> 914fe8fc
 import { IDeploySettings } from '../models/IDeploySettings';
 
 /**
  * Create flow for Publishing a database using only VS Code-native APIs such as QuickPick
  */
-<<<<<<< HEAD
-export async function launchPublishDatabaseQuickpick(project: Project, existingConnection: boolean = true, publishOnly: boolean = true): Promise<IDeploySettings | undefined> {
-=======
-export async function launchPublishDatabaseQuickpick(project: Project, projectController: ProjectsController): Promise<void> {
->>>>>>> 914fe8fc
+export async function getPublishDatabaseSettings(project: Project, existingConnection: boolean = true): Promise<IDeploySettings | undefined> {
 
 	// 1. Select publish settings file (optional)
 	// Create custom quickpick so we can control stuff like displaying the loading indicator
@@ -84,7 +77,7 @@
 
 	let connectionProfile: IConnectionInfo | undefined = undefined;
 	let dbs: string[] = [];
-	let connectionUri: string;
+	let connectionUri: string | undefined;
 	if (existingConnection) {
 		const vscodeMssqlApi = await getVscodeMssqlApi();
 		while (!dbs) {
@@ -194,34 +187,33 @@
 		}
 	}
 
-	// 5. Select action to take
-	const action = publishOnly ? constants.publish : await vscode.window.showQuickPick(
-		[constants.generateScriptButtonText, constants.publish],
-		{ title: constants.chooseAction, ignoreFocusOut: true });
-	if (!action) {
-		return;
-	}
-
 	// TODO@chgagnon: Get deployment options
 	// 6. Generate script/publish
-<<<<<<< HEAD
-	return {
+	let settings: IDeploySettings = {
 		databaseName: databaseName,
 		serverName: connectionProfile?.server || '',
-		connectionUri: '', // TODO@chgagnon: Get from connection profile
-		sqlCmdVariables: sqlCmdVariables,
-		deploymentOptions: undefined, // await this.getDeploymentOptions(),
-		profileUsed: !!publishProfile
-	};
-=======
-	let settings: IDeploySettings = {
-		databaseName: databaseName,
-		serverName: connectionProfile!.server,
-		connectionUri: connectionUri,
+		connectionUri: connectionUri || '',
 		sqlCmdVariables: sqlCmdVariables,
 		deploymentOptions: await getDefaultPublishDeploymentOptions(project),
 		profileUsed: !!publishProfile
 	};
-	await projectController.publishOrScriptProject(project, settings, action === constants.publish);
->>>>>>> 914fe8fc
-}+	return settings;
+}
+
+/**
+* Create flow for Publishing a database using only VS Code-native APIs such as QuickPick
+*/
+export async function launchPublishDatabaseQuickpick(project: Project, projectController: ProjectsController): Promise<void> {
+	let settings: IDeploySettings | undefined = await getPublishDatabaseSettings(project);
+
+	if (settings) {
+		// 5. Select action to take
+		const action = await vscode.window.showQuickPick(
+			[constants.generateScriptButtonText, constants.publish],
+			{ title: constants.chooseAction, ignoreFocusOut: true });
+		if (!action) {
+			return;
+		}
+		await projectController.publishOrScriptProject(project, settings, action === constants.publish);
+	}
+}
