--- conflicted
+++ resolved
@@ -197,41 +197,4 @@
 			return new ConnectionProfile(capabilitiesService, profile);
 		}
 	}
-<<<<<<< HEAD
-=======
-
-	public static createFromStoredProfile(profile: interfaces.IConnectionProfileStore, capabilitiesService: ICapabilitiesService): ConnectionProfile {
-		let connectionInfo = new ConnectionProfile(capabilitiesService, profile.providerName);
-		connectionInfo.options = profile.options;
-
-		// append group ID and original display name to build unique OE session ID
-		connectionInfo.options = deepClone(profile.options);
-		connectionInfo.options['groupId'] = connectionInfo.groupId;
-		connectionInfo.options['databaseDisplayName'] = connectionInfo.databaseName;
-
-		connectionInfo.groupId = profile.groupId;
-		connectionInfo.providerName = profile.providerName;
-		connectionInfo.saveProfile = true;
-		connectionInfo.savePassword = profile.savePassword;
-		connectionInfo.id = profile.id || generateUuid();
-		return connectionInfo;
-	}
-
-	public static convertToProfileStore(
-		capabilitiesService: ICapabilitiesService,
-		connectionProfile: interfaces.IConnectionProfile): interfaces.IConnectionProfileStore {
-		let connectionInfo = ConnectionProfile.fromIConnectionProfile(capabilitiesService, connectionProfile);
-		let profile: interfaces.IConnectionProfileStore = {
-			options: {},
-			groupId: connectionProfile.groupId,
-			providerName: connectionInfo.providerName,
-			savePassword: connectionInfo.savePassword,
-			id: connectionInfo.id
-		};
-
-		profile.options = connectionInfo.options;
-
-		return profile;
-	}
->>>>>>> a8eed611
 }