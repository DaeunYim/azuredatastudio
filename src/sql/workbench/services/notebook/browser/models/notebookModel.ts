/*---------------------------------------------------------------------------------------------
 *  Copyright (c) Microsoft Corporation. All rights reserved.
 *  Licensed under the Source EULA. See License.txt in the project root for license information.
 *--------------------------------------------------------------------------------------------*/

import { nb, connection } from 'azdata';

import { localize } from 'vs/nls';
import { Event, Emitter } from 'vs/base/common/event';
import { Disposable } from 'vs/base/common/lifecycle';

import { IClientSession, INotebookModel, INotebookModelOptions, ICellModel, NotebookContentChange, MoveDirection, ViewMode } from 'sql/workbench/services/notebook/browser/models/modelInterfaces';
import { NotebookChangeType, CellType, CellTypes } from 'sql/workbench/services/notebook/common/contracts';
import { nbversion } from 'sql/workbench/services/notebook/common/notebookConstants';
import * as notebookUtils from 'sql/workbench/services/notebook/browser/models/notebookUtils';
import * as TelemetryKeys from 'sql/platform/telemetry/common/telemetryKeys';
import { INotebookManager, SQL_NOTEBOOK_PROVIDER, DEFAULT_NOTEBOOK_PROVIDER } from 'sql/workbench/services/notebook/browser/notebookService';
import { NotebookContexts } from 'sql/workbench/services/notebook/browser/models/notebookContexts';
import { IConnectionProfile } from 'sql/platform/connection/common/interfaces';
import { INotification, Severity, INotificationService } from 'vs/platform/notification/common/notification';
import { URI } from 'vs/base/common/uri';
import { ISingleNotebookEditOperation } from 'sql/workbench/api/common/sqlExtHostTypes';
import { ConnectionProfile } from 'sql/platform/connection/common/connectionProfile';
import { uriPrefixes } from 'sql/platform/connection/common/utils';
import { ILogService } from 'vs/platform/log/common/log';
import { getErrorMessage } from 'vs/base/common/errors';
import { startsWith } from 'vs/base/common/strings';
import { notebookConstants } from 'sql/workbench/services/notebook/browser/interfaces';
import { IAdsTelemetryService } from 'sql/platform/telemetry/common/telemetry';
import { Deferred } from 'sql/base/common/promise';
import { ICapabilitiesService } from 'sql/platform/capabilities/common/capabilitiesService';
import { IConnectionManagementService } from 'sql/platform/connection/common/connectionManagement';
import { values } from 'vs/base/common/collections';
import { IConfigurationService } from 'vs/platform/configuration/common/configuration';
import { isUUID } from 'vs/base/common/uuid';

/*
* Used to control whether a message in a dialog/wizard is displayed as an error,
* warning, or informational message. Default is error.
*/
export enum MessageLevel {
	Error = 0,
	Warning = 1,
	Information = 2
}

export class ErrorInfo {
	constructor(public readonly message: string, public readonly severity: MessageLevel) {
	}
}

interface INotebookMetadataInternal extends nb.INotebookMetadata {
	azdata_notebook_guid?: string;
}

type NotebookMetadataKeys = Required<nb.INotebookMetadata>;
const expectedMetadataKeys: NotebookMetadataKeys = {
	kernelspec: undefined,
	language_info: undefined,
	tags: undefined,
	connection_name: undefined,
	multi_connection_mode: undefined
};

const saveConnectionNameConfigName = 'notebook.saveConnectionName';
const injectedParametersMsg = localize('injectedParametersMsg', '# Injected-Parameters\n');

export class NotebookModel extends Disposable implements INotebookModel {
	private _contextsChangedEmitter = new Emitter<void>();
	private _contextsLoadingEmitter = new Emitter<void>();
	private _contentChangedEmitter = new Emitter<NotebookContentChange>();
	private _kernelsChangedEmitter = new Emitter<nb.IKernel>();
	private _kernelChangedEmitter = new Emitter<nb.IKernelChangedArgs>();
	private _viewModeChangedEmitter = new Emitter<ViewMode>();
	private _layoutChanged = new Emitter<void>();
	private _inErrorState: boolean = false;
	private _activeClientSession: IClientSession | undefined;
	private _sessionLoadFinished = new Deferred<void>();
	private _onClientSessionReady = new Emitter<IClientSession>();
	private _onProviderIdChanged = new Emitter<string>();
	private _trustedMode: boolean;
	private _onActiveCellChanged = new Emitter<ICellModel | undefined>();
	private _onCellTypeChanged = new Emitter<ICellModel>();
	private _multiConnectionMode: boolean = false;
	private _onConnectionModeChanged = new Emitter<boolean>();

	private _cells: ICellModel[] | undefined;
	private _defaultLanguageInfo: nb.ILanguageInfo | undefined;
	private _tags: string[] | undefined;
	private _existingMetadata: nb.INotebookMetadata = {};
	private _language: string = '';
	private _viewMode: ViewMode = ViewMode.Notebook;
	private _onErrorEmitter = new Emitter<INotification>();
	private _savedKernelInfo: nb.IKernelSpec | undefined;
	private _savedConnectionName: string | undefined;
	private readonly _nbformat: number = nbversion.MAJOR_VERSION;
	private readonly _nbformatMinor: number = nbversion.MINOR_VERSION;
	private _activeConnection: ConnectionProfile | undefined;
	private _activeCell: ICellModel | undefined;
	private _providerId: string;
	private _defaultKernel: nb.IKernelSpec;
	private _kernelDisplayNameToConnectionProviderIds: Map<string, string[]> = new Map<string, string[]>();
	private _kernelDisplayNameToNotebookProviderIds: Map<string, string> = new Map<string, string>();
	private _onValidConnectionSelected = new Emitter<boolean>();
	private _oldKernel: nb.IKernel | undefined;
	private _connectionUrisToDispose: string[] = [];
	private _textCellsLoading: number = 0;
	private _standardKernels: notebookUtils.IStandardKernelWithProvider[] = [];
	private _kernelAliases: string[] = [];
	private _currentKernelAlias: string | undefined;
	private _selectedKernelDisplayName: string | undefined;
	private _multiConnectionMode: boolean = false;

	public requestConnectionHandler: (() => Promise<boolean>) | undefined;

	constructor(
		private _notebookOptions: INotebookModelOptions,
		public connectionProfile: IConnectionProfile | undefined,
		@ILogService private readonly logService: ILogService,
		@INotificationService private readonly notificationService: INotificationService,
		@IAdsTelemetryService private readonly adstelemetryService: IAdsTelemetryService,
		@IConnectionManagementService private connectionManagementService: IConnectionManagementService,
		@IConfigurationService private configurationService: IConfigurationService,
		@ICapabilitiesService private _capabilitiesService?: ICapabilitiesService

	) {
		super();
		if (!_notebookOptions || !_notebookOptions.notebookUri || !_notebookOptions.notebookManagers) {
			throw new Error('path or notebook service not defined');
		}
		this._trustedMode = false;
		this._providerId = _notebookOptions.providerId;
		this._onProviderIdChanged.fire(this._providerId);
		if (this._notebookOptions.layoutChanged) {
			this._notebookOptions.layoutChanged(() => this._layoutChanged.fire());
		}
		this._defaultKernel = _notebookOptions.defaultKernel;
	}

	public get notebookManagers(): INotebookManager[] {
		let notebookManagers = this._notebookOptions.notebookManagers.filter(manager => manager.providerId !== DEFAULT_NOTEBOOK_PROVIDER);
		if (!notebookManagers.length) {
			return this._notebookOptions.notebookManagers;
		}
		return notebookManagers;
	}

	public get notebookManager(): INotebookManager | undefined {
		let manager = this.notebookManagers.find(manager => manager.providerId === this._providerId);
		if (!manager) {
			// Note: this seems like a less than ideal scenario. We should ideally pass in the "correct" provider ID and allow there to be a default,
			// instead of assuming in the NotebookModel constructor that the option is either SQL or Jupyter
			manager = this.notebookManagers.find(manager => manager.providerId === DEFAULT_NOTEBOOK_PROVIDER);
		}
		return manager;
	}

	public getNotebookManager(providerId: string): INotebookManager | undefined {
		if (providerId) {
			return this.notebookManagers.find(manager => manager.providerId === providerId);
		}
		return undefined;
	}

	public get notebookOptions(): INotebookModelOptions {
		return this._notebookOptions;
	}

	public get notebookUri(): URI {
		return this._notebookOptions.notebookUri;
	}
	public set notebookUri(value: URI) {
		this._notebookOptions.notebookUri = value;
	}

	public get hasServerManager(): boolean {
		// If the service has a server manager, then we can show the start button
		return !!this.notebookManager?.serverManager;
	}

	public get contentChanged(): Event<NotebookContentChange> {
		return this._contentChangedEmitter.event;
	}

	public get isSessionReady(): boolean {
		return !!this._activeClientSession;
	}

	/**
	 * ClientSession object which handles management of a session instance,
	 * plus startup of the session manager which can return key metadata about the
	 * notebook environment
	 */
	public get clientSession(): IClientSession | undefined {
		return this._activeClientSession;
	}

	public get kernelChanged(): Event<nb.IKernelChangedArgs> {
		return this._kernelChangedEmitter.event;
	}

	public get kernelsChanged(): Event<nb.IKernel> {
		return this._kernelsChangedEmitter.event;
	}

	public get layoutChanged(): Event<void> {
		return this._layoutChanged.event;
	}

	public get defaultKernel(): nb.IKernelSpec {
		return this._defaultKernel;
	}

	public get contextsChanged(): Event<void> {
		return this._contextsChangedEmitter.event;
	}

	public get contextsLoading(): Event<void> {
		return this._contextsLoadingEmitter.event;
	}

	public get cells(): ICellModel[] | undefined {
		return this._cells;
	}

	public get context(): ConnectionProfile | undefined {
		return this._activeConnection;
	}

	public get savedConnectionName(): string | undefined {
		return this._savedConnectionName;
	}

	public get multiConnectionMode(): boolean {
		return this._multiConnectionMode;
	}

	public set multiConnectionMode(isMultiConnection: boolean) {
		this._multiConnectionMode = isMultiConnection;
	}

	public get specs(): nb.IAllKernels | undefined {
		let specs: nb.IAllKernels = {
			defaultKernel: '',
			kernels: []
		};
		this.notebookManagers.forEach(manager => {
			if (manager.sessionManager && manager.sessionManager.specs && manager.sessionManager.specs.kernels) {
				manager.sessionManager.specs.kernels.forEach(kernel => {
					specs.kernels.push(kernel);
				});
				if (!specs.defaultKernel) {
					specs.defaultKernel = manager.sessionManager.specs.defaultKernel;
				}
			}
		});
		return specs;
	}

	public standardKernelsDisplayName(): string[] {
		return Array.from(this._kernelDisplayNameToNotebookProviderIds.keys());
	}

	public get inErrorState(): boolean {
		return this._inErrorState;
	}

	public get onError(): Event<INotification> {
		return this._onErrorEmitter.event;
	}

	public get trustedMode(): boolean {
		return this._trustedMode;
	}

	public get providerId(): string {
		return this._providerId;
	}

	public get kernelAliases(): string[] {
		return this._kernelAliases;
	}

	public get currentKernelAlias(): string | undefined {
		return this._currentKernelAlias;
	}

	public get selectedKernelDisplayName(): string | undefined {
		return this._selectedKernelDisplayName;
	}

	public set trustedMode(isTrusted: boolean) {
		this._trustedMode = isTrusted;

		if (this._cells) {
			this._cells.forEach(c => {
				c.trustedMode = this._trustedMode;
			});
		}
		this._contentChangedEmitter.fire({
			changeType: NotebookChangeType.TrustChanged
		});
	}

	public get onConnectionModeChanged(): Event<boolean> {
		return this._onConnectionModeChanged.event;
	}

	public get multiConnectionMode(): boolean {
		return this._multiConnectionMode;
	}

	public set multiConnectionMode(isMultiConnection: boolean) {
		this.updateCellConnections(isMultiConnection);
		this._multiConnectionMode = isMultiConnection;
		this._onConnectionModeChanged.fire(isMultiConnection);
	}

	public get viewModeChanged(): Event<ViewMode> {
		return this._viewModeChangedEmitter.event;
	}

	public get viewMode() {
		return this._viewMode;
	}

	/**
	 * Add custom metadata values to the notebook
	 */
	public setMetaValue(key: string, value: any) {
		this._existingMetadata[key] = value;
		let changeInfo: NotebookContentChange = {
			changeType: NotebookChangeType.MetadataChanged,
			isDirty: true,
			cells: [],
		};
		this._contentChangedEmitter.fire(changeInfo);
	}

	/**
	 * Get a custom metadata value from the notebook
	 */
	public getMetaValue(key: string): any {
		return this._existingMetadata[key];
	}

	public set viewMode(mode: ViewMode) {
		if (mode !== this._viewMode) {
			this._viewMode = mode;
			this._viewModeChangedEmitter.fire(mode);
		}
	}

	/**
	 * Indicates the server has finished loading. It may have failed to load in
	 * which case the view will be in an error state.
	 */
	public get sessionLoadFinished(): Promise<void> {
		return this._sessionLoadFinished;
	}

	/**
	 * Notifies when the client session is ready for use
	 */
	public get onClientSessionReady(): Event<IClientSession> {
		return this._onClientSessionReady.event;
	}

	public get onProviderIdChange(): Event<string> {
		return this._onProviderIdChanged.event;
	}

	public get onValidConnectionSelected(): Event<boolean> {
		return this._onValidConnectionSelected.event;
	}

	public get onActiveCellChanged(): Event<ICellModel | undefined> {
		return this._onActiveCellChanged.event;
	}

	public get onCellTypeChanged(): Event<ICellModel> {
		return this._onCellTypeChanged.event;
	}

	public get standardKernels(): notebookUtils.IStandardKernelWithProvider[] {
		return this._standardKernels;
	}

	public set standardKernels(kernels: notebookUtils.IStandardKernelWithProvider[]) {
		this._standardKernels = kernels;
		this.setKernelDisplayNameMapsWithStandardKernels();
	}

	public getApplicableConnectionProviderIds(kernelDisplayName: string): string[] {
		let ids;
		if (kernelDisplayName) {
			ids = this._kernelDisplayNameToConnectionProviderIds.get(kernelDisplayName);
		}
		return !ids ? [] : ids;
	}

	public async loadContents(isTrusted = false, forceLayoutChange = false): Promise<void> {
		try {
			this._trustedMode = isTrusted;

			let contents: nb.INotebookContents | undefined;

			if (this._notebookOptions && this._notebookOptions.contentManager) {
				contents = await this._notebookOptions.contentManager.loadContent();
			}
			let factory = this._notebookOptions.factory;
			// if cells already exist, create them with language info (if it is saved)
			this._cells = [];
			if (contents) {
<<<<<<< HEAD
				this._defaultLanguageInfo = contents.metadata?.language_info;
				this._multiConnectionMode = !!contents.metadata?.multiConnectionMode;
				// If language info was serialized in the notebook, attempt to use that to decrease time
				// required until colorization occurs
				if (this._defaultLanguageInfo) {
					this.updateLanguageInfo(this._defaultLanguageInfo);
				}
				this._savedKernelInfo = this.getSavedKernelInfo(contents);
				this._savedConnectionName = this.getSavedConnectionName(contents);
=======
>>>>>>> b29c07ad
				if (contents.metadata) {
					this.loadContentMetadata(contents.metadata);
				}
				// Modify Notebook URI Params format from URI query to string space delimited format
				let notebookUriParams: string = this.notebookUri.query;
				notebookUriParams = notebookUriParams.replace(/&/g, '\n').replace(/=/g, ' = ');
				// Get parameter cell and index to place new notebookUri parameters accordingly
				let parameterCellIndex = 0;
				let hasParameterCell = false;
				let hasInjectedCell = false;
				if (contents.cells && contents.cells.length > 0) {
					this._cells = contents.cells.map(c => {
						let cellModel = factory.createCell(c, { notebook: this, isTrusted: isTrusted });
						if (cellModel.isParameter) {
							parameterCellIndex = contents.cells.indexOf(c);
							hasParameterCell = true;
						}
						/*
						In a parameterized notebook there will be an injected parameter cell.
						Papermill originally inserts the injected parameter with the comment "# Parameters"
						which would make it confusing to the user between the difference between this cell and the tagged parameters cell.
						So to make it clear we edit the injected parameters comment to indicate it is the Injected-Parameters cell.
						*/
						if (cellModel.isInjectedParameter) {
							hasInjectedCell = true;
							cellModel.source = cellModel.source.slice(1);
							cellModel.source = [injectedParametersMsg].concat(cellModel.source);
						}
						this.trackMarkdownTelemetry(<nb.ICellContents>c, cellModel);
						return cellModel;
					});
				}
				// Only add new parameter cell if notebookUri Parameters are found
				if (notebookUriParams) {
					this.addUriParameterCell(notebookUriParams, hasParameterCell, parameterCellIndex, hasInjectedCell);
				}
			}

			// Trust notebook by default if there are no code cells
			if (this._cells.length === 0 || this._cells.every(cell => cell.cellType === CellTypes.Markdown)) {
				this.trustedMode = true;
			}
			if (forceLayoutChange) {
				this._layoutChanged.fire();
			}
		} catch (error) {
			this._inErrorState = true;
			throw error;
		}
	}

	private loadContentMetadata(metadata: INotebookMetadataInternal): void {
		this._savedKernelInfo = metadata.kernelspec;
		this._defaultLanguageInfo = metadata.language_info;
		// If language info was serialized in the notebook, attempt to use that to decrease time
		// required until colorization occurs
		if (this._defaultLanguageInfo) {
			this.updateLanguageInfo(this._defaultLanguageInfo);
		}
		this._savedConnectionName = metadata.connection_name;
		this._multiConnectionMode = !!metadata.multi_connection_mode;

		//Telemetry of loading notebook
		if (metadata.azdata_notebook_guid && metadata.azdata_notebook_guid.length === 36) {
			//Verify if it is actual GUID and then send it to the telemetry
			if (isUUID(metadata.azdata_notebook_guid)) {
				this.adstelemetryService.createActionEvent(TelemetryKeys.TelemetryView.Notebook, TelemetryKeys.TelemetryAction.Open)
					.withAdditionalProperties({ azdata_notebook_guid: metadata.azdata_notebook_guid })
					.send();
			}
		}
		Object.keys(metadata).forEach(key => {
			// If custom metadata is defined, add to the _existingMetadata object
			if (!Object.keys(expectedMetadataKeys).includes(key)) {
				this._existingMetadata[key] = metadata[key];
			}
		});
	}

	public async requestModelLoad(): Promise<void> {
		try {
			this.setDefaultKernelAndProviderId();
			this.trySetLanguageFromLangInfo();
		} catch (error) {
			this._inErrorState = true;
			throw error;
		}
	}

	public async requestConnection(): Promise<boolean> {
		// If there is a saved connection name with a corresponding connection profile, use that one,
		// otherwise show connection dialog
		if (this.configurationService.getValue(saveConnectionNameConfigName) && this._savedConnectionName) {
			let profile: ConnectionProfile | undefined = this.getConnectionProfileFromName(this._savedConnectionName);
			if (profile) {
				await this.changeContext(this._savedConnectionName, profile);
				return true;
			} // TODO: No matching connection profile for saved connection name
		}
		if (this.requestConnectionHandler) {
			return this.requestConnectionHandler();
		} else if (this.notificationService) {
			this.notificationService.notify({ severity: Severity.Error, message: localize('kernelRequiresConnection', "Please select a connection to run cells for this kernel") });
		}
		return false;
	}

	public findCellIndex(cellModel: ICellModel): number {
		return this._cells.findIndex(cell => cell.equals(cellModel));
	}

	public addCell(cellType: CellType, index?: number): ICellModel | undefined {
		if (this.inErrorState) {
			return undefined;
		}
		let cell = this.createCell(cellType);

		if (index !== undefined && index !== null && index >= 0 && index < this._cells.length) {
			this._cells.splice(index, 0, cell);
		} else {
			this._cells.push(cell);
			index = undefined;
		}
		// Set newly created cell as active cell
		this.updateActiveCell(cell);
		cell.isEditMode = true;
		this._contentChangedEmitter.fire({
			changeType: NotebookChangeType.CellsModified,
			cells: [cell],
			cellIndex: index
		});

		return cell;
	}

	/**
	 * Adds Parameters cell based on Notebook URI parameters
	 * @param notebookUriParams contains the parameters from Notebook URI
	 * @param hasParameterCell notebook contains a parameter cell
	 * @param parameterCellIndex index of the parameter cell in notebook
	 * @param hasInjectedCell notebook contains a injected parameter cell
	 */
	private addUriParameterCell(notebookUriParams: string, hasParameterCell: boolean, parameterCellIndex: number, hasInjectedCell: boolean): void {
		let uriParamsIndex = parameterCellIndex;
		// Set new uri parameters as a Injected Parameters cell after original parameter cell
		if (hasParameterCell) {
			uriParamsIndex = parameterCellIndex + 1;
			// Set the uri parameters after the injected parameter cell
			if (hasInjectedCell) {
				uriParamsIndex = uriParamsIndex + 1;
			}
			this.addCell('code', uriParamsIndex);
			this.cells[uriParamsIndex].isInjectedParameter = true;
			this.cells[uriParamsIndex].source = [injectedParametersMsg].concat(notebookUriParams);
		} else {
			// Set new parameters as the parameters cell as the first cell in the notebook
			this.addCell('code', uriParamsIndex);
			this.cells[uriParamsIndex].isParameter = true;
			this.cells[uriParamsIndex].source = [notebookUriParams];
		}
	}

	moveCell(cell: ICellModel, direction: MoveDirection): void {
		if (this.inErrorState) {
			return;
		}
		let index = this.findCellIndex(cell);

		if ((index === 0 && direction === MoveDirection.Up) || ((index === this._cells.length - 1 && direction === MoveDirection.Down))) {
			// Nothing to do
			return;
		}

		if (direction === MoveDirection.Down) {
			this._cells.splice(index, 1);
			if (index + 1 < this._cells.length) {
				this._cells.splice(index + 1, 0, cell);
			} else {
				this._cells.push(cell);
			}
		} else {
			this._cells.splice(index, 1);
			this._cells.splice(index - 1, 0, cell);
		}

		index = this.findCellIndex(cell);

		// Set newly created cell as active cell
		this.updateActiveCell(cell);
		this._contentChangedEmitter.fire({
			changeType: NotebookChangeType.CellsModified,
			cells: [cell],
			cellIndex: index
		});
	}

	public updateActiveCell(cell?: ICellModel): void {
		if (this._activeCell) {
			this._activeCell.active = false;
		}
		this._activeCell = cell;
		if (this._activeCell) {
			this._activeCell.active = true;
		}
		this._onActiveCellChanged.fire(cell);
	}

	public convertCellType(cell: ICellModel): void {
		if (cell) {
			let index = this.findCellIndex(cell);
			if (index > -1) {
				// Ensure override language is reset
				cell.setOverrideLanguage('');
				cell.cellType = cell.cellType === CellTypes.Markdown ? CellTypes.Code : CellTypes.Markdown;
				this._onCellTypeChanged.fire(cell);
				this._contentChangedEmitter.fire({
					changeType: NotebookChangeType.CellsModified,
					cells: [cell],
					cellIndex: index
				});
			}
		}
	}

	private createCell(cellType: CellType): ICellModel {
		let singleCell: nb.ICellContents = {
			cell_type: cellType,
			source: '',
			metadata: {},
			execution_count: undefined
		};
		return this._notebookOptions.factory.createCell(singleCell, { notebook: this, isTrusted: true });
	}

	deleteCell(cellModel: ICellModel): void {
		if (this.inErrorState || !this._cells) {
			return;
		}
		let index = this._cells.findIndex(cell => cell.equals(cellModel));
		if (index > -1) {
			this._cells.splice(index, 1);
			if (this._activeCell === cellModel) {
				this.updateActiveCell();
			}
			this._contentChangedEmitter.fire({
				changeType: NotebookChangeType.CellsModified,
				cells: [cellModel],
				cellIndex: index,
				isDirty: true
			});
		} else {
			this.notifyError(localize('deleteCellFailed', "Failed to delete cell."));
		}
	}

	pushEditOperations(edits: ISingleNotebookEditOperation[]): void {
		if (this.inErrorState || !this._cells) {
			return;
		}

		for (let edit of edits) {
			let newCells: ICellModel[] = [];
			if (edit.cell) {
				// TODO: should we validate and complete required missing parameters?
				let contents: nb.ICellContents = edit.cell as nb.ICellContents;
				newCells.push(this._notebookOptions.factory.createCell(contents, { notebook: this, isTrusted: this._trustedMode }));
			}
			this._cells.splice(edit.range.start, edit.range.end - edit.range.start, ...newCells);
			if (newCells.length > 0) {
				this.updateActiveCell(newCells[0]);
			}
			this._contentChangedEmitter.fire({
				changeType: NotebookChangeType.CellsModified,
				isDirty: true
			});
		}
	}

	public get activeCell(): ICellModel | undefined {
		return this._activeCell;
	}

	private notifyError(error: string): void {
		this._onErrorEmitter.fire({ message: error, severity: Severity.Error });
	}

	public async startSession(manager: INotebookManager, displayName?: string, setErrorStateOnFail?: boolean, kernelAlias?: string): Promise<void> {
		if (displayName) {
			let standardKernel = this._standardKernels.find(kernel => kernel.displayName === displayName);
			if (standardKernel) {
				this._defaultKernel = { name: standardKernel.name, display_name: standardKernel.displayName };
			}
		}
		if (this._defaultKernel) {
			let clientSession = this._notebookOptions.factory.createClientSession({
				notebookUri: this._notebookOptions.notebookUri,
				notebookManager: manager,
				notificationService: this._notebookOptions.notificationService,
				kernelSpec: this._defaultKernel
			});
			if (!this._activeClientSession) {
				this.updateActiveClientSession(clientSession);
			}

			// If a connection profile is passed in and _activeConnection isn't yet set, use that. Otherwise, use _activeConnection
			let profile = this._activeConnection ? this._activeConnection : new ConnectionProfile(this._notebookOptions.capabilitiesService, this.connectionProfile);

			if (this.isValidConnection(profile)) {
				this._activeConnection = profile;
				this._savedConnectionName = profile.connectionName;
			}

			clientSession.onKernelChanging(async (e) => {
				await this.loadActiveContexts(e);
			});
			clientSession.statusChanged(async (session) => {
				this._kernelsChangedEmitter.fire(session.kernel);
			});
			await clientSession.initialize().then(() => {
				this._sessionLoadFinished.resolve();
			});
			// By somehow we have to wait for ready, otherwise may not be called for some cases.
			await clientSession.ready;
			if (clientSession.kernel) {
				await clientSession.kernel.ready;
				await this.updateKernelInfoOnKernelChange(clientSession.kernel, kernelAlias);
			}
			if (clientSession.isInErrorState) {
				if (setErrorStateOnFail) {
					this.setErrorState(clientSession.errorMessage);
				} else {
					throw new Error(clientSession.errorMessage);
				}
			}
			this._onClientSessionReady.fire(clientSession);
		}
	}

	// When changing kernel, update the active session
	private updateActiveClientSession(clientSession: IClientSession) {
		this._activeClientSession = clientSession;
	}

	public setDefaultKernelAndProviderId() {
		if (this._capabilitiesService?.providers) {
			let providers = this._capabilitiesService.providers;
			for (const server in providers) {
				let alias = providers[server].connection.notebookKernelAlias;
				// Add Notebook Kernel Alias to kernelAliases
				if (alias && this._kernelAliases.indexOf(alias) === -1) {
					this._kernelAliases.push(providers[server].connection.notebookKernelAlias);
					this._kernelDisplayNameToConnectionProviderIds.set(alias, [providers[server].connection.providerId]);
				}
			}
		}
		if (this._savedKernelInfo) {
			this.sanitizeSavedKernelInfo();
			let provider = this._kernelDisplayNameToNotebookProviderIds.get(this._savedKernelInfo.display_name);
			if (provider && provider !== this._providerId) {
				this._providerId = provider;
			} else if (!provider) {
				this.notebookOptions.notebookManagers.forEach(m => {
					if (m.providerId !== SQL_NOTEBOOK_PROVIDER) {
						// We don't know which provider it is before that provider is chosen to query its specs. Choosing the "last" one registered.
						this._providerId = m.providerId;
					}
				});
			}
			this._defaultKernel = this._savedKernelInfo;
		} else if (this._defaultKernel) {
			let providerId = this._kernelDisplayNameToNotebookProviderIds.get(this._defaultKernel.display_name);
			if (providerId) {
				if (this._providerId !== providerId) {
					this._providerId = providerId;
				}
			} else {
				this._defaultKernel = notebookConstants.sqlKernelSpec;
				this._providerId = SQL_NOTEBOOK_PROVIDER;
			}
		} else {
			this._defaultKernel = notebookConstants.sqlKernelSpec;
			this._providerId = SQL_NOTEBOOK_PROVIDER;
		}
		if (!this._defaultLanguageInfo?.name) {
			// update default language
			this._defaultLanguageInfo = {
				name: this._providerId === SQL_NOTEBOOK_PROVIDER ? 'sql' : 'python',
				version: ''
			};
		}
	}

	private isValidConnection(profile: IConnectionProfile | connection.Connection) {
		let standardKernels = this._standardKernels.find(kernel => this._defaultKernel && kernel.displayName === this._defaultKernel.display_name);
		let connectionProviderIds = standardKernels ? standardKernels.connectionProviderIds : undefined;
		let providerFeatures = this._capabilitiesService?.getCapabilities(profile.providerName);
		if (connectionProviderIds?.length) {
			this._currentKernelAlias = providerFeatures?.connection.notebookKernelAlias;
			// Switching from Kusto to another kernel should set the currentKernelAlias to undefined
			if (this._selectedKernelDisplayName !== this._currentKernelAlias && this._selectedKernelDisplayName) {
				this._currentKernelAlias = undefined;
			} else {
				// Adds Kernel Alias and Connection Provider to Map if new Notebook connection contains notebookKernelAlias
				this._kernelDisplayNameToConnectionProviderIds.set(this._currentKernelAlias, [profile.providerName]);
			}
		}
		return this._currentKernelAlias || profile && connectionProviderIds && connectionProviderIds.find(provider => provider === profile.providerName) !== undefined;
	}

	public getStandardKernelFromName(name: string): notebookUtils.IStandardKernelWithProvider | undefined {
		if (name) {
			let kernel = this._standardKernels.find(kernel => kernel.name.toLowerCase() === name.toLowerCase());
			return kernel;
		}
		return undefined;
	}

	public getStandardKernelFromDisplayName(displayName: string): notebookUtils.IStandardKernelWithProvider | undefined {
		if (displayName) {
			let kernel = this._standardKernels.find(kernel => kernel.displayName.toLowerCase() === displayName.toLowerCase());
			return kernel;
		}
		return undefined;
	}

	public get tags(): string[] | undefined {
		return this._tags;
	}

	public get languageInfo(): nb.ILanguageInfo | undefined {
		return this._defaultLanguageInfo;
	}

	public get language(): string {
		return this._language;
	}

	private updateLanguageInfo(info: nb.ILanguageInfo) {
		if (info) {
			this._defaultLanguageInfo = info;
			this.trySetLanguageFromLangInfo();
		}
	}

	private trySetLanguageFromLangInfo() {
		// In languageInfo, set the language to the "name" property
		// If the "name" property isn't defined, check the "mimeType" property
		// Otherwise, default to python as the language
		let languageInfo = this.languageInfo;
		let language: string = '';
		if (languageInfo) {
			if (languageInfo.codemirror_mode) {
				let codeMirrorMode: nb.ICodeMirrorMode = <nb.ICodeMirrorMode>(languageInfo.codemirror_mode);
				if (codeMirrorMode && codeMirrorMode.name) {
					language = codeMirrorMode.name;
				}
			}
			if (!language && languageInfo.name) {
				language = languageInfo.name;
			}
			if (!language && languageInfo.mimetype) {
				language = languageInfo.mimetype;
			}
		}

		if (language) {
			let mimeTypePrefix = 'x-';
			if (language.indexOf(mimeTypePrefix) > -1) {
				language = language.replace(mimeTypePrefix, '');
			} else if (language.toLowerCase() === 'ipython') {
				// Special case ipython because in many cases this is defined as the code mirror mode for python notebooks
				language = 'python';
			} else if (language.toLowerCase() === 'c#') {
				language = 'cs';
			}
		} else {
			language = 'python';
		}

		this._language = language.toLowerCase();
	}

	public changeKernel(displayName: string): void {
		this._selectedKernelDisplayName = displayName;
		this._currentKernelAlias = this.context?.serverCapabilities?.notebookKernelAlias;
		if (this._currentKernelAlias && this.kernelAliases.includes(this._currentKernelAlias) && displayName === this._currentKernelAlias) {
			this.doChangeKernel(displayName, true).catch(e => this.logService.error(e));
		} else {
			this._currentKernelAlias = undefined;
			this._contextsLoadingEmitter.fire();
			this.doChangeKernel(displayName, true).catch(e => this.logService.error(e));
		}
	}

	private async doChangeKernel(displayName: string, mustSetProvider: boolean = true, restoreOnFail: boolean = true): Promise<void> {
		if (!displayName) {
			// Can't change to an undefined kernel
			return;
		}
		let oldDisplayName = this._activeClientSession && this._activeClientSession.kernel ? this._activeClientSession.kernel.name : undefined;
		let nbKernelAlias: string | undefined;
		if (this.kernelAliases.includes(displayName)) {
			this._currentKernelAlias = displayName;
			displayName = 'SQL';
			nbKernelAlias = this._currentKernelAlias;
			this._kernelDisplayNameToConnectionProviderIds.set(this.currentKernelAlias, [this.currentKernelAlias.toUpperCase()]);
		}
		try {
			let changeKernelNeeded = true;
			if (mustSetProvider) {
				let providerChanged = await this.tryStartSessionByChangingProviders(displayName, nbKernelAlias);
				// If provider was changed, a new session with new kernel is already created. We can skip calling changeKernel.
				changeKernelNeeded = !providerChanged;
			}
			if (changeKernelNeeded) {
				let spec = this.findSpec(displayName);
				if (this._activeClientSession && this._activeClientSession.isReady) {
					let kernel = await this._activeClientSession.changeKernel(spec, this._oldKernel);
					try {
						await kernel?.ready;
						await this.updateKernelInfoOnKernelChange(kernel, nbKernelAlias);
					} catch (err2) {
						// TODO should we handle this in any way?
						this.logService.error(`doChangeKernel: ignoring error ${getErrorMessage(err2)}`);
					}
				}
			}
		} catch (err) {
			if (oldDisplayName && restoreOnFail) {
				this.notifyError(localize('changeKernelFailedRetry', "Failed to change kernel. Kernel {0} will be used. Error was: {1}", oldDisplayName, getErrorMessage(err)));
				// Clear out previous kernel
				let failedProviderId = this.tryFindProviderForKernel(displayName, true);
				let oldProviderId = this.tryFindProviderForKernel(oldDisplayName, true);
				if (failedProviderId !== oldProviderId) {
					// We need to clear out the old kernel information so we switch providers. Otherwise in the SQL -> Jupyter -> SQL failure case,
					// we would never reset the providers
					this._oldKernel = undefined;
				}
				return this.doChangeKernel(oldDisplayName, mustSetProvider, false);
			} else {
				this.notifyError(localize('changeKernelFailed', "Failed to change kernel due to error: {0}", getErrorMessage(err)));
				this._kernelChangedEmitter.fire({
					newValue: undefined,
					oldValue: undefined
				});
			}
		}
		// Else no need to do anything
	}

	private async updateKernelInfoOnKernelChange(kernel: nb.IKernel, kernelAlias?: string) {
		await this.updateKernelInfo(kernel);
		if (kernel.info) {
			this.updateLanguageInfo(kernel.info.language_info);
		}
		this._kernelChangedEmitter.fire({
			newValue: kernel,
			oldValue: undefined,
			nbKernelAlias: kernelAlias
		});
	}

	private findSpec(displayName: string) {
		let spec = this.getKernelSpecFromDisplayName(displayName);
		if (spec) {
			// Ensure that the kernel we try to switch to is a valid kernel; if not, use the default
			let kernelSpecs = this.getKernelSpecs();
			if (kernelSpecs && kernelSpecs.length > 0 && kernelSpecs.findIndex(k => k.display_name === spec.display_name) < 0) {
				spec = kernelSpecs.find(spec => spec.name === this.notebookManager?.sessionManager.specs.defaultKernel);
			}
		}
		else {
			spec = notebookConstants.sqlKernelSpec;
		}
		return spec;
	}

	private updateCellConnections(isMultiConnection: boolean): void {
		// No change
		if (isMultiConnection === this._multiConnectionMode) {
			return;
		}

		if (isMultiConnection) {
			this._cells.forEach(c => {
				if (c.cellType === CellTypes.Code) {
					if (!this._activeConnection && this._savedConnectionName) {
						c.changeContext(this._savedConnectionName);
					} else {
						c.changeContext(this._activeConnection?.connectionName, this._activeConnection);
					}
				}
			});
			this._activeConnection = undefined;
		} else {
			this._cells.forEach(c => {
				if (c.cellType === CellTypes.Code) {
					c.changeContext('');
				}
			});
		}
	}

	public async changeContext(title: string, newConnection?: ConnectionProfile, hideErrorMessage?: boolean): Promise<void> {
		try {
			if ((!newConnection) && this._activeConnection && (this._activeConnection.title === title)) {
				newConnection = this._activeConnection;
			}

			if (newConnection) {
				if (newConnection.serverCapabilities?.notebookKernelAlias) {
					this._currentKernelAlias = newConnection.serverCapabilities.notebookKernelAlias;
					// Removes SQL kernel to Kernel Alias Connection Provider map
					let sqlConnectionProvider = this._kernelDisplayNameToConnectionProviderIds.get('SQL');
					if (sqlConnectionProvider) {
						let index = sqlConnectionProvider.indexOf(newConnection.serverCapabilities.notebookKernelAlias.toUpperCase());
						if (index > -1) {
							sqlConnectionProvider.splice(index, 1);
						}
						this._kernelDisplayNameToConnectionProviderIds.set('SQL', sqlConnectionProvider);
					}
					this._kernelDisplayNameToConnectionProviderIds.set(newConnection.serverCapabilities.notebookKernelAlias, [newConnection.providerName]);
				}
				this._activeConnection = newConnection;
				this._savedConnectionName = newConnection.connectionName;
				this.setActiveConnectionIfDifferent(newConnection);
				this._activeClientSession.updateConnection(newConnection.toIConnectionProfile()).then(
					result => {
						//Remove 'Select connection' from 'Attach to' drop-down since its a valid connection
						this._onValidConnectionSelected.fire(true);
					},
					error => {
						if (error) {
							if (!hideErrorMessage) {
								this.notifyError(getErrorMessage(error));
							}
							//Selected a wrong connection, Attach to should be defaulted with 'Select connection'
							this._onValidConnectionSelected.fire(false);
						}
					});
			} else {
				this._onValidConnectionSelected.fire(false);
			}
			this.multiConnectionMode = false;
		} catch (err) {
			let msg = getErrorMessage(err);
			this.notifyError(localize('changeContextFailed', "Changing context failed: {0}", msg));
		}
	}

	private setActiveConnectionIfDifferent(newConnection: ConnectionProfile) {
		if (this.isValidConnection(newConnection) &&
			this._activeConnection &&
			this._activeConnection.id !== '-1' &&
			this._activeConnection.id !== newConnection.id) {
			// Change the active connection to newConnection
			this._activeConnection = newConnection;
			this._savedConnectionName = newConnection.connectionName;
		}
	}

	private getConnectionProfileFromName(connectionName: string): ConnectionProfile | undefined {
		let connections: ConnectionProfile[] = this.connectionManagementService.getConnections();
		return values(connections).find(connection => connection.connectionName === connectionName);
	}

	private getKernelSpecFromDisplayName(displayName: string): nb.IKernelSpec | undefined {
		let kernel: nb.IKernelSpec = this.specs.kernels.find(k => k.display_name.toLowerCase() === displayName.toLowerCase());
		if (!kernel) {
			return undefined; // undefined is handled gracefully in the session to default to the default kernel
		} else if (!kernel.name) {
			kernel.name = this.specs.defaultKernel;
		}
		return kernel;
	}

	private sanitizeSavedKernelInfo(): void {
		if (this._savedKernelInfo) {
			let displayName = this._savedKernelInfo.display_name;

			if (this._savedKernelInfo.display_name !== displayName) {
				this._savedKernelInfo.display_name = displayName;
			}
			let standardKernel = this._standardKernels.find(kernel => kernel.displayName === displayName || startsWith(displayName, kernel.displayName));
			if (standardKernel && this._savedKernelInfo.name && this._savedKernelInfo.name !== standardKernel.name) {
				this._savedKernelInfo.name = standardKernel.name;
				this._savedKernelInfo.display_name = standardKernel.displayName;
			}
		}
	}

	public getDisplayNameFromSpecName(kernel: nb.IKernel): string | undefined {
		let specs = this.notebookManager?.sessionManager.specs;
		if (!specs || !specs.kernels) {
			return kernel.name;
		}
		let newKernel = this.notebookManager.sessionManager.specs.kernels.find(k => k.name === kernel.name);
		let newKernelDisplayName;
		if (newKernel) {
			newKernelDisplayName = newKernel.display_name;
		}
		return newKernelDisplayName;
	}

	public addAttachToConnectionsToBeDisposed(connUri: string) {
		this._connectionUrisToDispose.push(connUri);
	}

	private setErrorState(errMsg: string): void {
		this._inErrorState = true;
		let msg = localize('startSessionFailed', "Could not start session: {0}", errMsg);
		this.notifyError(msg);

	}

	public dispose(): void {
		super.dispose();
		this.disconnectAttachToConnections().catch(e => this.logService.error(e));
		this.handleClosed().catch(e => this.logService.error(e));
	}

	public async handleClosed(): Promise<void> {
		try {
			if (this.notebookOptions && this.notebookOptions.connectionService && this._activeConnection) {
				await this.disconnectNotebookConnection(this._activeConnection);
				this._activeConnection = undefined;
			}
			await this.shutdownActiveSession();
		} catch (err) {
			this.logService.error('An error occurred when closing the notebook: {0}', getErrorMessage(err));
		}
	}

	private async shutdownActiveSession() {
		if (this._activeClientSession) {
			try {
				await this._activeClientSession.ready;
			}
			catch (err) {
				this.notifyError(localize('shutdownClientSessionError', "A client session error occurred when closing the notebook: {0}", getErrorMessage(err)));
			}
			await this._activeClientSession.shutdown();
			this._activeClientSession = undefined;
		}
	}

	private async loadActiveContexts(kernelChangedArgs: nb.IKernelChangedArgs): Promise<void> {
		if (kernelChangedArgs && kernelChangedArgs.newValue && kernelChangedArgs.newValue.name) {
			let kernelDisplayName = this.getDisplayNameFromSpecName(kernelChangedArgs.newValue);
			if (this.context?.serverCapabilities?.notebookKernelAlias && this.selectedKernelDisplayName === this.context?.serverCapabilities?.notebookKernelAlias) {
				kernelDisplayName = this.context.serverCapabilities?.notebookKernelAlias;
			}
			let context;
			if (this._activeConnection) {
				context = NotebookContexts.getContextForKernel(this._activeConnection, this.getApplicableConnectionProviderIds(kernelDisplayName));
			}
			if (context !== undefined && context.serverName !== undefined && context.title !== undefined) {
				await this.changeContext(context.title, context);
			}
			this._contextsChangedEmitter.fire();
		}
	}

	private async updateKernelInfo(kernel: nb.IKernel): Promise<void> {
		if (kernel) {
			try {
				let spec = await kernel.getSpec();
				this._savedKernelInfo = {
					name: kernel.name,
					display_name: spec.display_name,
					language: spec.language
				};
				this.clientSession?.configureKernel(this._savedKernelInfo);
			} catch (err) {
				// Don't worry about this for now. Just use saved values
			}
		}
	}

	/**
	 * Set _providerId and start session if it is new provider
	 * @param displayName Kernel dispay name
	 */
	private async tryStartSessionByChangingProviders(displayName: string, kernelAlias?: string): Promise<boolean> {
		if (displayName) {
			if (this._activeClientSession && this._activeClientSession.isReady) {
				this._oldKernel = this._activeClientSession.kernel;
			}
			let providerId = this.tryFindProviderForKernel(displayName);

			if (providerId && providerId !== this._providerId) {
				this._providerId = providerId;
				this._onProviderIdChanged.fire(this._providerId);

				await this.shutdownActiveSession();
				let manager = this.getNotebookManager(providerId);
				if (manager) {
					await this.startSession(manager, displayName, false, kernelAlias);
				} else {
					throw new Error(localize('ProviderNoManager', "Can't find notebook manager for provider {0}", providerId));
				}
				return true;
			}
		}
		return false;
	}

	private tryFindProviderForKernel(displayName: string, alwaysReturnId: boolean = false): string | undefined {
		if (!displayName) {
			return undefined;
		}
		let standardKernel = this.getStandardKernelFromDisplayName(displayName);
		if (standardKernel) {
			let providerId = this._kernelDisplayNameToNotebookProviderIds.get(displayName);
			if (alwaysReturnId || (!this._oldKernel || this._oldKernel.name !== standardKernel.name)) {
				return providerId;
			}
		} else {
			if (this.notebookManagers?.length) {
				return this.notebookManagers.map(m => m.providerId).find(p => p !== DEFAULT_NOTEBOOK_PROVIDER && p !== SQL_NOTEBOOK_PROVIDER);
			}
		}
		return undefined;
	}

	// Get kernel specs from current sessionManager
	private getKernelSpecs(): nb.IKernelSpec[] {
		if (this.notebookManager && this.notebookManager.sessionManager && this.notebookManager.sessionManager.specs &&
			this.notebookManager.sessionManager.specs.kernels) {
			return this.notebookManager.sessionManager.specs.kernels;
		}
		return [];
	}

	// Check for and disconnect from any new connections opened while in the notebook
	// Note: notebooks should always connect with the connection URI in the following format,
	// so that connections can be tracked accordingly throughout ADS:
	// let connectionUri = Utils.generateUri(connection, 'notebook');
	private async disconnectNotebookConnection(conn: ConnectionProfile): Promise<void> {
		if (this.notebookOptions.connectionService.getConnectionUri(conn).indexOf(uriPrefixes.notebook) > -1) {
			let uri = this._notebookOptions.connectionService.getConnectionUri(conn);
			await this.notebookOptions.connectionService.disconnect(uri).catch(e => this.logService.error(e));
		}
	}

	// Disconnect any connections that were added through the "Change connection" functionality in the Attach To dropdown
	private async disconnectAttachToConnections(): Promise<void> {
		notebookUtils.asyncForEach(this._connectionUrisToDispose, async (conn: string) => {
			await this.notebookOptions.connectionService.disconnect(conn).catch(e => this.logService.error(e));
		});
		this._connectionUrisToDispose = [];
	}

	/**
	 * Track time it takes to render all markdown cells
	 */
	private trackMarkdownTelemetry(cellContent: nb.ICellContents, cellModel: ICellModel): void {
		if (cellContent && cellContent.cell_type === CellTypes.Markdown) {
			this._textCellsLoading++;
		}
		this._register(cellModel.onLoaded((cell_type) => {
			if (cell_type === CellTypes.Markdown) {
				this._textCellsLoading--;
				if (this._textCellsLoading <= 0) {
					if (this._notebookOptions.editorLoadedTimestamp) {
						let markdownRenderingTime = Date.now() - this._notebookOptions.editorLoadedTimestamp;
						this.adstelemetryService.sendMetricsEvent({ markdownRenderingElapsedMs: markdownRenderingTime }, TelemetryKeys.TelemetryView.Notebook);
					}
				}
			}
		}));
	}

	/**
	 * Set maps with values to have a way to determine the connection
	 * provider and notebook provider ids from a kernel display name
	 */
	private setKernelDisplayNameMapsWithStandardKernels(): void {
		this._standardKernels.forEach(kernel => {
			let displayName = kernel.displayName;
			if (!displayName) {
				displayName = kernel.name;
			}
			this._kernelDisplayNameToConnectionProviderIds.set(displayName, kernel.connectionProviderIds);
			this._kernelDisplayNameToNotebookProviderIds.set(displayName, kernel.notebookProvider);
		});
	}

	/**
	 * Serialize the model to JSON.
	 */
	toJSON(): nb.INotebookContents {
		let cells: nb.ICellContents[] = this.cells?.map(c => c.toJSON());
		let metadata = Object.create(null) as nb.INotebookMetadata;
		// TODO update language and kernel when these change
		metadata.kernelspec = this._savedKernelInfo;
		metadata.language_info = this.languageInfo;
		metadata.tags = this._tags;
<<<<<<< HEAD
		metadata.multiConnectionMode = this._multiConnectionMode;
=======
		metadata.multi_connection_mode = this._multiConnectionMode ? this._multiConnectionMode : undefined;
>>>>>>> b29c07ad
		if (this.configurationService.getValue(saveConnectionNameConfigName)) {
			metadata.connection_name = this._savedConnectionName;
		}
		Object.keys(this._existingMetadata).forEach(key => {
			metadata[key] = this._existingMetadata[key];
		});
		return {
			metadata,
			nbformat_minor: this._nbformatMinor,
			nbformat: this._nbformat,
			cells
		};
	}

	onCellChange(cell: ICellModel, change: NotebookChangeType): void {
		let changeInfo: NotebookContentChange = {
			changeType: change,
			cells: [cell]
		};
		switch (change) {
			case NotebookChangeType.CellOutputUpdated:
			case NotebookChangeType.CellSourceUpdated:
			case NotebookChangeType.CellInputVisibilityChanged:
			case NotebookChangeType.CellMetadataUpdated:
				changeInfo.isDirty = true;
				changeInfo.modelContentChangedEvent = cell.modelContentChangedEvent;
				break;
			default:
			// Do nothing for now
		}
		this._contentChangedEmitter.fire(changeInfo);
	}

	serializationStateChanged(changeType: NotebookChangeType, cell?: ICellModel): void {
		let changeInfo: NotebookContentChange = {
			changeType: changeType,
			cells: cell ? [cell] : []
		};

		this._contentChangedEmitter.fire(changeInfo);
	}
}<|MERGE_RESOLUTION|>--- conflicted
+++ resolved
@@ -412,18 +412,6 @@
 			// if cells already exist, create them with language info (if it is saved)
 			this._cells = [];
 			if (contents) {
-<<<<<<< HEAD
-				this._defaultLanguageInfo = contents.metadata?.language_info;
-				this._multiConnectionMode = !!contents.metadata?.multiConnectionMode;
-				// If language info was serialized in the notebook, attempt to use that to decrease time
-				// required until colorization occurs
-				if (this._defaultLanguageInfo) {
-					this.updateLanguageInfo(this._defaultLanguageInfo);
-				}
-				this._savedKernelInfo = this.getSavedKernelInfo(contents);
-				this._savedConnectionName = this.getSavedConnectionName(contents);
-=======
->>>>>>> b29c07ad
 				if (contents.metadata) {
 					this.loadContentMetadata(contents.metadata);
 				}
@@ -1322,11 +1310,7 @@
 		metadata.kernelspec = this._savedKernelInfo;
 		metadata.language_info = this.languageInfo;
 		metadata.tags = this._tags;
-<<<<<<< HEAD
-		metadata.multiConnectionMode = this._multiConnectionMode;
-=======
 		metadata.multi_connection_mode = this._multiConnectionMode ? this._multiConnectionMode : undefined;
->>>>>>> b29c07ad
 		if (this.configurationService.getValue(saveConnectionNameConfigName)) {
 			metadata.connection_name = this._savedConnectionName;
 		}
