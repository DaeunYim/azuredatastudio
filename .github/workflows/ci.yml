name: CI

on:
  push:
    branches:
      - main
      - release/*
  pull_request:
    branches:
      - main
      - release/*

jobs:
  linux:
    runs-on: ubuntu-latest
    env:
      CHILD_CONCURRENCY: "1"
      GITHUB_TOKEN: ${{ secrets.GITHUB_TOKEN }}
    steps:
    - uses: actions/checkout@v2.2.0
    # TODO: rename azure-pipelines/linux/xvfb.init to github-actions
    - run: |
        sudo apt-get update
        sudo apt-get install -y libxkbfile-dev pkg-config libsecret-1-dev libxss1 dbus xvfb libgtk-3-0 libkrb5-dev # {{SQL CARBON EDIT}} add kerberos dep
        sudo cp build/azure-pipelines/linux/xvfb.init /etc/init.d/xvfb
        sudo chmod +x /etc/init.d/xvfb
        sudo update-rc.d xvfb defaults
        sudo service xvfb start
      name: Setup Build Environment
    - uses: actions/setup-node@v1
      with:
        node-version: 10
    # TODO: cache node modules
    - run: yarn --frozen-lockfile
      name: Install Dependencies
    - run: yarn electron x64
      name: Download Electron
    - run: yarn gulp hygiene
      name: Run Hygiene Checks
    - run: yarn strict-vscode # {{SQL CARBON EDIT}} add step
      name: Run Strict Compile Options
    # - run: yarn monaco-compile-check {{SQL CARBON EDIT}} remove step
    #   name: Run Monaco Editor Checks
    - run: yarn valid-layers-check
      name: Run Valid Layers Checks
    - run: yarn compile
      name: Compile Sources
    # - run: yarn download-builtin-extensions {{SQL CARBON EDIT}} remove step
    #   name: Download Built-in Extensions
    - run: DISPLAY=:10 ./scripts/test.sh --tfs "Unit Tests" --coverage --runGlob "**/sql/**/*.test.js"
      name: Run Unit Tests (Electron)
    - run: DISPLAY=:10 ./scripts/test-extensions-unit.sh
      name: Run Extension Unit Tests (Electron)
<<<<<<< HEAD
    # {{SQL CARBON EDIT}} Add coveralls. We merge first to get around issue where parallel builds weren't being combined correctly
    - run: |
        mkdir .build/coverage-combined
        cat .build/coverage-single/lcov.info ./extensions/admin-tool-ext-win/coverage/lcov.info ./extensions/agent/coverage/lcov.info ./extensions/azurecore/coverage/lcov.info ./extensions/cms/coverage/lcov.info ./extensions/dacpac/coverage/lcov.info ./extensions/import/coverage/lcov.info ./extensions/schema-compare/coverage/lcov.info ./extensions/notebook/coverage/lcov.info ./extensions/resource-deployment/coverage/lcov.info ./extensions/machine-learning/coverage/lcov.info ./extensions/sql-database-projects/coverage/lcov.info > .build/coverage-combined/lcov.info
      name: Merge coverage reports
=======
      # {{SQL CARBON EDIT}} Add coveralls. We merge first to get around issue where parallel builds weren't being combined correctly
    - run: node test/combineCoverage
      name: Combine code coverage files
>>>>>>> fb4e4009
    - name: Upload Code Coverage
      uses: coverallsapp/github-action@v1.1.1
      with:
        github-token: ${{ secrets.GITHUB_TOKEN }}
        path-to-lcov: 'test/coverage/lcov.info'

    # Fails with cryptic error (e.g. https://github.com/microsoft/vscode/pull/90292/checks?check_run_id=433681926#step:13:9)
    # - run: DISPLAY=:10 yarn test-browser --browser chromium
    #   name: Run Unit Tests (Browser)
    # - run: DISPLAY=:10 ./scripts/test-integration.sh --tfs "Integration Tests" {{SQL CARBON EDIT}} remove step
    #   name: Run Integration Tests (Electron)

  windows:
    runs-on: windows-2016
    env:
      CHILD_CONCURRENCY: "1"
      GITHUB_TOKEN: ${{ secrets.GITHUB_TOKEN }}
    steps:
    - uses: actions/checkout@v2.2.0
    - uses: actions/setup-node@v1
      with:
        node-version: 10
    - uses: actions/setup-python@v1
      with:
        python-version: '2.x'
    - run: yarn --frozen-lockfile
      name: Install Dependencies
    - run: yarn electron
      name: Download Electron
    - run: yarn gulp hygiene
      name: Run Hygiene Checks
    - run: yarn strict-vscode # {{SQL CARBON EDIT}} add step
      name: Run Strict Compile Options
    # - run: yarn monaco-compile-check {{SQL CARBON EDIT}} remove step
    #   name: Run Monaco Editor Checks
    - run: yarn valid-layers-check
      name: Run Valid Layers Checks
    - run: yarn compile
      name: Compile Sources
    # - run: yarn download-builtin-extensions {{SQL CARBON EDIT}} remove step
    #   name: Download Built-in Extensions
    - run: .\scripts\test.bat --tfs "Unit Tests"
      name: Run Unit Tests (Electron)
    # - run: yarn test-browser --browser chromium {{SQL CARBON EDIT}} disable for now @TODO @anthonydresser
    #   name: Run Unit Tests (Browser)
    # - run: .\scripts\test-integration.bat --tfs "Integration Tests" {{SQL CARBON EDIT}} remove step
    #   name: Run Integration Tests (Electron)

  darwin:
    runs-on: macos-latest
    env:
      CHILD_CONCURRENCY: "1"
      GITHUB_TOKEN: ${{ secrets.GITHUB_TOKEN }}
    steps:
    - uses: actions/checkout@v2.2.0
    - uses: actions/setup-node@v1
      with:
        node-version: 10
    - run: yarn --frozen-lockfile
      name: Install Dependencies
    - run: yarn electron x64
      name: Download Electron
    - run: yarn gulp hygiene
      name: Run Hygiene Checks
    - run: yarn strict-vscode # {{SQL CARBON EDIT}} add step
      name: Run Strict Compile Options
    # - run: yarn monaco-compile-check {{SQL CARBON EDIT}} remove step
    #   name: Run Monaco Editor Checks
    - run: yarn valid-layers-check
      name: Run Valid Layers Checks
    - run: yarn compile
      name: Compile Sources
    # - run: yarn download-builtin-extensions {{SQL CARBON EDIT}} remove step
    #   name: Download Built-in Extensions
    - run: ./scripts/test.sh --tfs "Unit Tests"
      name: Run Unit Tests (Electron)
  #   - run: yarn test-browser --browser chromium --browser webkit
  #     name: Run Unit Tests (Browser)
  #   - run: ./scripts/test-integration.sh --tfs "Integration Tests"
  #     name: Run Integration Tests (Electron)

  # monaco:
  #   runs-on: ubuntu-latest
  #   env:
  #     CHILD_CONCURRENCY: "1"
  #     GITHUB_TOKEN: ${{ secrets.GITHUB_TOKEN }}
  #   steps:
  #   - uses: actions/checkout@v2.2.0
  #   # TODO: rename azure-pipelines/linux/xvfb.init to github-actions
  #   - run: |
  #       sudo apt-get update
  #       sudo apt-get install -y libxkbfile-dev pkg-config libsecret-1-dev libxss1 dbus xvfb libgtk-3-0 libgbm1
  #       sudo cp build/azure-pipelines/linux/xvfb.init /etc/init.d/xvfb
  #       sudo chmod +x /etc/init.d/xvfb
  #       sudo update-rc.d xvfb defaults
  #       sudo service xvfb start
  #     name: Setup Build Environment
  #   - uses: actions/setup-node@v1
  #     with:
  #       node-version: 10
  #   - run: yarn --frozen-lockfile
  #     name: Install Dependencies
  #   - run: yarn monaco-compile-check
  #     name: Run Monaco Editor Checks
  #   - run: yarn gulp editor-esm-bundle
  #     name: Editor Distro & ESM Bundle<|MERGE_RESOLUTION|>--- conflicted
+++ resolved
@@ -51,17 +51,9 @@
       name: Run Unit Tests (Electron)
     - run: DISPLAY=:10 ./scripts/test-extensions-unit.sh
       name: Run Extension Unit Tests (Electron)
-<<<<<<< HEAD
-    # {{SQL CARBON EDIT}} Add coveralls. We merge first to get around issue where parallel builds weren't being combined correctly
-    - run: |
-        mkdir .build/coverage-combined
-        cat .build/coverage-single/lcov.info ./extensions/admin-tool-ext-win/coverage/lcov.info ./extensions/agent/coverage/lcov.info ./extensions/azurecore/coverage/lcov.info ./extensions/cms/coverage/lcov.info ./extensions/dacpac/coverage/lcov.info ./extensions/import/coverage/lcov.info ./extensions/schema-compare/coverage/lcov.info ./extensions/notebook/coverage/lcov.info ./extensions/resource-deployment/coverage/lcov.info ./extensions/machine-learning/coverage/lcov.info ./extensions/sql-database-projects/coverage/lcov.info > .build/coverage-combined/lcov.info
-      name: Merge coverage reports
-=======
       # {{SQL CARBON EDIT}} Add coveralls. We merge first to get around issue where parallel builds weren't being combined correctly
     - run: node test/combineCoverage
       name: Combine code coverage files
->>>>>>> fb4e4009
     - name: Upload Code Coverage
       uses: coverallsapp/github-action@v1.1.1
       with:
