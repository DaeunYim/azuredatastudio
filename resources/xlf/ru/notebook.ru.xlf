--- conflicted
+++ resolved
@@ -60,11 +60,7 @@
       </trans-unit>
       <trans-unit id="notebook.allowRoot.description">
         <source xml:lang="en">Allow Jupyter server to run as root user</source>
-<<<<<<< HEAD
-        <target state="new">Allow Jupyter server to run as root user</target>
-=======
         <target state="translated">Разрешить запуск сервера Jupyter от имени привилегированного пользователя</target>
->>>>>>> 3e2bf7b9
       </trans-unit>
       <trans-unit id="notebook.command.new">
         <source xml:lang="en">New Notebook</source>
@@ -395,7 +391,7 @@
         <target state="translated">Не удалось закрыть книгу Jupyter {0}: {1}</target>
       </trans-unit>
       <trans-unit id="duplicateFileError">
-        <source xml:lang="en">File {0} already exists in the destination folder {1} 
+        <source xml:lang="en">File {0} already exists in the destination folder {1}
  The file has been renamed to {2} to prevent data loss.</source>
         <target state="translated">Файл {0} уже существует в конечной папке {1}.
 Имя файла было изменено на {2} для предотвращения потери данных.</target>
