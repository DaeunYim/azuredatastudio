﻿<?xml version="1.0" encoding="utf-8"?>
<xliff version="1.2" xmlns="urn:oasis:names:tc:xliff:document:1.2">
  <file original="src/sql/base/browser/ui/loadingSpinner/loadingSpinner.component" source-language="en" datatype="plaintext" target-language="ko">
    <body>
      <trans-unit id="loadingMessage">
        <source xml:lang="en">Loading</source>
        <target state="translated">로드</target>
      </trans-unit>
      <trans-unit id="loadingCompletedMessage">
        <source xml:lang="en">Loading completed</source>
        <target state="translated">로드 완료</target>
      </trans-unit>
    </body>
  </file>
  <file original="src/sql/base/browser/ui/panel/panel.component" source-language="en" datatype="plaintext" target-language="ko">
    <body>
      <trans-unit id="hideTextLabel">
        <source xml:lang="en">Hide text labels</source>
        <target state="translated">텍스트 레이블 숨기기</target>
      </trans-unit>
      <trans-unit id="showTextLabel">
        <source xml:lang="en">Show text labels</source>
        <target state="translated">텍스트 레이블 표시</target>
      </trans-unit>
    </body>
  </file>
  <file original="src/sql/base/browser/ui/panel/tabActions" source-language="en" datatype="plaintext" target-language="ko">
    <body>
      <trans-unit id="closeTab">
        <source xml:lang="en">Close</source>
        <target state="translated">닫기</target>
      </trans-unit>
    </body>
  </file>
  <file original="src/sql/base/browser/ui/selectBox/selectBox" source-language="en" datatype="plaintext" target-language="ko">
    <body>
      <trans-unit id="alertErrorMessage">
        <source xml:lang="en">Error: {0}</source>
        <target state="translated">오류: {0}</target>
      </trans-unit>
      <trans-unit id="alertWarningMessage">
        <source xml:lang="en">Warning: {0}</source>
        <target state="translated">경고: {0}</target>
      </trans-unit>
      <trans-unit id="alertInfoMessage">
        <source xml:lang="en">Info: {0}</source>
        <target state="translated">정보: {0}</target>
      </trans-unit>
    </body>
  </file>
  <file original="src/sql/base/browser/ui/table/formatters" source-language="en" datatype="plaintext" target-language="ko">
    <body>
      <trans-unit id="tableCell.NoDataAvailable">
        <source xml:lang="en">no data available</source>
        <target state="translated">데이터를 사용할 수 없음</target>
      </trans-unit>
    </body>
  </file>
  <file original="src/sql/base/browser/ui/table/plugins/checkboxSelectColumn.plugin" source-language="en" datatype="plaintext" target-language="ko">
    <body>
      <trans-unit id="selectDeselectAll">
        <source xml:lang="en">Select/Deselect All</source>
        <target state="translated">모두 선택/모두 선택 취소</target>
      </trans-unit>
    </body>
  </file>
  <file original="src/sql/base/browser/ui/table/plugins/headerFilter.plugin" source-language="en" datatype="plaintext" target-language="ko">
    <body>
      <trans-unit id="headerFilter.showFilter">
        <source xml:lang="en">Show Filter</source>
        <target state="translated">필터 표시</target>
      </trans-unit>
      <trans-unit id="table.selectAll">
        <source xml:lang="en">Select All</source>
        <target state="translated">모두 선택</target>
      </trans-unit>
      <trans-unit id="table.searchPlaceHolder">
        <source xml:lang="en">Search</source>
        <target state="translated">검색</target>
      </trans-unit>
      <trans-unit id="tableFilter.visibleCount">
        <source xml:lang="en">{0} Results</source>
        <note>This tells the user how many items are shown in the list. Currently not visible, but read by screen readers.</note>
        <target state="translated">{0}개 결과</target>
      </trans-unit>
      <trans-unit id="tableFilter.selectedCount">
        <source xml:lang="en">{0} Selected</source>
        <note>This tells the user how many items are selected in the list</note>
        <target state="translated">{0} 선택됨</target>
      </trans-unit>
      <trans-unit id="table.sortAscending">
        <source xml:lang="en">Sort Ascending</source>
        <target state="translated">오름차순 정렬</target>
      </trans-unit>
      <trans-unit id="table.sortDescending">
        <source xml:lang="en">Sort Descending</source>
        <target state="translated">내림차순 정렬</target>
      </trans-unit>
      <trans-unit id="headerFilter.ok">
        <source xml:lang="en">OK</source>
        <target state="translated">확인</target>
      </trans-unit>
      <trans-unit id="headerFilter.clear">
        <source xml:lang="en">Clear</source>
        <target state="translated">지우기</target>
      </trans-unit>
      <trans-unit id="headerFilter.cancel">
        <source xml:lang="en">Cancel</source>
        <target state="translated">취소</target>
      </trans-unit>
      <trans-unit id="table.filterOptions">
        <source xml:lang="en">Filter Options</source>
        <target state="translated">필터 옵션</target>
      </trans-unit>
    </body>
  </file>
  <file original="src/sql/base/browser/ui/table/plugins/loadingSpinner.plugin" source-language="en" datatype="plaintext" target-language="ko">
    <body>
      <trans-unit id="loadingSpinner.loading">
        <source xml:lang="en">Loading</source>
        <target state="translated">로드</target>
      </trans-unit>
    </body>
  </file>
  <file original="src/sql/base/browser/ui/table/plugins/rowDetailView" source-language="en" datatype="plaintext" target-language="ko">
    <body>
      <trans-unit id="rowDetailView.loadError">
        <source xml:lang="en">Loading Error...</source>
        <target state="translated">로드 오류...</target>
      </trans-unit>
    </body>
  </file>
  <file original="src/sql/base/browser/ui/taskbar/overflowActionbar" source-language="en" datatype="plaintext" target-language="ko">
    <body>
      <trans-unit id="toggleMore">
        <source xml:lang="en">Toggle More</source>
        <target state="translated">자세히 전환</target>
      </trans-unit>
    </body>
  </file>
  <file original="src/sql/base/common/locConstants" source-language="en" datatype="plaintext" target-language="ko">
    <body>
      <trans-unit id="azuredatastudio">
        <source xml:lang="en">Azure Data Studio</source>
        <target state="translated">Azure Data Studio</target>
      </trans-unit>
      <trans-unit id="default">
        <source xml:lang="en">Enable automatic update checks. Azure Data Studio will check for updates automatically and periodically.</source>
        <target state="translated">자동 업데이트 확인을 사용하도록 설정합니다. Azure Data Studio에서 정기적으로 업데이트를 자동 확인합니다.</target>
      </trans-unit>
      <trans-unit id="enableWindowsBackgroundUpdates">
        <source xml:lang="en">Enable to download and install new Azure Data Studio Versions in the background on Windows</source>
        <target state="translated">새로운 Azure Data Studio 버전을 Windows 백그라운드에 다운로드 및 설치하려면 사용하도록 설정</target>
      </trans-unit>
      <trans-unit id="showReleaseNotes">
        <source xml:lang="en">Show Release Notes after an update. The Release Notes are opened in a new web browser window.</source>
        <target state="translated">업데이트 후 릴리스 정보를 표시합니다. 릴리스 정보는 새 웹 브라우저 창에서 열립니다.</target>
      </trans-unit>
      <trans-unit id="dashboard.toolbar">
        <source xml:lang="en">The dashboard toolbar action menu</source>
        <target state="translated">대시보드 도구 모음 작업 메뉴</target>
      </trans-unit>
      <trans-unit id="notebook.cellTitle">
        <source xml:lang="en">The notebook cell title menu</source>
        <target state="translated">전자 필기장 셀 제목 메뉴</target>
      </trans-unit>
      <trans-unit id="notebook.title">
        <source xml:lang="en">The notebook title menu</source>
        <target state="translated">전자 필기장 제목 메뉴</target>
      </trans-unit>
      <trans-unit id="notebook.toolbar">
        <source xml:lang="en">The notebook toolbar menu</source>
        <target state="translated">전자 필기장 도구 모음 메뉴</target>
      </trans-unit>
      <trans-unit id="dataExplorer.action">
        <source xml:lang="en">The dataexplorer view container title action menu</source>
        <target state="translated">dataexplorer 뷰 컨테이너 제목 작업 메뉴</target>
      </trans-unit>
      <trans-unit id="dataExplorer.context">
        <source xml:lang="en">The dataexplorer item context menu</source>
        <target state="translated">dataexplorer 항목 상황에 맞는 메뉴</target>
      </trans-unit>
      <trans-unit id="objectExplorer.context">
        <source xml:lang="en">The object explorer item context menu</source>
        <target state="translated">개체 탐색기 항목 상황에 맞는 메뉴</target>
      </trans-unit>
      <trans-unit id="connectionDialogBrowseTree.context">
        <source xml:lang="en">The connection dialog's browse tree context menu</source>
        <target state="translated">연결 대화 상자의 찾아보기 트리 상황에 맞는 메뉴</target>
      </trans-unit>
      <trans-unit id="dataGrid.context">
        <source xml:lang="en">The data grid item context menu</source>
        <target state="translated">데이터 약식 표 항목 상황에 맞는 메뉴</target>
      </trans-unit>
      <trans-unit id="extensionsPolicy">
        <source xml:lang="en">Sets the security policy for downloading extensions.</source>
        <target state="translated">확장을 다운로드하기 위한 보안 정책을 설정합니다.</target>
      </trans-unit>
      <trans-unit id="InstallVSIXAction.allowNone">
        <source xml:lang="en">Your extension policy does not allow installing extensions. Please change your extension policy and try again.</source>
        <target state="translated">확장 정책에서 확장 설치를 허용하지 않습니다. 확장 정책을 변경하고 다시 시도하세요.</target>
      </trans-unit>
      <trans-unit id="InstallVSIXAction.successReload">
        <source xml:lang="en">Completed installing {0} extension from VSIX. Please reload Azure Data Studio to enable it.</source>
        <target state="translated">VSIX의 {0} 확장 설치가 완료되었습니다. Azure Data Studio를 다시 로드하여 사용하도록 설정하세요.</target>
      </trans-unit>
      <trans-unit id="postUninstallTooltip">
        <source xml:lang="en">Please reload Azure Data Studio to complete the uninstallation of this extension.</source>
        <target state="translated">Azure Data Studio를 다시 로드하여 이 확장의 제거를 완료하세요.</target>
      </trans-unit>
      <trans-unit id="postUpdateTooltip">
        <source xml:lang="en">Please reload Azure Data Studio to enable the updated extension.</source>
        <target state="translated">업데이트된 확장을 사용하도록 설정하려면 Azure Data Studio를 다시 로드하세요.</target>
      </trans-unit>
      <trans-unit id="enable locally">
        <source xml:lang="en">Please reload Azure Data Studio to enable this extension locally.</source>
        <target state="translated">이 확장을 로컬에서 사용하려면 Azure Data Studio를 다시 로드하세요.</target>
      </trans-unit>
      <trans-unit id="postEnableTooltip">
        <source xml:lang="en">Please reload Azure Data Studio to enable this extension.</source>
        <target state="translated">이 확장을 사용하려면 Azure Data Studio를 다시 로드하세요.</target>
      </trans-unit>
      <trans-unit id="postDisableTooltip">
        <source xml:lang="en">Please reload Azure Data Studio to disable this extension.</source>
        <target state="translated">이 확장을 사용하지 않으려면 Azure Data Studio를 다시 로드하세요.</target>
      </trans-unit>
      <trans-unit id="uninstallExtensionComplete">
        <source xml:lang="en">Please reload Azure Data Studio to complete the uninstallation of the extension {0}.</source>
        <target state="translated">Azure Data Studio를 다시 로드하여 이 확장 {0}의 제거를 완료하세요.</target>
      </trans-unit>
      <trans-unit id="enable remote">
        <source xml:lang="en">Please reload Azure Data Studio to enable this extension in {0}.</source>
        <target state="translated">{0}에서 이 확장을 사용하도록 설정하려면 Azure Data Studio를 다시 로드하세요.</target>
      </trans-unit>
      <trans-unit id="installExtensionCompletedAndReloadRequired">
        <source xml:lang="en">Installing extension {0} is completed. Please reload Azure Data Studio to enable it.</source>
        <target state="translated">{0} 확장 설치가 완료되었습니다. Azure Data Studio를 다시 로드하여 사용하도록 설정하세요.</target>
      </trans-unit>
      <trans-unit id="ReinstallAction.successReload">
        <source xml:lang="en">Please reload Azure Data Studio to complete reinstalling the extension {0}.</source>
        <target state="translated">Azure Data Studio를 다시 로드하고 {0} 확장의 재설치를 완료하세요.</target>
      </trans-unit>
      <trans-unit id="recommendedExtensions">
        <source xml:lang="en">Marketplace</source>
        <target state="translated">Marketplace</target>
      </trans-unit>
      <trans-unit id="scenarioTypeUndefined">
        <source xml:lang="en">The scenario type for extension recommendations must be provided.</source>
        <target state="translated">확장 권장 사항의 시나리오 유형을 제공해야 합니다.</target>
      </trans-unit>
      <trans-unit id="incompatible">
        <source xml:lang="en">Unable to install extension '{0}' as it is not compatible with Azure Data Studio '{1}'.</source>
        <target state="translated">'Azure Data Studio '{1}'과(와) 호환되지 않으므로 확장 '{0}'을(를) 설치할 수 없습니다.</target>
      </trans-unit>
      <trans-unit id="newQuery">
        <source xml:lang="en">New Query</source>
        <target state="translated">새 쿼리</target>
      </trans-unit>
      <trans-unit id="miNewQuery">
        <source xml:lang="en">New &amp;&amp;Query</source>
        <note>&amp;&amp; denotes a mnemonic</note>
        <target state="translated">새 쿼리(&amp;&amp;Q)</target>
      </trans-unit>
      <trans-unit id="miNewNotebook">
        <source xml:lang="en">&amp;&amp;New Notebook</source>
        <note>&amp;&amp; denotes a mnemonic</note>
        <target state="translated">새 Notebook(&amp;&amp;N)</target>
      </trans-unit>
      <trans-unit id="maxMemoryForLargeFilesMB">
        <source xml:lang="en">Controls the memory available to Azure Data Studio after restart when trying to open large files. Same effect as specifying `--max-memory=NEWSIZE` on the command line.</source>
        <target state="translated">큰 파일을 열려고 할 때 다시 시작한 후 Azure Data Studio에 사용 가능한 메모리를 제어합니다. 명령줄에 '--max-memory=NEWSIZE'를 지정하는 것과 결과가 같습니다.</target>
      </trans-unit>
      <trans-unit id="updateLocale">
        <source xml:lang="en">Would you like to change Azure Data Studio's UI language to {0} and restart?</source>
        <target state="translated">Azure Data Studio의 UI 언어를 {0}(으)로 변경하고 다시 시작하시겠습니까?</target>
      </trans-unit>
      <trans-unit id="activateLanguagePack">
        <source xml:lang="en">In order to use Azure Data Studio in {0}, Azure Data Studio needs to restart.</source>
        <target state="translated">{0}에서 Azure Data Studio를 사용하려면 Azure Data Studio를 다시 시작해야 합니다.</target>
      </trans-unit>
      <trans-unit id="watermark.newSqlFile">
        <source xml:lang="en">New SQL File</source>
        <target state="translated">새 SQL 파일</target>
      </trans-unit>
      <trans-unit id="watermark.newNotebook">
        <source xml:lang="en">New Notebook</source>
        <target state="translated">새 Notebook</target>
      </trans-unit>
      <trans-unit id="miinstallVsix">
        <source xml:lang="en">Install Extension from VSIX Package</source>
        <note>&amp;&amp; denotes a mnemonic</note>
        <target state="translated">VSIX 패키지에서 확장 설치</target>
      </trans-unit>
    </body>
  </file>
  <file original="src/sql/base/parts/editableDropdown/browser/dropdown" source-language="en" datatype="plaintext" target-language="ko">
    <body>
      <trans-unit id="editableDropdown.errorValidate">
        <source xml:lang="en">Must be an option from the list</source>
        <target state="translated">목록에 있는 옵션이어야 합니다.</target>
      </trans-unit>
      <trans-unit id="selectBox">
        <source xml:lang="en">Select Box</source>
        <target state="translated">Box 선택</target>
      </trans-unit>
    </body>
  </file>
  <file original="src/sql/platform/accounts/common/accountActions" source-language="en" datatype="plaintext" target-language="ko">
    <body>
      <trans-unit id="addAccount">
        <source xml:lang="en">Add an account</source>
        <target state="translated">계정 추가</target>
      </trans-unit>
      <trans-unit id="removeAccount">
        <source xml:lang="en">Remove account</source>
        <target state="translated">계정 제거</target>
      </trans-unit>
      <trans-unit id="confirmRemoveUserAccountMessage">
        <source xml:lang="en">Are you sure you want to remove '{0}'?</source>
        <target state="translated">'{0}'을(를) 제거하시겠습니까?</target>
      </trans-unit>
      <trans-unit id="accountActions.yes">
        <source xml:lang="en">Yes</source>
        <target state="translated">예</target>
      </trans-unit>
      <trans-unit id="accountActions.no">
        <source xml:lang="en">No</source>
        <target state="translated">아니요</target>
      </trans-unit>
      <trans-unit id="removeAccountFailed">
        <source xml:lang="en">Failed to remove account</source>
        <target state="translated">계정을 제거하지 못함</target>
      </trans-unit>
      <trans-unit id="applyFilters">
        <source xml:lang="en">Apply Filters</source>
        <target state="translated">필터 적용</target>
      </trans-unit>
      <trans-unit id="refreshAccount">
        <source xml:lang="en">Reenter your credentials</source>
        <target state="translated">자격 증명 다시 입력</target>
      </trans-unit>
      <trans-unit id="NoAccountToRefresh">
        <source xml:lang="en">There is no account to refresh</source>
        <target state="translated">새로 고칠 계정이 없습니다.</target>
      </trans-unit>
    </body>
  </file>
  <file original="src/sql/platform/clipboard/browser/clipboardService" source-language="en" datatype="plaintext" target-language="ko">
    <body>
      <trans-unit id="imageCopyingNotSupported">
        <source xml:lang="en">Copying images is not supported</source>
        <target state="translated">이미지 복사가 지원되지 않습니다.</target>
      </trans-unit>
    </body>
  </file>
  <file original="src/sql/platform/connection/common/connectionConfig" source-language="en" datatype="plaintext" target-language="ko">
    <body>
      <trans-unit id="invalidServerName">
        <source xml:lang="en">A server group with the same name already exists.</source>
        <target state="translated">같은 이름의 서버 그룹이 이미 있습니다.</target>
      </trans-unit>
    </body>
  </file>
  <file original="src/sql/platform/dashboard/browser/insightRegistry" source-language="en" datatype="plaintext" target-language="ko">
    <body>
      <trans-unit id="schema.dashboardWidgets.InsightsRegistry">
        <source xml:lang="en">Widget used in the dashboards</source>
        <target state="translated">대시보드에 사용되는 위젯</target>
      </trans-unit>
    </body>
  </file>
  <file original="src/sql/platform/dashboard/browser/widgetRegistry" source-language="en" datatype="plaintext" target-language="ko">
    <body>
      <trans-unit id="schema.dashboardWidgets.all">
        <source xml:lang="en">Widget used in the dashboards</source>
        <target state="translated">대시보드에 사용되는 위젯</target>
      </trans-unit>
      <trans-unit id="schema.dashboardWidgets.database">
        <source xml:lang="en">Widget used in the dashboards</source>
        <target state="translated">대시보드에 사용되는 위젯</target>
      </trans-unit>
      <trans-unit id="schema.dashboardWidgets.server">
        <source xml:lang="en">Widget used in the dashboards</source>
        <target state="translated">대시보드에 사용되는 위젯</target>
      </trans-unit>
    </body>
  </file>
  <file original="src/sql/platform/serialization/common/serializationService" source-language="en" datatype="plaintext" target-language="ko">
    <body>
      <trans-unit id="saveAsNotSupported">
        <source xml:lang="en">Saving results into different format disabled for this data provider.</source>
        <target state="translated">이 데이터 공급자에 대해 사용하지 않도록 설정한 다른 형식으로 결과를 저장하고 있습니다.</target>
      </trans-unit>
      <trans-unit id="noSerializationProvider">
        <source xml:lang="en">Cannot serialize data as no provider has been registered</source>
        <target state="translated">공급자가 등록되지 않은 경우 데이터를 직렬화할 수 없습니다.</target>
      </trans-unit>
      <trans-unit id="unknownSerializationError">
        <source xml:lang="en">Serialization failed with an unknown error</source>
        <target state="translated">알 수 없는 오류로 인해 serialization에 실패했습니다.</target>
      </trans-unit>
    </body>
  </file>
  <file original="src/sql/platform/theme/common/colorRegistry" source-language="en" datatype="plaintext" target-language="ko">
    <body>
      <trans-unit id="tileBorder">
        <source xml:lang="en">The border color of tiles</source>
        <target state="translated">타일의 테두리 색</target>
      </trans-unit>
      <trans-unit id="tileBoxShadow">
        <source xml:lang="en">The tile box shadow color</source>
        <target state="translated">타일 상자 그림자 색</target>
      </trans-unit>
      <trans-unit id="buttonDropdownBackgroundHover">
        <source xml:lang="en">The button dropdown background hover color</source>
        <target state="translated">단추 드롭다운 배경 가리키기 색</target>
      </trans-unit>
      <trans-unit id="buttonDropdownBoxShadow">
        <source xml:lang="en">The button dropdown box shadow color</source>
        <target state="translated">단추 드롭다운 상자 그림자 색</target>
      </trans-unit>
      <trans-unit id="extensionPackHeaderShadow">
        <source xml:lang="en">The extension pack header text shadowcolor</source>
        <target state="translated">확장 팩 헤더 텍스트 그림자 색</target>
      </trans-unit>
      <trans-unit id="extensionPackGradientColorOne">
        <source xml:lang="en">The top color for the extension pack gradient</source>
        <target state="translated">확장 팩 그라데이션의 위쪽 색</target>
      </trans-unit>
      <trans-unit id="extensionPackGradientColorTwo">
        <source xml:lang="en">The bottom color for the extension pack gradient</source>
        <target state="translated">확장 팩 그라데이션의 아래쪽 색</target>
<<<<<<< HEAD
      </trans-unit>
      <trans-unit id="gradientOne">
        <source xml:lang="en">The top color for the banner image gradient</source>
        <target state="translated">배너 이미지 그라데이션의 위쪽 색</target>
      </trans-unit>
      <trans-unit id="gradientTwo">
        <source xml:lang="en">The bottom color for the banner image gradient</source>
        <target state="translated">배너 이미지 그라데이션의 아래쪽 색</target>
      </trans-unit>
      <trans-unit id="gradientBackground">
        <source xml:lang="en">The background color for the banner image gradient</source>
        <target state="translated">배너 이미지 그라데이션의 배경색</target>
      </trans-unit>
      <trans-unit id="notebook.notebookToolbarIcon">
        <source xml:lang="en">Notebook: Main toolbar icons</source>
        <target state="translated">Notebook: 주 도구 모음 아이콘</target>
      </trans-unit>
      <trans-unit id="notebook.notebookToolbarSelectBorder">
        <source xml:lang="en">Notebook: Main toolbar select box border</source>
        <target state="translated">Notebook: 주 도구 모음 선택 상자 테두리</target>
      </trans-unit>
      <trans-unit id="notebook.notebookToolbarSelectBackground">
        <source xml:lang="en">Notebook: Main toolbar select box background</source>
        <target state="translated">Notebook: 주 도구 모음 선택 상자 배경</target>
      </trans-unit>
      <trans-unit id="notebook.notebookToolbarLines">
        <source xml:lang="en">Notebook: Main toolbar bottom border and separator</source>
        <target state="translated">Notebook: 주 도구 모음 아래쪽 테두리 및 구분 기호</target>
      </trans-unit>
      <trans-unit id="notebook.dropdownArrow">
        <source xml:lang="en">Notebook: Main toolbar dropdown arrow</source>
        <target state="translated">Notebook: 주 도구 모음 드롭다운 화살표</target>
      </trans-unit>
      <trans-unit id="notebook.buttonMenuArrow">
        <source xml:lang="en">Notebook: Main toolbar custom buttonMenu dropdown arrow</source>
        <target state="translated">Notebook: 주 도구 모음 사용자 지정 단추 메뉴 드롭다운 화살표</target>
      </trans-unit>
      <trans-unit id="notebook.toolbarBackground">
        <source xml:lang="en">Notebook: Markdown toolbar background</source>
        <target state="translated">Notebook: Markdown 도구 모음 배경</target>
      </trans-unit>
      <trans-unit id="notebook.toolbarIcon">
        <source xml:lang="en">Notebook: Markdown toolbar icons</source>
        <target state="translated">Notebook: Markdown 도구 모음 아이콘</target>
      </trans-unit>
      <trans-unit id="notebook.toolbarBottomBorder">
        <source xml:lang="en">Notebook: Markdown toolbar bottom border</source>
        <target state="translated">Notebook: Markdown 도구 모음 아래쪽 테두리</target>
      </trans-unit>
      <trans-unit id="notebook.cellBorder">
        <source xml:lang="en">Notebook: Active cell border</source>
        <target state="translated">Notebook: 활성 셀 테두리</target>
      </trans-unit>
      <trans-unit id="notebook.markdownEditorBackground">
        <source xml:lang="en">Notebook: Markdown editor background</source>
        <target state="translated">Notebook: Markdown 편집기 배경</target>
      </trans-unit>
      <trans-unit id="notebook.splitBorder">
        <source xml:lang="en">Notebook: Border between Markdown editor and preview</source>
        <target state="translated">Notebook: Markdown 편집기와 미리 보기 간 경계</target>
      </trans-unit>
      <trans-unit id="notebook.codeEditorBackground">
        <source xml:lang="en">Notebook: Code editor background</source>
        <target state="translated">Notebook: 코드 편집기 배경</target>
      </trans-unit>
      <trans-unit id="notebook.codeEditorBackgroundActive">
        <source xml:lang="en">Notebook: Code editor background of active cell</source>
        <target state="translated">Notebook: 활성 셀의 코드 편집기 배경</target>
      </trans-unit>
      <trans-unit id="notebook.codeEditorLineNumber">
        <source xml:lang="en">Notebook: Code editor line numbers</source>
        <target state="translated">Notebook: 코드 편집기 줄 번호</target>
      </trans-unit>
      <trans-unit id="notebook.codeEditorToolbarIcon">
        <source xml:lang="en">Notebook: Code editor toolbar icons</source>
        <target state="translated">Notebook: 코드 편집기 도구 모음 아이콘</target>
      </trans-unit>
      <trans-unit id="notebook.codeEditorToolbarBackground">
        <source xml:lang="en">Notebook: Code editor toolbar background</source>
        <target state="translated">Notebook: 코드 편집기 도구 모음 배경</target>
      </trans-unit>
      <trans-unit id="notebook.codeEditorToolbarBorder">
        <source xml:lang="en">Notebook: Code editor toolbar right border</source>
        <target state="translated">Notebook: 코드 편집기 도구 모음 오른쪽 테두리</target>
      </trans-unit>
      <trans-unit id="notebook.notebookCellTagBackground">
        <source xml:lang="en">Tag background color.</source>
        <target state="translated">태그 배경색입니다.</target>
      </trans-unit>
      <trans-unit id="notebook.notebookCellTagForeground">
        <source xml:lang="en">Tag foreground color.</source>
        <target state="translated">태그 전경색입니다.</target>
      </trans-unit>
      <trans-unit id="notebookFindMatchHighlight">
        <source xml:lang="en">Color of the other search matches. The color must not be opaque so as not to hide underlying decorations.</source>
        <target state="translated">기타 검색 일치 항목의 색입니다. 기본 장식을 숨기지 않도록 색은 불투명하지 않아야 합니다.</target>
      </trans-unit>
      <trans-unit id="notebookFindRangeHighlight">
        <source xml:lang="en">Color of the range limiting the search. The color must not be opaque so as not to hide underlying decorations.</source>
        <target state="translated">검색을 제한하는 범위의 색입니다. 기본 장식을 숨기지 않도록 색은 불투명하지 않아야 합니다.</target>
      </trans-unit>
      <trans-unit id="infoBox.infomationBackground">
        <source xml:lang="en">InfoBox: The background color when the notification type is information.</source>
        <target state="translated">InfoBox: 알림 유형이 정보인 경우 배경색입니다.</target>
      </trans-unit>
      <trans-unit id="infoBox.warningBackground">
        <source xml:lang="en">InfoBox: The background color when the notification type is warning.</source>
        <target state="translated">InfoBox: 알림 유형이 경고인 경우 배경색입니다.</target>
      </trans-unit>
      <trans-unit id="infoBox.errorBackground">
        <source xml:lang="en">InfoBox: The background color when the notification type is error.</source>
        <target state="translated">InfoBox: 알림 유형이 오류인 경우 배경색입니다.</target>
      </trans-unit>
      <trans-unit id="infoBox.successBackground">
        <source xml:lang="en">InfoBox: The background color when the notification type is success.</source>
        <target state="translated">InfoBox: 알림 유형이 성공인 경우 배경색입니다.</target>
      </trans-unit>
      <trans-unit id="infoButton.foreground">
        <source xml:lang="en">Info button foreground color.</source>
        <target state="translated">정보 단추 전경색입니다.</target>
      </trans-unit>
      <trans-unit id="infoButton.background">
        <source xml:lang="en">Info button background color.</source>
        <target state="translated">정보 단추 배경색입니다.</target>
      </trans-unit>
      <trans-unit id="infoButton.border">
        <source xml:lang="en">Info button border color.</source>
        <target state="translated">정보 단추 테두리 색입니다.</target>
      </trans-unit>
      <trans-unit id="infoButton.hoverBackground">
        <source xml:lang="en">Info button hover background color.</source>
        <target state="translated">정보 단추 가리키기 배경색입니다.</target>
      </trans-unit>
      <trans-unit id="calloutDialogForeground">
        <source xml:lang="en">Callout dialog foreground.</source>
        <target state="translated">설명선 대화 상자 전경입니다.</target>
      </trans-unit>
      <trans-unit id="calloutDialogInteriorBorder">
        <source xml:lang="en">Callout dialog interior borders used for separating elements.</source>
        <target state="translated">요소를 구분하는 데 사용되는 설명선 대화 상자 내부 테두리입니다.</target>
      </trans-unit>
      <trans-unit id="calloutDialogExteriorBorder">
        <source xml:lang="en">Callout dialog exterior borders to provide contrast against notebook UI.</source>
        <target state="translated">Notebook UI에 대비를 제공하는 설명선 대화 상자 외부 테두리입니다.</target>
      </trans-unit>
      <trans-unit id="calloutDialogHeaderFooterBackground">
        <source xml:lang="en">Callout dialog header and footer background.</source>
        <target state="translated">설명선 대화 상자 머리글 및 바닥글 배경입니다.</target>
      </trans-unit>
      <trans-unit id="calloutDialogBodyBackground">
        <source xml:lang="en">Callout dialog body background.</source>
        <target state="translated">설명선 대화 상자 본문 배경입니다.</target>
      </trans-unit>
      <trans-unit id="calloutDialogShadowColor">
        <source xml:lang="en">Callout dialog box shadow color.</source>
        <target state="translated">설명선 대화 상자 그림자 색입니다.</target>
      </trans-unit>
    </body>
  </file>
  <file original="src/sql/platform/theme/common/colors" source-language="en" datatype="plaintext" target-language="ko">
    <body>
      <trans-unit id="tableHeaderBackground">
        <source xml:lang="en">Table header background color</source>
        <target state="translated">테이블 헤더 배경색</target>
      </trans-unit>
      <trans-unit id="tableHeaderForeground">
        <source xml:lang="en">Table header foreground color</source>
        <target state="translated">테이블 헤더 전경색</target>
      </trans-unit>
      <trans-unit id="listFocusAndSelectionBackground">
        <source xml:lang="en">List/Table background color for the selected and focus item when the list/table is active</source>
        <target state="translated">목록/테이블이 활성 상태일 때 포커스가 있는 선택한 항목의 목록/테이블 배경색</target>
      </trans-unit>
      <trans-unit id="tableCellOutline">
        <source xml:lang="en">Color of the outline of a cell.</source>
        <target state="translated">셀 윤곽선의 색입니다.</target>
      </trans-unit>
      <trans-unit id="disabledInputBoxBackground">
        <source xml:lang="en">Disabled Input box background.</source>
        <target state="translated">입력 상자 배경을 사용하지 않도록 설정했습니다.</target>
      </trans-unit>
      <trans-unit id="disabledInputBoxForeground">
        <source xml:lang="en">Disabled Input box foreground.</source>
        <target state="translated">입력 상자 전경을 사용하지 않도록 설정했습니다.</target>
      </trans-unit>
      <trans-unit id="buttonFocusOutline">
        <source xml:lang="en">Button outline color when focused.</source>
        <target state="translated">포커스가 있는 경우 단추 윤곽선 색입니다.</target>
      </trans-unit>
      <trans-unit id="disabledCheckboxforeground">
        <source xml:lang="en">Disabled checkbox foreground.</source>
        <target state="translated">확인란 전경을 사용하지 않도록 설정했습니다.</target>
      </trans-unit>
      <trans-unit id="agentTableBackground">
        <source xml:lang="en">SQL Agent Table background color.</source>
        <target state="translated">SQL 에이전트 테이블 배경색입니다.</target>
      </trans-unit>
      <trans-unit id="agentCellBackground">
        <source xml:lang="en">SQL Agent table cell background color.</source>
        <target state="translated">SQL 에이전트 테이블 셀 배경색입니다.</target>
      </trans-unit>
      <trans-unit id="agentTableHoverBackground">
        <source xml:lang="en">SQL Agent table hover background color.</source>
        <target state="translated">가리킨 경우 SQL 에이전트 테이블 배경색입니다.</target>
      </trans-unit>
      <trans-unit id="agentJobsHeadingColor">
        <source xml:lang="en">SQL Agent heading background color.</source>
        <target state="translated">SQL 에이전트 제목 배경색입니다.</target>
      </trans-unit>
      <trans-unit id="agentCellBorderColor">
        <source xml:lang="en">SQL Agent table cell border color.</source>
        <target state="translated">SQL 에이전트 테이블 셀 테두리 색입니다.</target>
      </trans-unit>
      <trans-unit id="resultsErrorColor">
        <source xml:lang="en">Results messages error color.</source>
        <target state="translated">결과 메시지 오류 색입니다.</target>
      </trans-unit>
    </body>
  </file>
  <file original="src/sql/workbench/api/browser/mainThreadExtensionManagement" source-language="en" datatype="plaintext" target-language="ko">
    <body>
      <trans-unit id="workbench.generalObsoleteApiNotification">
        <source xml:lang="en">Some of the loaded extensions are using obsolete APIs, please find the detailed information in the Console tab of Developer Tools window</source>
        <target state="translated">로드된 확장 중 일부는 사용되지 않는 API를 사용하고 있습니다. 개발자 도구 창의 콘솔 탭에서 자세한 정보를 확인하세요.</target>
      </trans-unit>
      <trans-unit id="dontShowAgain">
        <source xml:lang="en">Don't Show Again</source>
        <target state="translated">다시 표시 안 함</target>
      </trans-unit>
    </body>
  </file>
  <file original="src/sql/workbench/api/browser/mainThreadNotebookDocumentsAndEditors" source-language="en" datatype="plaintext" target-language="ko">
    <body>
      <trans-unit id="runActiveCell">
        <source xml:lang="en">F5 shortcut key requires a code cell to be selected. Please select a code cell to run.</source>
        <target state="translated">F5 바로 가기 키를 사용하려면 코드 셀을 선택해야 합니다. 실행할 코드 셀을 선택하세요.</target>
      </trans-unit>
      <trans-unit id="clearResultActiveCell">
        <source xml:lang="en">Clear result requires a code cell to be selected. Please select a code cell to run.</source>
        <target state="translated">명확한 결과를 얻으려면 코드 셀을 선택해야 합니다. 실행할 코드 셀을 선택하세요.</target>
      </trans-unit>
    </body>
  </file>
  <file original="src/sql/workbench/api/common/extHostModelView" source-language="en" datatype="plaintext" target-language="ko">
    <body>
      <trans-unit id="unknownComponentType">
        <source xml:lang="en">Unknown component type. Must use ModelBuilder to create objects</source>
        <target state="translated">알 수 없는 구성 요소 유형입니다. ModelBuilder를 사용하여 개체를 만들어야 합니다.</target>
      </trans-unit>
      <trans-unit id="invalidIndex">
        <source xml:lang="en">The index {0} is invalid.</source>
        <target state="translated">{0} 인덱스가 잘못되었습니다.</target>
      </trans-unit>
      <trans-unit id="unknownConfig">
        <source xml:lang="en">Unkown component configuration, must use ModelBuilder to create a configuration object</source>
        <target state="translated">알 수 없는 구성 요소 구성입니다. ModelBuilder를 사용하여 구성 개체를 만들어야 합니다.</target>
      </trans-unit>
    </body>
  </file>
  <file original="src/sql/workbench/api/common/extHostModelViewDialog" source-language="en" datatype="plaintext" target-language="ko">
    <body>
      <trans-unit id="dialogDoneLabel">
        <source xml:lang="en">Done</source>
        <target state="translated">완료</target>
      </trans-unit>
      <trans-unit id="dialogCancelLabel">
        <source xml:lang="en">Cancel</source>
        <target state="translated">취소</target>
      </trans-unit>
      <trans-unit id="generateScriptLabel">
        <source xml:lang="en">Generate script</source>
        <target state="translated">스크립트 생성</target>
      </trans-unit>
      <trans-unit id="dialogNextLabel">
        <source xml:lang="en">Next</source>
        <target state="translated">다음</target>
      </trans-unit>
      <trans-unit id="dialogPreviousLabel">
        <source xml:lang="en">Previous</source>
        <target state="translated">이전</target>
      </trans-unit>
      <trans-unit id="dashboardNotInitialized">
        <source xml:lang="en">Tabs are not initialized</source>
        <target state="translated">탭이 초기화되지 않았습니다.</target>
      </trans-unit>
    </body>
  </file>
  <file original="src/sql/workbench/api/common/extHostModelViewTree" source-language="en" datatype="plaintext" target-language="ko">
    <body>
      <trans-unit id="treeView.notRegistered">
        <source xml:lang="en">No tree view with id '{0}' registered.</source>
        <target state="translated">ID가 '{0}'인 등록된 트리 뷰가 없습니다.</target>
      </trans-unit>
    </body>
  </file>
  <file original="src/sql/workbench/api/common/extHostNotebook" source-language="en" datatype="plaintext" target-language="ko">
    <body>
      <trans-unit id="providerRequired">
        <source xml:lang="en">A NotebookProvider with valid providerId must be passed to this method</source>
        <target state="translated">유효한 providerId가 있는 NotebookProvider를 이 메서드에 전달해야 합니다.</target>
      </trans-unit>
      <trans-unit id="errNoProvider">
        <source xml:lang="en">no notebook provider found</source>
        <target state="translated">Notebook 공급자가 없음</target>
      </trans-unit>
      <trans-unit id="errNoManager">
        <source xml:lang="en">No Manager found</source>
        <target state="translated">관리자를 찾을 수 없음</target>
      </trans-unit>
      <trans-unit id="noServerManager">
        <source xml:lang="en">Notebook Manager for notebook {0} does not have a server manager. Cannot perform operations on it</source>
        <target state="translated">{0} Notebook의 Notebook 관리자에 서버 관리자가 없습니다. 작업을 수행할 수 없습니다.</target>
      </trans-unit>
      <trans-unit id="noContentManager">
        <source xml:lang="en">Notebook Manager for notebook {0} does not have a content manager. Cannot perform operations on it</source>
        <target state="translated">{0} Notebook의 Notebook 관리자에 콘텐츠 관리자가 없습니다. 작업을 수행할 수 없습니다.</target>
      </trans-unit>
      <trans-unit id="noSessionManager">
        <source xml:lang="en">Notebook Manager for notebook {0} does not have a session manager. Cannot perform operations on it</source>
        <target state="translated">{0} Notebook의 Notebook 관리자에 세션 관리자가 없습니다. 작업을 수행할 수 없습니다.</target>
      </trans-unit>
    </body>
  </file>
  <file original="src/sql/workbench/api/common/extHostNotebookDocumentsAndEditors" source-language="en" datatype="plaintext" target-language="ko">
    <body>
      <trans-unit id="providerRequired">
        <source xml:lang="en">A NotebookProvider with valid providerId must be passed to this method</source>
        <target state="translated">유효한 providerId가 있는 NotebookProvider를 이 메서드에 전달해야 합니다.</target>
      </trans-unit>
    </body>
  </file>
  <file original="src/sql/workbench/browser/actions" source-language="en" datatype="plaintext" target-language="ko">
    <body>
      <trans-unit id="manage">
        <source xml:lang="en">Manage</source>
        <target state="translated">관리</target>
      </trans-unit>
      <trans-unit id="showDetails">
        <source xml:lang="en">Show Details</source>
        <target state="translated">세부 정보 표시</target>
      </trans-unit>
      <trans-unit id="configureDashboardLearnMore">
        <source xml:lang="en">Learn More</source>
        <target state="translated">자세한 정보</target>
      </trans-unit>
      <trans-unit id="clearSavedAccounts">
        <source xml:lang="en">Clear all saved accounts</source>
        <target state="translated">저장된 모든 계정 지우기</target>
      </trans-unit>
    </body>
  </file>
  <file original="src/sql/workbench/browser/actions.contribution" source-language="en" datatype="plaintext" target-language="ko">
    <body>
      <trans-unit id="previewFeatures.configTitle">
        <source xml:lang="en">Preview Features</source>
        <target state="translated">미리 보기 기능</target>
      </trans-unit>
      <trans-unit id="previewFeatures.configEnable">
        <source xml:lang="en">Enable unreleased preview features</source>
        <target state="translated">해제되지 않은 미리 보기 기능 사용</target>
      </trans-unit>
      <trans-unit id="showConnectDialogOnStartup">
        <source xml:lang="en">Show connect dialog on startup</source>
        <target state="translated">시작 시 연결 대화 상자 표시</target>
      </trans-unit>
      <trans-unit id="enableObsoleteApiUsageNotificationTitle">
        <source xml:lang="en">Obsolete API Notification</source>
        <target state="translated">사용되지 않는 API 알림</target>
      </trans-unit>
      <trans-unit id="enableObsoleteApiUsageNotification">
        <source xml:lang="en">Enable/disable obsolete API usage notification</source>
        <target state="translated">사용되지 않는 API 사용 알림 사용/사용 안 함</target>
      </trans-unit>
    </body>
  </file>
  <file original="src/sql/workbench/browser/editData/editDataInput" source-language="en" datatype="plaintext" target-language="ko">
    <body>
      <trans-unit id="connectionFailure">
        <source xml:lang="en">Edit Data Session Failed To Connect</source>
        <target state="translated">연결하지 못한 데이터 세션 편집</target>
      </trans-unit>
    </body>
  </file>
  <file original="src/sql/workbench/browser/editor/profiler/profilerInput" source-language="en" datatype="plaintext" target-language="ko">
    <body>
      <trans-unit id="profilerInput.profiler">
        <source xml:lang="en">Profiler</source>
        <target state="translated">Profiler</target>
      </trans-unit>
      <trans-unit id="profilerInput.notConnected">
        <source xml:lang="en">Not connected</source>
        <target state="translated">연결되지 않음</target>
      </trans-unit>
      <trans-unit id="profiler.sessionStopped">
        <source xml:lang="en">XEvent Profiler Session stopped unexpectedly on the server {0}.</source>
        <target state="translated">{0} 서버에서 XEvent Profiler 세션이 예기치 않게 중지되었습니다.</target>
      </trans-unit>
      <trans-unit id="profiler.sessionCreationError">
        <source xml:lang="en">Error while starting new session</source>
        <target state="translated">새로운 세션을 시작하는 동안 오류가 발생했습니다.</target>
      </trans-unit>
      <trans-unit id="profiler.eventsLost">
        <source xml:lang="en">The XEvent Profiler session for {0} has lost events.</source>
        <target state="translated">{0}의 XEvent Profiler 세션에서 이벤트가 손실되었습니다.</target>
      </trans-unit>
    </body>
  </file>
  <file original="src/sql/workbench/browser/editor/resourceViewer/resourceViewerInput" source-language="en" datatype="plaintext" target-language="ko">
    <body>
      <trans-unit id="resourceViewer.showActions">
        <source xml:lang="en">Show Actions</source>
        <target state="translated">작업 표시</target>
      </trans-unit>
      <trans-unit id="resourceViewerInput.resourceViewer">
        <source xml:lang="en">Resource Viewer</source>
        <target state="translated">리소스 뷰어</target>
      </trans-unit>
    </body>
  </file>
  <file original="src/sql/workbench/browser/modal/modal" source-language="en" datatype="plaintext" target-language="ko">
    <body>
      <trans-unit id="infoAltText">
        <source xml:lang="en">Information</source>
        <target state="translated">정보</target>
      </trans-unit>
      <trans-unit id="warningAltText">
        <source xml:lang="en">Warning</source>
        <target state="translated">경고</target>
      </trans-unit>
      <trans-unit id="errorAltText">
        <source xml:lang="en">Error</source>
        <target state="translated">오류</target>
      </trans-unit>
      <trans-unit id="showMessageDetails">
        <source xml:lang="en">Show Details</source>
        <target state="translated">세부 정보 표시</target>
      </trans-unit>
      <trans-unit id="copyMessage">
        <source xml:lang="en">Copy</source>
        <target state="translated">복사</target>
      </trans-unit>
      <trans-unit id="closeMessage">
        <source xml:lang="en">Close</source>
        <target state="translated">닫기</target>
      </trans-unit>
      <trans-unit id="modal.back">
        <source xml:lang="en">Back</source>
        <target state="translated">뒤로</target>
      </trans-unit>
      <trans-unit id="hideMessageDetails">
        <source xml:lang="en">Hide Details</source>
        <target state="translated">세부 정보 숨기기</target>
      </trans-unit>
    </body>
  </file>
  <file original="src/sql/workbench/browser/modal/optionsDialog" source-language="en" datatype="plaintext" target-language="ko">
    <body>
      <trans-unit id="optionsDialog.ok">
        <source xml:lang="en">OK</source>
        <target state="translated">확인</target>
      </trans-unit>
      <trans-unit id="optionsDialog.cancel">
        <source xml:lang="en">Cancel</source>
        <target state="translated">취소</target>
      </trans-unit>
    </body>
  </file>
  <file original="src/sql/workbench/browser/modal/optionsDialogHelper" source-language="en" datatype="plaintext" target-language="ko">
    <body>
      <trans-unit id="optionsDialog.missingRequireField">
        <source xml:lang="en"> is required.</source>
        <target state="translated">이(가) 필요합니다.</target>
      </trans-unit>
      <trans-unit id="optionsDialog.invalidInput">
        <source xml:lang="en">Invalid input.  Numeric value expected.</source>
        <target state="translated">잘못된 입력입니다. 숫자 값이 필요합니다.</target>
      </trans-unit>
    </body>
  </file>
  <file original="src/sql/workbench/browser/modelComponents/componentBase" source-language="en" datatype="plaintext" target-language="ko">
    <body>
      <trans-unit id="invalidIndex">
        <source xml:lang="en">The index {0} is invalid.</source>
        <target state="translated">{0} 인덱스가 잘못되었습니다.</target>
      </trans-unit>
    </body>
  </file>
  <file original="src/sql/workbench/browser/modelComponents/declarativeTable.component" source-language="en" datatype="plaintext" target-language="ko">
    <body>
      <trans-unit id="blankValue">
        <source xml:lang="en">blank</source>
        <target state="translated">비어 있음</target>
      </trans-unit>
      <trans-unit id="checkAllColumnLabel">
        <source xml:lang="en">check all checkboxes in column: {0}</source>
        <target state="translated">열의 모든 확인란 선택: {0}</target>
      </trans-unit>
      <trans-unit id="declarativeTable.showActions">
        <source xml:lang="en">Show Actions</source>
        <target state="translated">작업 표시</target>
      </trans-unit>
    </body>
  </file>
  <file original="src/sql/workbench/browser/modelComponents/dropdown.component" source-language="en" datatype="plaintext" target-language="ko">
    <body>
      <trans-unit id="loadingMessage">
        <source xml:lang="en">Loading</source>
        <target state="translated">로드</target>
      </trans-unit>
      <trans-unit id="loadingCompletedMessage">
        <source xml:lang="en">Loading completed</source>
        <target state="translated">로드 완료</target>
      </trans-unit>
    </body>
  </file>
  <file original="src/sql/workbench/browser/modelComponents/inputbox.component" source-language="en" datatype="plaintext" target-language="ko">
    <body>
      <trans-unit id="invalidValueError">
        <source xml:lang="en">Invalid value</source>
        <target state="translated">잘못된 값</target>
      </trans-unit>
      <trans-unit id="period">
        <source xml:lang="en">{0}. {1}</source>
        <target state="translated">{0}. {1}</target>
      </trans-unit>
    </body>
  </file>
  <file original="src/sql/workbench/browser/modelComponents/loadingComponent.component" source-language="en" datatype="plaintext" target-language="ko">
    <body>
      <trans-unit id="loadingMessage">
        <source xml:lang="en">Loading</source>
        <target state="translated">로드 중</target>
      </trans-unit>
      <trans-unit id="loadingCompletedMessage">
        <source xml:lang="en">Loading completed</source>
        <target state="translated">로드 완료</target>
      </trans-unit>
    </body>
  </file>
  <file original="src/sql/workbench/browser/modelComponents/queryTextEditor" source-language="en" datatype="plaintext" target-language="ko">
    <body>
      <trans-unit id="queryTextEditorAriaLabel">
        <source xml:lang="en">modelview code editor for view model.</source>
        <target state="translated">뷰 모델용 modelview 코드 편집기입니다.</target>
      </trans-unit>
    </body>
  </file>
  <file original="src/sql/workbench/browser/modelComponents/viewBase" source-language="en" datatype="plaintext" target-language="ko">
    <body>
      <trans-unit id="componentTypeNotRegistered">
        <source xml:lang="en">Could not find component for type {0}</source>
        <target state="translated">{0} 형식의 구성 요소를 찾을 수 없습니다.</target>
      </trans-unit>
    </body>
  </file>
  <file original="src/sql/workbench/browser/parts/editor/editorStatusModeSelect" source-language="en" datatype="plaintext" target-language="ko">
    <body>
      <trans-unit id="languageChangeUnsupported">
        <source xml:lang="en">Changing editor types on unsaved files is unsupported</source>
        <target state="translated">저장하지 않은 파일의 경우 편집기 유형을 변경할 수 없습니다.</target>
      </trans-unit>
    </body>
  </file>
  <file original="src/sql/workbench/browser/scriptingActions" source-language="en" datatype="plaintext" target-language="ko">
    <body>
      <trans-unit id="scriptSelect">
        <source xml:lang="en">Select Top 1000</source>
        <target state="translated">상위 1,000개 선택</target>
      </trans-unit>
      <trans-unit id="scriptKustoSelect">
        <source xml:lang="en">Take 10</source>
        <target state="translated">Take 10</target>
      </trans-unit>
      <trans-unit id="scriptExecute">
        <source xml:lang="en">Script as Execute</source>
        <target state="translated">Execute로 스크립트</target>
      </trans-unit>
      <trans-unit id="scriptAlter">
        <source xml:lang="en">Script as Alter</source>
        <target state="translated">Alter로 스크립트</target>
      </trans-unit>
      <trans-unit id="editData">
        <source xml:lang="en">Edit Data</source>
        <target state="translated">데이터 편집</target>
      </trans-unit>
      <trans-unit id="scriptCreate">
        <source xml:lang="en">Script as Create</source>
        <target state="translated">Create로 스크립트</target>
      </trans-unit>
      <trans-unit id="scriptDelete">
        <source xml:lang="en">Script as Drop</source>
        <target state="translated">Drop으로 스크립트</target>
      </trans-unit>
    </body>
  </file>
  <file original="src/sql/workbench/browser/scriptingUtils" source-language="en" datatype="plaintext" target-language="ko">
    <body>
      <trans-unit id="scriptSelectNotFound">
        <source xml:lang="en">No script was returned when calling select script on object </source>
        <target state="translated">개체에 대해 스크립트 선택을 호출할 때 스크립트가 반환되지 않았습니다. </target>
      </trans-unit>
      <trans-unit id="selectOperationName">
        <source xml:lang="en">Select</source>
        <target state="translated">선택</target>
      </trans-unit>
      <trans-unit id="createOperationName">
        <source xml:lang="en">Create</source>
        <target state="translated">만들기</target>
      </trans-unit>
      <trans-unit id="insertOperationName">
        <source xml:lang="en">Insert</source>
        <target state="translated">삽입</target>
      </trans-unit>
      <trans-unit id="updateOperationName">
        <source xml:lang="en">Update</source>
        <target state="translated">업데이트</target>
      </trans-unit>
      <trans-unit id="deleteOperationName">
        <source xml:lang="en">Delete</source>
        <target state="translated">삭제</target>
      </trans-unit>
      <trans-unit id="scriptNotFoundForObject">
        <source xml:lang="en">No script was returned when scripting as {0} on object {1}</source>
        <target state="translated">개체 {1}에서 {0}(으)로 스크립팅했으나 스크립트가 반환되지 않았습니다.</target>
      </trans-unit>
      <trans-unit id="scriptingFailed">
        <source xml:lang="en">Scripting Failed</source>
        <target state="translated">스크립트 실패</target>
      </trans-unit>
      <trans-unit id="scriptNotFound">
        <source xml:lang="en">No script was returned when scripting as {0}</source>
        <target state="translated">{0}(으)로 스크립팅했으나 스크립트가 반환되지 않았습니다.</target>
      </trans-unit>
    </body>
  </file>
  <file original="src/sql/workbench/common/editor/query/queryEditorInput" source-language="en" datatype="plaintext" target-language="ko">
    <body>
      <trans-unit id="disconnected">
        <source xml:lang="en">disconnected</source>
        <target state="translated">연결 끊김</target>
      </trans-unit>
    </body>
  </file>
  <file original="src/sql/workbench/common/editor/query/queryResultsInput" source-language="en" datatype="plaintext" target-language="ko">
    <body>
      <trans-unit id="extensionsInputName">
        <source xml:lang="en">Extension</source>
        <target state="translated">확장</target>
      </trans-unit>
    </body>
  </file>
  <file original="src/sql/workbench/common/theme" source-language="en" datatype="plaintext" target-language="ko">
    <body>
      <trans-unit id="verticalTabActiveBackground">
        <source xml:lang="en">Active tab background color for vertical tabs</source>
        <target state="translated">세로 탭의 활성 탭 배경색</target>
      </trans-unit>
      <trans-unit id="dashboardBorder">
        <source xml:lang="en">Color for borders in dashboard</source>
        <target state="translated">대시보드의 테두리 색</target>
      </trans-unit>
      <trans-unit id="dashboardWidget">
        <source xml:lang="en">Color of dashboard widget title</source>
        <target state="translated">대시보드 위젯 제목 색</target>
      </trans-unit>
      <trans-unit id="dashboardWidgetSubtext">
        <source xml:lang="en">Color for dashboard widget subtext</source>
        <target state="translated">대시보드 위젯 하위 텍스트 색</target>
      </trans-unit>
      <trans-unit id="propertiesContainerPropertyValue">
        <source xml:lang="en">Color for property values displayed in the properties container component</source>
        <target state="translated">속성 컨테이너 구성 요소에 표시되는 속성 값의 색</target>
      </trans-unit>
      <trans-unit id="propertiesContainerPropertyName">
        <source xml:lang="en">Color for property names displayed in the properties container component</source>
        <target state="translated">속성 컨테이너 구성 요소에 표시되는 속성 이름의 색</target>
      </trans-unit>
      <trans-unit id="toolbarOverflowShadow">
        <source xml:lang="en">Toolbar overflow shadow color</source>
        <target state="translated">도구 모음 오버플로 그림자 색</target>
      </trans-unit>
    </body>
  </file>
  <file original="src/sql/workbench/contrib/accounts/browser/accountManagement.contribution" source-language="en" datatype="plaintext" target-language="ko">
    <body>
      <trans-unit id="carbon.extension.contributes.account.id">
        <source xml:lang="en">Identifier of the account type</source>
        <target state="translated">계정 유형 식별자</target>
      </trans-unit>
      <trans-unit id="carbon.extension.contributes.account.icon">
        <source xml:lang="en">(Optional) Icon which is used to represent the accpunt in the UI. Either a file path or a themable configuration</source>
        <target state="translated">(옵션) UI에서 명령을 나타내는 데 사용되는 아이콘입니다. 파일 경로 또는 테마 지정 가능 구성입니다.</target>
      </trans-unit>
      <trans-unit id="carbon.extension.contributes.account.icon.light">
        <source xml:lang="en">Icon path when a light theme is used</source>
        <target state="translated">밝은 테마를 사용하는 경우의 아이콘 경로</target>
      </trans-unit>
      <trans-unit id="carbon.extension.contributes.account.icon.dark">
        <source xml:lang="en">Icon path when a dark theme is used</source>
        <target state="translated">어두운 테마를 사용하는 경우의 아이콘 경로</target>
      </trans-unit>
      <trans-unit id="carbon.extension.contributes.account">
        <source xml:lang="en">Contributes icons to account provider.</source>
        <target state="translated">계정 공급자에게 아이콘을 제공합니다.</target>
      </trans-unit>
    </body>
  </file>
  <file original="src/sql/workbench/contrib/assessment/browser/asmtActions" source-language="en" datatype="plaintext" target-language="ko">
    <body>
      <trans-unit id="asmtaction.server.getitems">
        <source xml:lang="en">View applicable rules</source>
        <target state="translated">적용 가능한 규칙 보기</target>
      </trans-unit>
      <trans-unit id="asmtaction.database.getitems">
        <source xml:lang="en">View applicable rules for {0}</source>
        <target state="translated">{0}에 적용 가능한 규칙 보기</target>
      </trans-unit>
      <trans-unit id="asmtaction.server.invokeitems">
        <source xml:lang="en">Invoke Assessment</source>
        <target state="translated">평가 호출</target>
      </trans-unit>
      <trans-unit id="asmtaction.database.invokeitems">
        <source xml:lang="en">Invoke Assessment for {0}</source>
        <target state="translated">{0}의 평가 호출</target>
      </trans-unit>
      <trans-unit id="asmtaction.exportasscript">
        <source xml:lang="en">Export As Script</source>
        <target state="translated">스크립트로 내보내기</target>
      </trans-unit>
      <trans-unit id="asmtaction.showsamples">
        <source xml:lang="en">View all rules and learn more on GitHub</source>
        <target state="translated">GitHub에서 모든 규칙 보기 및 자세히 알아보기</target>
      </trans-unit>
      <trans-unit id="asmtaction.generatehtmlreport">
        <source xml:lang="en">Create HTML Report</source>
        <target state="translated">HTML 보고서 만들기</target>
      </trans-unit>
      <trans-unit id="asmtaction.openReport">
        <source xml:lang="en">Report has been saved. Do you want to open it?</source>
        <target state="translated">보고서가 저장되었습니다. 열어보시겠습니까?</target>
      </trans-unit>
      <trans-unit id="asmtaction.label.open">
        <source xml:lang="en">Open</source>
        <target state="translated">열기</target>
      </trans-unit>
      <trans-unit id="asmtaction.label.cancel">
        <source xml:lang="en">Cancel</source>
        <target state="translated">취소</target>
      </trans-unit>
    </body>
  </file>
  <file original="src/sql/workbench/contrib/assessment/browser/asmtResultsView.component" source-language="en" datatype="plaintext" target-language="ko">
    <body>
      <trans-unit id="asmt.NoResultsInitial">
        <source xml:lang="en">Nothing to show. Invoke assessment to get results</source>
        <target state="translated">표시할 내용이 없습니다. 평가를 호출하여 결과를 가져옵니다.</target>
      </trans-unit>
      <trans-unit id="asmt.column.displayName">
        <source xml:lang="en">Display Name</source>
        <target state="translated">표시 이름</target>
      </trans-unit>
      <trans-unit id="asmt.column.target">
        <source xml:lang="en">Target</source>
        <target state="translated">대상</target>
      </trans-unit>
      <trans-unit id="asmt.column.severity">
        <source xml:lang="en">Severity</source>
        <target state="translated">심각도</target>
      </trans-unit>
      <trans-unit id="asmt.TargetInstanceComplient">
        <source xml:lang="en">Instance {0} is totally compliant with the best practices. Good job!</source>
        <target state="translated">{0} 인스턴스는 모범 사례를 완전히 준수합니다. 잘하셨습니다!</target>
      </trans-unit>
      <trans-unit id="asmt.TargetDatabaseComplient">
        <source xml:lang="en">Database {0} is totally compliant with the best practices. Good job!</source>
        <target state="translated">{0} 데이터베이스는 모범 사례를 완전히 준수합니다. 잘하셨습니다!</target>
      </trans-unit>
    </body>
  </file>
  <file original="src/sql/workbench/contrib/assessment/common/strings" source-language="en" datatype="plaintext" target-language="ko">
    <body>
      <trans-unit id="asmt.section.api.title">
        <source xml:lang="en">API information</source>
        <target state="translated">API 정보</target>
      </trans-unit>
      <trans-unit id="asmt.apiversion">
        <source xml:lang="en">API Version:</source>
        <target state="translated">API 버전:</target>
      </trans-unit>
      <trans-unit id="asmt.rulesetversion">
        <source xml:lang="en">Default Ruleset Version:</source>
        <target state="translated">기본 규칙 집합 버전:</target>
      </trans-unit>
      <trans-unit id="asmt.section.instance.title">
        <source xml:lang="en">SQL Server Instance Details</source>
        <target state="translated">SQL Server 인스턴스 세부 정보</target>
      </trans-unit>
      <trans-unit id="asmt.serverversion">
        <source xml:lang="en">Version:</source>
        <target state="translated">버전:</target>
      </trans-unit>
      <trans-unit id="asmt.serveredition">
        <source xml:lang="en">Edition:</source>
        <target state="translated">버전:</target>
      </trans-unit>
      <trans-unit id="asmt.instancename">
        <source xml:lang="en">Instance Name:</source>
        <target state="translated">인스턴스 이름:</target>
      </trans-unit>
      <trans-unit id="asmt.osversion">
        <source xml:lang="en">OS Version:</source>
        <target state="translated">OS 버전:</target>
      </trans-unit>
      <trans-unit id="asmt.column.message">
        <source xml:lang="en">Message</source>
        <target state="translated">메시지</target>
      </trans-unit>
      <trans-unit id="asmt.column.checkId">
        <source xml:lang="en">Check ID</source>
        <target state="translated">확인 ID</target>
      </trans-unit>
      <trans-unit id="asmt.column.tags">
        <source xml:lang="en">Tags</source>
        <target state="translated">태그</target>
      </trans-unit>
      <trans-unit id="asmt.learnMore">
        <source xml:lang="en">Learn More</source>
        <target state="translated">자세한 정보</target>
      </trans-unit>
      <trans-unit id="asmt.sqlReportTitle">
        <source xml:lang="en">SQL Assessment Report</source>
        <target state="translated">SQL 평가 보고서</target>
      </trans-unit>
      <trans-unit id="asmt.sqlReport.resultForDatabase">
        <source xml:lang="en">Results for database</source>
        <target state="translated">데이터베이스에 대한 결과</target>
      </trans-unit>
      <trans-unit id="asmt.sqlReport.resultForInstance">
        <source xml:lang="en">Results for server</source>
        <target state="translated">서버에 대한 결과</target>
      </trans-unit>
      <trans-unit id="asmt.sqlReport.Error">
        <source xml:lang="en">Error</source>
        <target state="translated">오류</target>
      </trans-unit>
      <trans-unit id="asmt.sqlReport.Warning">
        <source xml:lang="en">Warning</source>
        <target state="translated">경고</target>
      </trans-unit>
      <trans-unit id="asmt.sqlReport.Info">
        <source xml:lang="en">Information</source>
        <target state="translated">정보</target>
      </trans-unit>
      <trans-unit id="asmt.column.helpLink">
        <source xml:lang="en">Help Link</source>
        <target state="translated">도움말 링크</target>
      </trans-unit>
      <trans-unit id="asmt.sqlReport.severityMsg">
        <source xml:lang="en">{0}: {1} item(s)</source>
        <target state="translated">{0}: {1}개 항목</target>
      </trans-unit>
    </body>
  </file>
  <file original="src/sql/workbench/contrib/azure/browser/azure.contribution" source-language="en" datatype="plaintext" target-language="ko">
    <body>
      <trans-unit id="azure.openInAzurePortal.title">
        <source xml:lang="en">Open in Azure Portal</source>
        <target state="translated">Azure Portal에서 열기</target>
      </trans-unit>
    </body>
  </file>
  <file original="src/sql/workbench/contrib/backup/browser/backup.component" source-language="en" datatype="plaintext" target-language="ko">
    <body>
      <trans-unit id="backup.backupName">
        <source xml:lang="en">Backup name</source>
        <target state="translated">백업 이름</target>
      </trans-unit>
      <trans-unit id="backup.recoveryModel">
        <source xml:lang="en">Recovery model</source>
        <target state="translated">복구 모델</target>
      </trans-unit>
      <trans-unit id="backup.backupType">
        <source xml:lang="en">Backup type</source>
        <target state="translated">백업 유형</target>
      </trans-unit>
      <trans-unit id="backup.backupDevice">
        <source xml:lang="en">Backup files</source>
        <target state="translated">백업 파일</target>
      </trans-unit>
      <trans-unit id="backup.algorithm">
        <source xml:lang="en">Algorithm</source>
        <target state="translated">알고리즘</target>
      </trans-unit>
      <trans-unit id="backup.certificateOrAsymmetricKey">
        <source xml:lang="en">Certificate or Asymmetric key</source>
        <target state="translated">인증서 또는 비대칭 키</target>
      </trans-unit>
      <trans-unit id="backup.media">
        <source xml:lang="en">Media</source>
        <target state="translated">미디어</target>
      </trans-unit>
      <trans-unit id="backup.mediaOption">
        <source xml:lang="en">Backup to the existing media set</source>
        <target state="translated">기존 미디어 세트에 백업</target>
      </trans-unit>
      <trans-unit id="backup.mediaOptionFormat">
        <source xml:lang="en">Backup to a new media set</source>
        <target state="translated">새 미디어 세트에 백업</target>
      </trans-unit>
      <trans-unit id="backup.existingMediaAppend">
        <source xml:lang="en">Append to the existing backup set</source>
        <target state="translated">기존 백업 세트에 추가</target>
      </trans-unit>
      <trans-unit id="backup.existingMediaOverwrite">
        <source xml:lang="en">Overwrite all existing backup sets</source>
        <target state="translated">모든 기존 백업 세트 덮어쓰기</target>
      </trans-unit>
      <trans-unit id="backup.newMediaSetName">
        <source xml:lang="en">New media set name</source>
        <target state="translated">새 미디어 세트 이름</target>
      </trans-unit>
      <trans-unit id="backup.newMediaSetDescription">
        <source xml:lang="en">New media set description</source>
        <target state="translated">새 미디어 세트 설명</target>
      </trans-unit>
      <trans-unit id="backup.checksumContainer">
        <source xml:lang="en">Perform checksum before writing to media</source>
        <target state="translated">미디어에 쓰기 전에 체크섬 수행</target>
      </trans-unit>
      <trans-unit id="backup.verifyContainer">
        <source xml:lang="en">Verify backup when finished</source>
        <target state="translated">완료되면 백업 확인</target>
      </trans-unit>
      <trans-unit id="backup.continueOnErrorContainer">
        <source xml:lang="en">Continue on error</source>
        <target state="translated">오류 발생 시 계속</target>
      </trans-unit>
      <trans-unit id="backup.expiration">
        <source xml:lang="en">Expiration</source>
        <target state="translated">만료</target>
      </trans-unit>
      <trans-unit id="backup.setBackupRetainDays">
        <source xml:lang="en">Set backup retain days</source>
        <target state="translated">백업 보존 기간(일) 설정</target>
      </trans-unit>
      <trans-unit id="backup.copyOnly">
        <source xml:lang="en">Copy-only backup</source>
        <target state="translated">복사 전용 백업</target>
      </trans-unit>
      <trans-unit id="backup.advancedConfiguration">
        <source xml:lang="en">Advanced Configuration</source>
        <target state="translated">고급 구성</target>
      </trans-unit>
      <trans-unit id="backup.compression">
        <source xml:lang="en">Compression</source>
        <target state="translated">압축</target>
      </trans-unit>
      <trans-unit id="backup.setBackupCompression">
        <source xml:lang="en">Set backup compression</source>
        <target state="translated">백업 압축 설정</target>
      </trans-unit>
      <trans-unit id="backup.encryption">
        <source xml:lang="en">Encryption</source>
        <target state="translated">암호화</target>
      </trans-unit>
      <trans-unit id="backup.transactionLog">
        <source xml:lang="en">Transaction log</source>
        <target state="translated">트랜잭션 로그</target>
      </trans-unit>
      <trans-unit id="backup.truncateTransactionLog">
        <source xml:lang="en">Truncate the transaction log</source>
        <target state="translated">트랜잭션 로그 잘라내기</target>
      </trans-unit>
      <trans-unit id="backup.backupTail">
        <source xml:lang="en">Backup the tail of the log</source>
        <target state="translated">비상 로그 백업</target>
      </trans-unit>
      <trans-unit id="backup.reliability">
        <source xml:lang="en">Reliability</source>
        <target state="translated">안정성</target>
      </trans-unit>
      <trans-unit id="backup.mediaNameRequired">
        <source xml:lang="en">Media name is required</source>
        <target state="translated">미디어 이름이 필요합니다.</target>
      </trans-unit>
      <trans-unit id="backup.noEncryptorWarning">
        <source xml:lang="en">No certificate or asymmetric key is available</source>
        <target state="translated">사용 가능한 인증서 또는 비대칭 키가 없습니다.</target>
      </trans-unit>
      <trans-unit id="addFile">
        <source xml:lang="en">Add a file</source>
        <target state="translated">파일 추가</target>
      </trans-unit>
      <trans-unit id="removeFile">
        <source xml:lang="en">Remove files</source>
        <target state="translated">파일 제거</target>
      </trans-unit>
      <trans-unit id="backupComponent.invalidInput">
        <source xml:lang="en">Invalid input. Value must be greater than or equal 0.</source>
        <target state="translated">잘못된 입력입니다. 값은 0보다 크거나 같아야 합니다.</target>
      </trans-unit>
      <trans-unit id="backupComponent.script">
        <source xml:lang="en">Script</source>
        <target state="translated">스크립트</target>
      </trans-unit>
      <trans-unit id="backupComponent.backup">
        <source xml:lang="en">Backup</source>
        <target state="translated">백업</target>
      </trans-unit>
      <trans-unit id="backupComponent.cancel">
        <source xml:lang="en">Cancel</source>
        <target state="translated">취소</target>
      </trans-unit>
      <trans-unit id="backup.containsBackupToUrlError">
        <source xml:lang="en">Only backup to file is supported</source>
        <target state="translated">파일로 백업만 지원됩니다.</target>
      </trans-unit>
      <trans-unit id="backup.backupFileRequired">
        <source xml:lang="en">Backup file path is required</source>
        <target state="translated">백업 파일 경로가 필요합니다.</target>
      </trans-unit>
    </body>
  </file>
  <file original="src/sql/workbench/contrib/backup/browser/backup.contribution" source-language="en" datatype="plaintext" target-language="ko">
    <body>
      <trans-unit id="backup">
        <source xml:lang="en">Backup</source>
        <target state="translated">백업</target>
      </trans-unit>
    </body>
  </file>
  <file original="src/sql/workbench/contrib/backup/browser/backupActions" source-language="en" datatype="plaintext" target-language="ko">
    <body>
      <trans-unit id="backup.isPreviewFeature">
        <source xml:lang="en">You must enable preview features in order to use backup</source>
        <target state="translated">백업을 사용하려면 미리 보기 기능을 사용하도록 설정해야 합니다.</target>
      </trans-unit>
      <trans-unit id="backup.commandNotSupportedForServer">
        <source xml:lang="en">Backup command is not supported outside of a database context. Please select a database and try again.</source>
        <target state="translated">백업 명령은 데이터베이스 컨텍스트 외부에서 지원되지 않습니다. 데이터베이스를 선택하고 다시 시도하세요.</target>
      </trans-unit>
      <trans-unit id="backup.commandNotSupported">
        <source xml:lang="en">Backup command is not supported for Azure SQL databases.</source>
        <target state="translated">Azure SQL Database에 대해 백업 명령이 지원되지 않습니다.</target>
      </trans-unit>
      <trans-unit id="backupAction.backup">
        <source xml:lang="en">Backup</source>
        <target state="translated">백업</target>
      </trans-unit>
    </body>
  </file>
  <file original="src/sql/workbench/contrib/backup/common/constants" source-language="en" datatype="plaintext" target-language="ko">
    <body>
      <trans-unit id="backup.labelDatabase">
        <source xml:lang="en">Database</source>
        <target state="translated">데이터베이스</target>
      </trans-unit>
      <trans-unit id="backup.labelFilegroup">
        <source xml:lang="en">Files and filegroups</source>
        <target state="translated">파일 및 파일 그룹</target>
      </trans-unit>
      <trans-unit id="backup.labelFull">
        <source xml:lang="en">Full</source>
        <target state="translated">전체</target>
      </trans-unit>
      <trans-unit id="backup.labelDifferential">
        <source xml:lang="en">Differential</source>
        <target state="translated">차등</target>
      </trans-unit>
      <trans-unit id="backup.labelLog">
        <source xml:lang="en">Transaction Log</source>
        <target state="translated">트랜잭션 로그</target>
      </trans-unit>
      <trans-unit id="backup.labelDisk">
        <source xml:lang="en">Disk</source>
        <target state="translated">디스크</target>
      </trans-unit>
      <trans-unit id="backup.labelUrl">
        <source xml:lang="en">Url</source>
        <target state="translated">URL</target>
      </trans-unit>
      <trans-unit id="backup.defaultCompression">
        <source xml:lang="en">Use the default server setting</source>
        <target state="translated">기본 서버 설정 사용</target>
      </trans-unit>
      <trans-unit id="backup.compressBackup">
        <source xml:lang="en">Compress backup</source>
        <target state="translated">백업 압축</target>
      </trans-unit>
      <trans-unit id="backup.doNotCompress">
        <source xml:lang="en">Do not compress backup</source>
        <target state="translated">백업 압축 안 함</target>
      </trans-unit>
      <trans-unit id="backup.serverCertificate">
        <source xml:lang="en">Server Certificate</source>
        <target state="translated">서버 인증서</target>
      </trans-unit>
      <trans-unit id="backup.asymmetricKey">
        <source xml:lang="en">Asymmetric Key</source>
        <target state="translated">비대칭 키</target>
      </trans-unit>
    </body>
  </file>
  <file original="src/sql/workbench/contrib/charts/browser/actions" source-language="en" datatype="plaintext" target-language="ko">
    <body>
      <trans-unit id="createInsightLabel">
        <source xml:lang="en">Create Insight</source>
        <target state="translated">인사이트 만들기</target>
      </trans-unit>
      <trans-unit id="createInsightNoEditor">
        <source xml:lang="en">Cannot create insight as the active editor is not a SQL Editor</source>
        <target state="translated">활성 편집기가 SQL 편집기가 아니므로 인사이트를 만들 수 없습니다.</target>
      </trans-unit>
      <trans-unit id="myWidgetName">
        <source xml:lang="en">My-Widget</source>
        <target state="translated">내 위젯</target>
      </trans-unit>
      <trans-unit id="configureChartLabel">
        <source xml:lang="en">Configure Chart</source>
        <target state="translated">차트 구성</target>
      </trans-unit>
      <trans-unit id="copyChartLabel">
        <source xml:lang="en">Copy as image</source>
        <target state="translated">이미지로 복사</target>
      </trans-unit>
      <trans-unit id="chartNotFound">
        <source xml:lang="en">Could not find chart to save</source>
        <target state="translated">저장할 차트를 찾을 수 없습니다.</target>
      </trans-unit>
      <trans-unit id="saveImageLabel">
        <source xml:lang="en">Save as image</source>
        <target state="translated">이미지로 저장</target>
      </trans-unit>
      <trans-unit id="resultsSerializer.saveAsFileExtensionPNGTitle">
        <source xml:lang="en">PNG</source>
        <target state="translated">PNG</target>
      </trans-unit>
      <trans-unit id="chartSaved">
        <source xml:lang="en">Saved Chart to path: {0}</source>
        <target state="translated">{0} 경로에 차트를 저장함</target>
      </trans-unit>
    </body>
  </file>
  <file original="src/sql/workbench/contrib/charts/browser/chartOptions" source-language="en" datatype="plaintext" target-language="ko">
    <body>
      <trans-unit id="dataDirectionLabel">
        <source xml:lang="en">Data Direction</source>
        <target state="translated">데이터 방향</target>
      </trans-unit>
      <trans-unit id="verticalLabel">
        <source xml:lang="en">Vertical</source>
        <target state="translated">세로</target>
      </trans-unit>
      <trans-unit id="horizontalLabel">
        <source xml:lang="en">Horizontal</source>
        <target state="translated">가로</target>
      </trans-unit>
      <trans-unit id="columnsAsLabelsLabel">
        <source xml:lang="en">Use column names as labels</source>
        <target state="translated">열 이름을 레이블로 사용</target>
      </trans-unit>
      <trans-unit id="labelFirstColumnLabel">
        <source xml:lang="en">Use first column as row label</source>
        <target state="translated">첫 번째 열을 행 레이블로 사용</target>
      </trans-unit>
      <trans-unit id="legendLabel">
        <source xml:lang="en">Legend Position</source>
        <target state="translated">범례 위치</target>
      </trans-unit>
      <trans-unit id="yAxisLabel">
        <source xml:lang="en">Y Axis Label</source>
        <target state="translated">Y축 레이블</target>
      </trans-unit>
      <trans-unit id="yAxisMinVal">
        <source xml:lang="en">Y Axis Minimum Value</source>
        <target state="translated">Y축 최솟값</target>
      </trans-unit>
      <trans-unit id="yAxisMaxVal">
        <source xml:lang="en">Y Axis Maximum Value</source>
        <target state="translated">Y축 최댓값</target>
      </trans-unit>
      <trans-unit id="xAxisLabel">
        <source xml:lang="en">X Axis Label</source>
        <target state="translated">X축 레이블</target>
      </trans-unit>
      <trans-unit id="xAxisMinVal">
        <source xml:lang="en">X Axis Minimum Value</source>
        <target state="translated">X축 최솟값</target>
      </trans-unit>
      <trans-unit id="xAxisMaxVal">
        <source xml:lang="en">X Axis Maximum Value</source>
        <target state="translated">X축 최댓값</target>
      </trans-unit>
      <trans-unit id="xAxisMinDate">
        <source xml:lang="en">X Axis Minimum Date</source>
        <target state="translated">X축 최소 날짜</target>
      </trans-unit>
      <trans-unit id="xAxisMaxDate">
        <source xml:lang="en">X Axis Maximum Date</source>
        <target state="translated">X축 최대 날짜</target>
      </trans-unit>
      <trans-unit id="dataTypeLabel">
        <source xml:lang="en">Data Type</source>
        <target state="translated">데이터 형식</target>
      </trans-unit>
      <trans-unit id="numberLabel">
        <source xml:lang="en">Number</source>
        <target state="translated">숫자</target>
      </trans-unit>
      <trans-unit id="pointLabel">
        <source xml:lang="en">Point</source>
        <target state="translated">점</target>
      </trans-unit>
      <trans-unit id="chartTypeLabel">
        <source xml:lang="en">Chart Type</source>
        <target state="translated">차트 종류</target>
      </trans-unit>
      <trans-unit id="encodingOption">
        <source xml:lang="en">Encoding</source>
        <target state="translated">인코딩</target>
      </trans-unit>
      <trans-unit id="imageFormatOption">
        <source xml:lang="en">Image Format</source>
        <target state="translated">이미지 형식</target>
      </trans-unit>
    </body>
  </file>
  <file original="src/sql/workbench/contrib/charts/browser/chartTab" source-language="en" datatype="plaintext" target-language="ko">
    <body>
      <trans-unit id="chartTabTitle">
        <source xml:lang="en">Chart</source>
        <target state="translated">차트</target>
      </trans-unit>
    </body>
  </file>
  <file original="src/sql/workbench/contrib/charts/browser/chartView" source-language="en" datatype="plaintext" target-language="ko">
    <body>
      <trans-unit id="horizontalBarAltName">
        <source xml:lang="en">Horizontal Bar</source>
        <target state="translated">가로 막대</target>
      </trans-unit>
      <trans-unit id="barAltName">
        <source xml:lang="en">Bar</source>
        <target state="translated">막대형</target>
      </trans-unit>
      <trans-unit id="lineAltName">
        <source xml:lang="en">Line</source>
        <target state="translated">꺾은선형</target>
      </trans-unit>
      <trans-unit id="pieAltName">
        <source xml:lang="en">Pie</source>
        <target state="translated">원형</target>
      </trans-unit>
      <trans-unit id="scatterAltName">
        <source xml:lang="en">Scatter</source>
        <target state="translated">분산형</target>
      </trans-unit>
      <trans-unit id="timeSeriesAltName">
        <source xml:lang="en">Time Series</source>
        <target state="translated">시계열</target>
      </trans-unit>
      <trans-unit id="imageAltName">
        <source xml:lang="en">Image</source>
        <target state="translated">이미지</target>
      </trans-unit>
      <trans-unit id="countAltName">
        <source xml:lang="en">Count</source>
        <target state="translated">개수</target>
      </trans-unit>
      <trans-unit id="tableAltName">
        <source xml:lang="en">Table</source>
        <target state="translated">테이블</target>
      </trans-unit>
      <trans-unit id="doughnutAltName">
        <source xml:lang="en">Doughnut</source>
        <target state="translated">도넛형</target>
      </trans-unit>
      <trans-unit id="charting.failedToGetRows">
        <source xml:lang="en">Failed to get rows for the dataset to chart.</source>
        <target state="translated">데이터 세트의 행을 차트로 가져오지 못했습니다.</target>
      </trans-unit>
      <trans-unit id="charting.unsupportedType">
        <source xml:lang="en">Chart type '{0}' is not supported.</source>
        <target state="translated">차트 종류 '{0}'은(는) 지원되지 않습니다.</target>
      </trans-unit>
    </body>
  </file>
  <file original="src/sql/workbench/contrib/charts/browser/charts.contribution" source-language="en" datatype="plaintext" target-language="ko">
    <body>
      <trans-unit id="builtinChartsConfigurationTitle">
        <source xml:lang="en">Built-in Charts</source>
        <target state="translated">기본 제공 차트</target>
      </trans-unit>
      <trans-unit id="builtinCharts.maxRowCountDescription">
        <source xml:lang="en">The maximum number of rows for charts to display. Warning: increasing this may impact performance.</source>
        <target state="translated">표시할 차트의 최대 행 수입니다. 경고:이 수를 늘리면 성능에 영향을 줄 수 있습니다.</target>
      </trans-unit>
    </body>
  </file>
  <file original="src/sql/workbench/contrib/charts/browser/configureChartDialog" source-language="en" datatype="plaintext" target-language="ko">
    <body>
      <trans-unit id="configureChartDialog.close">
        <source xml:lang="en">Close</source>
        <target state="translated">닫기</target>
      </trans-unit>
    </body>
  </file>
  <file original="src/sql/workbench/contrib/charts/browser/graphInsight" source-language="en" datatype="plaintext" target-language="ko">
    <body>
      <trans-unit id="series">
        <source xml:lang="en">Series {0}</source>
        <target state="translated">시리즈 {0}</target>
      </trans-unit>
    </body>
  </file>
  <file original="src/sql/workbench/contrib/charts/browser/imageInsight" source-language="en" datatype="plaintext" target-language="ko">
    <body>
      <trans-unit id="invalidImage">
        <source xml:lang="en">Table does not contain a valid image</source>
        <target state="translated">테이블에 유효한 이미지가 포함되어 있지 않습니다.</target>
      </trans-unit>
    </body>
  </file>
  <file original="src/sql/workbench/contrib/charts/browser/utils" source-language="en" datatype="plaintext" target-language="ko">
    <body>
      <trans-unit id="charts.maxAllowedRowsExceeded">
        <source xml:lang="en">Maximum row count for built-in charts has been exceeded, only the first {0} rows are used. To configure the value, you can open user settings and search for: 'builtinCharts.maxRowCount'.</source>
        <target state="translated">기본 제공 차트의 최대 행 수가 초과되어 첫 번째 {0}행만 사용됩니다. 값을 구성하려면 사용자 설정을 열고 'builtinCharts.maxRowCount'를 검색할 수 있습니다.</target>
      </trans-unit>
      <trans-unit id="charts.neverShowAgain">
        <source xml:lang="en">Don't Show Again</source>
        <target state="translated">다시 표시 안 함</target>
      </trans-unit>
    </body>
  </file>
  <file original="src/sql/workbench/contrib/commandLine/electron-browser/commandLine" source-language="en" datatype="plaintext" target-language="ko">
    <body>
      <trans-unit id="connectingLabel">
        <source xml:lang="en">Connecting: {0}</source>
        <target state="translated">{0}에 연결하는 중</target>
      </trans-unit>
      <trans-unit id="runningCommandLabel">
        <source xml:lang="en">Running command: {0}</source>
        <target state="translated">명령 {0} 실행 중</target>
      </trans-unit>
      <trans-unit id="openingNewQueryLabel">
        <source xml:lang="en">Opening new query: {0}</source>
        <target state="translated">새 쿼리 {0}을(를) 여는 중</target>
      </trans-unit>
      <trans-unit id="warnServerRequired">
        <source xml:lang="en">Cannot connect as no server information was provided</source>
        <target state="translated">서버 정보가 제공되지 않았으므로 연결할 수 없습니다.</target>
      </trans-unit>
      <trans-unit id="errConnectUrl">
        <source xml:lang="en">Could not open URL due to error {0}</source>
        <target state="translated">{0} 오류로 인해 URL을 열 수 없습니다.</target>
      </trans-unit>
      <trans-unit id="connectServerDetail">
        <source xml:lang="en">This will connect to server {0}</source>
        <target state="translated">이렇게 하면 서버 {0}에 연결됩니다.</target>
      </trans-unit>
      <trans-unit id="confirmConnect">
        <source xml:lang="en">Are you sure you want to connect?</source>
        <target state="translated">연결하시겠습니까?</target>
      </trans-unit>
      <trans-unit id="open">
        <source xml:lang="en">&amp;&amp;Open</source>
        <target state="translated">열기(&amp;O)</target>
      </trans-unit>
      <trans-unit id="connectingQueryLabel">
        <source xml:lang="en">Connecting query file</source>
        <target state="translated">쿼리 파일 연결 중</target>
=======
      </trans-unit>
      <trans-unit id="gradientOne">
        <source xml:lang="en">The top color for the banner image gradient</source>
        <target state="translated">배너 이미지 그라데이션의 위쪽 색</target>
      </trans-unit>
      <trans-unit id="gradientTwo">
        <source xml:lang="en">The bottom color for the banner image gradient</source>
        <target state="translated">배너 이미지 그라데이션의 아래쪽 색</target>
      </trans-unit>
      <trans-unit id="gradientBackground">
        <source xml:lang="en">The background color for the banner image gradient</source>
        <target state="translated">배너 이미지 그라데이션의 배경색</target>
      </trans-unit>
      <trans-unit id="notebook.notebookToolbarIcon">
        <source xml:lang="en">Notebook: Main toolbar icons</source>
        <target state="translated">Notebook: 주 도구 모음 아이콘</target>
      </trans-unit>
      <trans-unit id="notebook.notebookToolbarSelectBorder">
        <source xml:lang="en">Notebook: Main toolbar select box border</source>
        <target state="translated">Notebook: 주 도구 모음 선택 상자 테두리</target>
      </trans-unit>
      <trans-unit id="notebook.notebookToolbarSelectBackground">
        <source xml:lang="en">Notebook: Main toolbar select box background</source>
        <target state="translated">Notebook: 주 도구 모음 선택 상자 배경</target>
      </trans-unit>
      <trans-unit id="notebook.notebookToolbarLines">
        <source xml:lang="en">Notebook: Main toolbar bottom border and separator</source>
        <target state="translated">Notebook: 주 도구 모음 아래쪽 테두리 및 구분 기호</target>
      </trans-unit>
      <trans-unit id="notebook.dropdownArrow">
        <source xml:lang="en">Notebook: Main toolbar dropdown arrow</source>
        <target state="translated">Notebook: 주 도구 모음 드롭다운 화살표</target>
      </trans-unit>
      <trans-unit id="notebook.buttonMenuArrow">
        <source xml:lang="en">Notebook: Main toolbar custom buttonMenu dropdown arrow</source>
        <target state="translated">Notebook: 주 도구 모음 사용자 지정 단추 메뉴 드롭다운 화살표</target>
      </trans-unit>
      <trans-unit id="notebook.toolbarBackground">
        <source xml:lang="en">Notebook: Markdown toolbar background</source>
        <target state="translated">Notebook: Markdown 도구 모음 배경</target>
      </trans-unit>
      <trans-unit id="notebook.toolbarIcon">
        <source xml:lang="en">Notebook: Markdown toolbar icons</source>
        <target state="translated">Notebook: Markdown 도구 모음 아이콘</target>
      </trans-unit>
      <trans-unit id="notebook.toolbarBottomBorder">
        <source xml:lang="en">Notebook: Markdown toolbar bottom border</source>
        <target state="translated">Notebook: Markdown 도구 모음 아래쪽 테두리</target>
      </trans-unit>
      <trans-unit id="notebook.cellBorder">
        <source xml:lang="en">Notebook: Active cell border</source>
        <target state="translated">Notebook: 활성 셀 테두리</target>
      </trans-unit>
      <trans-unit id="notebook.markdownEditorBackground">
        <source xml:lang="en">Notebook: Markdown editor background</source>
        <target state="translated">Notebook: Markdown 편집기 배경</target>
      </trans-unit>
      <trans-unit id="notebook.splitBorder">
        <source xml:lang="en">Notebook: Border between Markdown editor and preview</source>
        <target state="translated">Notebook: Markdown 편집기와 미리 보기 간 경계</target>
      </trans-unit>
      <trans-unit id="notebook.codeEditorBackground">
        <source xml:lang="en">Notebook: Code editor background</source>
        <target state="translated">Notebook: 코드 편집기 배경</target>
      </trans-unit>
      <trans-unit id="notebook.codeEditorBackgroundActive">
        <source xml:lang="en">Notebook: Code editor background of active cell</source>
        <target state="translated">Notebook: 활성 셀의 코드 편집기 배경</target>
      </trans-unit>
      <trans-unit id="notebook.codeEditorLineNumber">
        <source xml:lang="en">Notebook: Code editor line numbers</source>
        <target state="translated">Notebook: 코드 편집기 줄 번호</target>
      </trans-unit>
      <trans-unit id="notebook.codeEditorToolbarIcon">
        <source xml:lang="en">Notebook: Code editor toolbar icons</source>
        <target state="translated">Notebook: 코드 편집기 도구 모음 아이콘</target>
      </trans-unit>
      <trans-unit id="notebook.codeEditorToolbarBackground">
        <source xml:lang="en">Notebook: Code editor toolbar background</source>
        <target state="translated">Notebook: 코드 편집기 도구 모음 배경</target>
      </trans-unit>
      <trans-unit id="notebook.codeEditorToolbarBorder">
        <source xml:lang="en">Notebook: Code editor toolbar right border</source>
        <target state="translated">Notebook: 코드 편집기 도구 모음 오른쪽 테두리</target>
      </trans-unit>
      <trans-unit id="notebook.notebookCellTagBackground">
        <source xml:lang="en">Tag background color.</source>
        <target state="translated">태그 배경색입니다.</target>
      </trans-unit>
      <trans-unit id="notebook.notebookCellTagForeground">
        <source xml:lang="en">Tag foreground color.</source>
        <target state="translated">태그 전경색입니다.</target>
      </trans-unit>
      <trans-unit id="notebookFindMatchHighlight">
        <source xml:lang="en">Color of the other search matches. The color must not be opaque so as not to hide underlying decorations.</source>
        <target state="translated">기타 검색 일치 항목의 색입니다. 기본 장식을 숨기지 않도록 색은 불투명하지 않아야 합니다.</target>
      </trans-unit>
      <trans-unit id="notebookFindRangeHighlight">
        <source xml:lang="en">Color of the range limiting the search. The color must not be opaque so as not to hide underlying decorations.</source>
        <target state="translated">검색을 제한하는 범위의 색입니다. 기본 장식을 숨기지 않도록 색은 불투명하지 않아야 합니다.</target>
      </trans-unit>
      <trans-unit id="infoBox.infomationBackground">
        <source xml:lang="en">InfoBox: The background color when the notification type is information.</source>
        <target state="translated">InfoBox: 알림 유형이 정보인 경우 배경색입니다.</target>
      </trans-unit>
      <trans-unit id="infoBox.warningBackground">
        <source xml:lang="en">InfoBox: The background color when the notification type is warning.</source>
        <target state="translated">InfoBox: 알림 유형이 경고인 경우 배경색입니다.</target>
      </trans-unit>
      <trans-unit id="infoBox.errorBackground">
        <source xml:lang="en">InfoBox: The background color when the notification type is error.</source>
        <target state="translated">InfoBox: 알림 유형이 오류인 경우 배경색입니다.</target>
      </trans-unit>
      <trans-unit id="infoBox.successBackground">
        <source xml:lang="en">InfoBox: The background color when the notification type is success.</source>
        <target state="translated">InfoBox: 알림 유형이 성공인 경우 배경색입니다.</target>
      </trans-unit>
      <trans-unit id="infoButton.foreground">
        <source xml:lang="en">Info button foreground color.</source>
        <target state="translated">정보 단추 전경색입니다.</target>
      </trans-unit>
      <trans-unit id="infoButton.background">
        <source xml:lang="en">Info button background color.</source>
        <target state="translated">정보 단추 배경색입니다.</target>
      </trans-unit>
      <trans-unit id="infoButton.border">
        <source xml:lang="en">Info button border color.</source>
        <target state="translated">정보 단추 테두리 색입니다.</target>
      </trans-unit>
      <trans-unit id="infoButton.hoverBackground">
        <source xml:lang="en">Info button hover background color.</source>
        <target state="translated">정보 단추 가리키기 배경색입니다.</target>
      </trans-unit>
      <trans-unit id="calloutDialogForeground">
        <source xml:lang="en">Callout dialog foreground.</source>
        <target state="translated">설명선 대화 상자 전경입니다.</target>
      </trans-unit>
      <trans-unit id="calloutDialogInteriorBorder">
        <source xml:lang="en">Callout dialog interior borders used for separating elements.</source>
        <target state="translated">요소를 구분하는 데 사용되는 설명선 대화 상자 내부 테두리입니다.</target>
      </trans-unit>
      <trans-unit id="calloutDialogExteriorBorder">
        <source xml:lang="en">Callout dialog exterior borders to provide contrast against notebook UI.</source>
        <target state="translated">Notebook UI에 대비를 제공하는 설명선 대화 상자 외부 테두리입니다.</target>
      </trans-unit>
      <trans-unit id="calloutDialogHeaderFooterBackground">
        <source xml:lang="en">Callout dialog header and footer background.</source>
        <target state="translated">설명선 대화 상자 머리글 및 바닥글 배경입니다.</target>
      </trans-unit>
      <trans-unit id="calloutDialogBodyBackground">
        <source xml:lang="en">Callout dialog body background.</source>
        <target state="translated">설명선 대화 상자 본문 배경입니다.</target>
      </trans-unit>
      <trans-unit id="calloutDialogShadowColor">
        <source xml:lang="en">Callout dialog box shadow color.</source>
        <target state="translated">설명선 대화 상자 그림자 색입니다.</target>
      </trans-unit>
    </body>
  </file>
  <file original="src/sql/platform/theme/common/colors" source-language="en" datatype="plaintext" target-language="ko">
    <body>
      <trans-unit id="tableHeaderBackground">
        <source xml:lang="en">Table header background color</source>
        <target state="translated">테이블 헤더 배경색</target>
      </trans-unit>
      <trans-unit id="tableHeaderForeground">
        <source xml:lang="en">Table header foreground color</source>
        <target state="translated">테이블 헤더 전경색</target>
      </trans-unit>
      <trans-unit id="listFocusAndSelectionBackground">
        <source xml:lang="en">List/Table background color for the selected and focus item when the list/table is active</source>
        <target state="translated">목록/테이블이 활성 상태일 때 포커스가 있는 선택한 항목의 목록/테이블 배경색</target>
      </trans-unit>
      <trans-unit id="tableCellOutline">
        <source xml:lang="en">Color of the outline of a cell.</source>
        <target state="translated">셀 윤곽선의 색입니다.</target>
      </trans-unit>
      <trans-unit id="disabledInputBoxBackground">
        <source xml:lang="en">Disabled Input box background.</source>
        <target state="translated">입력 상자 배경을 사용하지 않도록 설정했습니다.</target>
      </trans-unit>
      <trans-unit id="disabledInputBoxForeground">
        <source xml:lang="en">Disabled Input box foreground.</source>
        <target state="translated">입력 상자 전경을 사용하지 않도록 설정했습니다.</target>
      </trans-unit>
      <trans-unit id="buttonFocusOutline">
        <source xml:lang="en">Button outline color when focused.</source>
        <target state="translated">포커스가 있는 경우 단추 윤곽선 색입니다.</target>
      </trans-unit>
      <trans-unit id="disabledCheckboxforeground">
        <source xml:lang="en">Disabled checkbox foreground.</source>
        <target state="translated">확인란 전경을 사용하지 않도록 설정했습니다.</target>
      </trans-unit>
      <trans-unit id="agentTableBackground">
        <source xml:lang="en">SQL Agent Table background color.</source>
        <target state="translated">SQL 에이전트 테이블 배경색입니다.</target>
      </trans-unit>
      <trans-unit id="agentCellBackground">
        <source xml:lang="en">SQL Agent table cell background color.</source>
        <target state="translated">SQL 에이전트 테이블 셀 배경색입니다.</target>
      </trans-unit>
      <trans-unit id="agentTableHoverBackground">
        <source xml:lang="en">SQL Agent table hover background color.</source>
        <target state="translated">가리킨 경우 SQL 에이전트 테이블 배경색입니다.</target>
      </trans-unit>
      <trans-unit id="agentJobsHeadingColor">
        <source xml:lang="en">SQL Agent heading background color.</source>
        <target state="translated">SQL 에이전트 제목 배경색입니다.</target>
      </trans-unit>
      <trans-unit id="agentCellBorderColor">
        <source xml:lang="en">SQL Agent table cell border color.</source>
        <target state="translated">SQL 에이전트 테이블 셀 테두리 색입니다.</target>
      </trans-unit>
      <trans-unit id="resultsErrorColor">
        <source xml:lang="en">Results messages error color.</source>
        <target state="translated">결과 메시지 오류 색입니다.</target>
      </trans-unit>
    </body>
  </file>
  <file original="src/sql/workbench/api/browser/mainThreadExtensionManagement" source-language="en" datatype="plaintext" target-language="ko">
    <body>
      <trans-unit id="workbench.generalObsoleteApiNotification">
        <source xml:lang="en">Some of the loaded extensions are using obsolete APIs, please find the detailed information in the Console tab of Developer Tools window</source>
        <target state="translated">로드된 확장 중 일부는 사용되지 않는 API를 사용하고 있습니다. 개발자 도구 창의 콘솔 탭에서 자세한 정보를 확인하세요.</target>
      </trans-unit>
      <trans-unit id="dontShowAgain">
        <source xml:lang="en">Don't Show Again</source>
        <target state="translated">다시 표시 안 함</target>
      </trans-unit>
    </body>
  </file>
  <file original="src/sql/workbench/api/browser/mainThreadNotebookDocumentsAndEditors" source-language="en" datatype="plaintext" target-language="ko">
    <body>
      <trans-unit id="runActiveCell">
        <source xml:lang="en">F5 shortcut key requires a code cell to be selected. Please select a code cell to run.</source>
        <target state="translated">F5 바로 가기 키를 사용하려면 코드 셀을 선택해야 합니다. 실행할 코드 셀을 선택하세요.</target>
      </trans-unit>
      <trans-unit id="clearResultActiveCell">
        <source xml:lang="en">Clear result requires a code cell to be selected. Please select a code cell to run.</source>
        <target state="translated">명확한 결과를 얻으려면 코드 셀을 선택해야 합니다. 실행할 코드 셀을 선택하세요.</target>
      </trans-unit>
    </body>
  </file>
  <file original="src/sql/workbench/api/common/extHostModelView" source-language="en" datatype="plaintext" target-language="ko">
    <body>
      <trans-unit id="unknownComponentType">
        <source xml:lang="en">Unknown component type. Must use ModelBuilder to create objects</source>
        <target state="translated">알 수 없는 구성 요소 유형입니다. ModelBuilder를 사용하여 개체를 만들어야 합니다.</target>
      </trans-unit>
      <trans-unit id="invalidIndex">
        <source xml:lang="en">The index {0} is invalid.</source>
        <target state="translated">{0} 인덱스가 잘못되었습니다.</target>
      </trans-unit>
      <trans-unit id="unknownConfig">
        <source xml:lang="en">Unkown component configuration, must use ModelBuilder to create a configuration object</source>
        <target state="translated">알 수 없는 구성 요소 구성입니다. ModelBuilder를 사용하여 구성 개체를 만들어야 합니다.</target>
      </trans-unit>
    </body>
  </file>
  <file original="src/sql/workbench/api/common/extHostModelViewDialog" source-language="en" datatype="plaintext" target-language="ko">
    <body>
      <trans-unit id="dialogDoneLabel">
        <source xml:lang="en">Done</source>
        <target state="translated">완료</target>
      </trans-unit>
      <trans-unit id="dialogCancelLabel">
        <source xml:lang="en">Cancel</source>
        <target state="translated">취소</target>
      </trans-unit>
      <trans-unit id="generateScriptLabel">
        <source xml:lang="en">Generate script</source>
        <target state="translated">스크립트 생성</target>
      </trans-unit>
      <trans-unit id="dialogNextLabel">
        <source xml:lang="en">Next</source>
        <target state="translated">다음</target>
      </trans-unit>
      <trans-unit id="dialogPreviousLabel">
        <source xml:lang="en">Previous</source>
        <target state="translated">이전</target>
      </trans-unit>
      <trans-unit id="dashboardNotInitialized">
        <source xml:lang="en">Tabs are not initialized</source>
        <target state="translated">탭이 초기화되지 않았습니다.</target>
      </trans-unit>
    </body>
  </file>
  <file original="src/sql/workbench/api/common/extHostModelViewTree" source-language="en" datatype="plaintext" target-language="ko">
    <body>
      <trans-unit id="treeView.notRegistered">
        <source xml:lang="en">No tree view with id '{0}' registered.</source>
        <target state="translated">ID가 '{0}'인 등록된 트리 뷰가 없습니다.</target>
      </trans-unit>
    </body>
  </file>
  <file original="src/sql/workbench/api/common/extHostNotebook" source-language="en" datatype="plaintext" target-language="ko">
    <body>
      <trans-unit id="providerRequired">
        <source xml:lang="en">A NotebookProvider with valid providerId must be passed to this method</source>
        <target state="translated">유효한 providerId가 있는 NotebookProvider를 이 메서드에 전달해야 합니다.</target>
      </trans-unit>
      <trans-unit id="errNoProvider">
        <source xml:lang="en">no notebook provider found</source>
        <target state="translated">Notebook 공급자가 없음</target>
      </trans-unit>
      <trans-unit id="errNoManager">
        <source xml:lang="en">No Manager found</source>
        <target state="translated">관리자를 찾을 수 없음</target>
      </trans-unit>
      <trans-unit id="noServerManager">
        <source xml:lang="en">Notebook Manager for notebook {0} does not have a server manager. Cannot perform operations on it</source>
        <target state="translated">{0} Notebook의 Notebook 관리자에 서버 관리자가 없습니다. 작업을 수행할 수 없습니다.</target>
      </trans-unit>
      <trans-unit id="noContentManager">
        <source xml:lang="en">Notebook Manager for notebook {0} does not have a content manager. Cannot perform operations on it</source>
        <target state="translated">{0} Notebook의 Notebook 관리자에 콘텐츠 관리자가 없습니다. 작업을 수행할 수 없습니다.</target>
      </trans-unit>
      <trans-unit id="noSessionManager">
        <source xml:lang="en">Notebook Manager for notebook {0} does not have a session manager. Cannot perform operations on it</source>
        <target state="translated">{0} Notebook의 Notebook 관리자에 세션 관리자가 없습니다. 작업을 수행할 수 없습니다.</target>
      </trans-unit>
    </body>
  </file>
  <file original="src/sql/workbench/api/common/extHostNotebookDocumentsAndEditors" source-language="en" datatype="plaintext" target-language="ko">
    <body>
      <trans-unit id="providerRequired">
        <source xml:lang="en">A NotebookProvider with valid providerId must be passed to this method</source>
        <target state="translated">유효한 providerId가 있는 NotebookProvider를 이 메서드에 전달해야 합니다.</target>
      </trans-unit>
    </body>
  </file>
  <file original="src/sql/workbench/browser/actions" source-language="en" datatype="plaintext" target-language="ko">
    <body>
      <trans-unit id="manage">
        <source xml:lang="en">Manage</source>
        <target state="translated">관리</target>
      </trans-unit>
      <trans-unit id="showDetails">
        <source xml:lang="en">Show Details</source>
        <target state="translated">세부 정보 표시</target>
      </trans-unit>
      <trans-unit id="configureDashboardLearnMore">
        <source xml:lang="en">Learn More</source>
        <target state="translated">자세한 정보</target>
      </trans-unit>
      <trans-unit id="clearSavedAccounts">
        <source xml:lang="en">Clear all saved accounts</source>
        <target state="translated">저장된 모든 계정 지우기</target>
      </trans-unit>
    </body>
  </file>
  <file original="src/sql/workbench/browser/actions.contribution" source-language="en" datatype="plaintext" target-language="ko">
    <body>
      <trans-unit id="previewFeatures.configTitle">
        <source xml:lang="en">Preview Features</source>
        <target state="translated">미리 보기 기능</target>
      </trans-unit>
      <trans-unit id="previewFeatures.configEnable">
        <source xml:lang="en">Enable unreleased preview features</source>
        <target state="translated">해제되지 않은 미리 보기 기능 사용</target>
      </trans-unit>
      <trans-unit id="showConnectDialogOnStartup">
        <source xml:lang="en">Show connect dialog on startup</source>
        <target state="translated">시작 시 연결 대화 상자 표시</target>
      </trans-unit>
      <trans-unit id="enableObsoleteApiUsageNotificationTitle">
        <source xml:lang="en">Obsolete API Notification</source>
        <target state="translated">사용되지 않는 API 알림</target>
      </trans-unit>
      <trans-unit id="enableObsoleteApiUsageNotification">
        <source xml:lang="en">Enable/disable obsolete API usage notification</source>
        <target state="translated">사용되지 않는 API 사용 알림 사용/사용 안 함</target>
      </trans-unit>
    </body>
  </file>
  <file original="src/sql/workbench/browser/editData/editDataInput" source-language="en" datatype="plaintext" target-language="ko">
    <body>
      <trans-unit id="connectionFailure">
        <source xml:lang="en">Edit Data Session Failed To Connect</source>
        <target state="translated">연결하지 못한 데이터 세션 편집</target>
      </trans-unit>
    </body>
  </file>
  <file original="src/sql/workbench/browser/editor/profiler/profilerInput" source-language="en" datatype="plaintext" target-language="ko">
    <body>
      <trans-unit id="profilerInput.profiler">
        <source xml:lang="en">Profiler</source>
        <target state="translated">Profiler</target>
      </trans-unit>
      <trans-unit id="profilerInput.notConnected">
        <source xml:lang="en">Not connected</source>
        <target state="translated">연결되지 않음</target>
      </trans-unit>
      <trans-unit id="profiler.sessionStopped">
        <source xml:lang="en">XEvent Profiler Session stopped unexpectedly on the server {0}.</source>
        <target state="translated">{0} 서버에서 XEvent Profiler 세션이 예기치 않게 중지되었습니다.</target>
      </trans-unit>
      <trans-unit id="profiler.sessionCreationError">
        <source xml:lang="en">Error while starting new session</source>
        <target state="translated">새로운 세션을 시작하는 동안 오류가 발생했습니다.</target>
      </trans-unit>
      <trans-unit id="profiler.eventsLost">
        <source xml:lang="en">The XEvent Profiler session for {0} has lost events.</source>
        <target state="translated">{0}의 XEvent Profiler 세션에서 이벤트가 손실되었습니다.</target>
      </trans-unit>
    </body>
  </file>
  <file original="src/sql/workbench/browser/editor/resourceViewer/resourceViewerInput" source-language="en" datatype="plaintext" target-language="ko">
    <body>
      <trans-unit id="resourceViewer.showActions">
        <source xml:lang="en">Show Actions</source>
        <target state="translated">작업 표시</target>
      </trans-unit>
      <trans-unit id="resourceViewerInput.resourceViewer">
        <source xml:lang="en">Resource Viewer</source>
        <target state="translated">리소스 뷰어</target>
      </trans-unit>
    </body>
  </file>
  <file original="src/sql/workbench/browser/modal/modal" source-language="en" datatype="plaintext" target-language="ko">
    <body>
      <trans-unit id="infoAltText">
        <source xml:lang="en">Information</source>
        <target state="translated">정보</target>
      </trans-unit>
      <trans-unit id="warningAltText">
        <source xml:lang="en">Warning</source>
        <target state="translated">경고</target>
      </trans-unit>
      <trans-unit id="errorAltText">
        <source xml:lang="en">Error</source>
        <target state="translated">오류</target>
      </trans-unit>
      <trans-unit id="showMessageDetails">
        <source xml:lang="en">Show Details</source>
        <target state="translated">세부 정보 표시</target>
      </trans-unit>
      <trans-unit id="copyMessage">
        <source xml:lang="en">Copy</source>
        <target state="translated">복사</target>
      </trans-unit>
      <trans-unit id="closeMessage">
        <source xml:lang="en">Close</source>
        <target state="translated">닫기</target>
      </trans-unit>
      <trans-unit id="modal.back">
        <source xml:lang="en">Back</source>
        <target state="translated">뒤로</target>
      </trans-unit>
      <trans-unit id="hideMessageDetails">
        <source xml:lang="en">Hide Details</source>
        <target state="translated">세부 정보 숨기기</target>
      </trans-unit>
    </body>
  </file>
  <file original="src/sql/workbench/browser/modal/optionsDialog" source-language="en" datatype="plaintext" target-language="ko">
    <body>
      <trans-unit id="optionsDialog.ok">
        <source xml:lang="en">OK</source>
        <target state="translated">확인</target>
      </trans-unit>
      <trans-unit id="optionsDialog.cancel">
        <source xml:lang="en">Cancel</source>
        <target state="translated">취소</target>
      </trans-unit>
    </body>
  </file>
  <file original="src/sql/workbench/browser/modal/optionsDialogHelper" source-language="en" datatype="plaintext" target-language="ko">
    <body>
      <trans-unit id="optionsDialog.missingRequireField">
        <source xml:lang="en"> is required.</source>
        <target state="translated">이(가) 필요합니다.</target>
      </trans-unit>
      <trans-unit id="optionsDialog.invalidInput">
        <source xml:lang="en">Invalid input.  Numeric value expected.</source>
        <target state="translated">잘못된 입력입니다. 숫자 값이 필요합니다.</target>
      </trans-unit>
    </body>
  </file>
  <file original="src/sql/workbench/browser/modelComponents/componentBase" source-language="en" datatype="plaintext" target-language="ko">
    <body>
      <trans-unit id="invalidIndex">
        <source xml:lang="en">The index {0} is invalid.</source>
        <target state="translated">{0} 인덱스가 잘못되었습니다.</target>
      </trans-unit>
    </body>
  </file>
  <file original="src/sql/workbench/browser/modelComponents/declarativeTable.component" source-language="en" datatype="plaintext" target-language="ko">
    <body>
      <trans-unit id="blankValue">
        <source xml:lang="en">blank</source>
        <target state="translated">비어 있음</target>
      </trans-unit>
      <trans-unit id="checkAllColumnLabel">
        <source xml:lang="en">check all checkboxes in column: {0}</source>
        <target state="translated">열의 모든 확인란 선택: {0}</target>
      </trans-unit>
      <trans-unit id="declarativeTable.showActions">
        <source xml:lang="en">Show Actions</source>
        <target state="translated">작업 표시</target>
      </trans-unit>
    </body>
  </file>
  <file original="src/sql/workbench/browser/modelComponents/dropdown.component" source-language="en" datatype="plaintext" target-language="ko">
    <body>
      <trans-unit id="loadingMessage">
        <source xml:lang="en">Loading</source>
        <target state="translated">로드</target>
      </trans-unit>
      <trans-unit id="loadingCompletedMessage">
        <source xml:lang="en">Loading completed</source>
        <target state="translated">로드 완료</target>
      </trans-unit>
    </body>
  </file>
  <file original="src/sql/workbench/browser/modelComponents/inputbox.component" source-language="en" datatype="plaintext" target-language="ko">
    <body>
      <trans-unit id="invalidValueError">
        <source xml:lang="en">Invalid value</source>
        <target state="translated">잘못된 값</target>
      </trans-unit>
      <trans-unit id="period">
        <source xml:lang="en">{0}. {1}</source>
        <target state="translated">{0}. {1}</target>
      </trans-unit>
    </body>
  </file>
  <file original="src/sql/workbench/browser/modelComponents/loadingComponent.component" source-language="en" datatype="plaintext" target-language="ko">
    <body>
      <trans-unit id="loadingMessage">
        <source xml:lang="en">Loading</source>
        <target state="translated">로드 중</target>
      </trans-unit>
      <trans-unit id="loadingCompletedMessage">
        <source xml:lang="en">Loading completed</source>
        <target state="translated">로드 완료</target>
      </trans-unit>
    </body>
  </file>
  <file original="src/sql/workbench/browser/modelComponents/queryTextEditor" source-language="en" datatype="plaintext" target-language="ko">
    <body>
      <trans-unit id="queryTextEditorAriaLabel">
        <source xml:lang="en">modelview code editor for view model.</source>
        <target state="translated">뷰 모델용 modelview 코드 편집기입니다.</target>
      </trans-unit>
    </body>
  </file>
  <file original="src/sql/workbench/browser/modelComponents/viewBase" source-language="en" datatype="plaintext" target-language="ko">
    <body>
      <trans-unit id="componentTypeNotRegistered">
        <source xml:lang="en">Could not find component for type {0}</source>
        <target state="translated">{0} 형식의 구성 요소를 찾을 수 없습니다.</target>
      </trans-unit>
    </body>
  </file>
  <file original="src/sql/workbench/browser/parts/editor/editorStatusModeSelect" source-language="en" datatype="plaintext" target-language="ko">
    <body>
      <trans-unit id="languageChangeUnsupported">
        <source xml:lang="en">Changing editor types on unsaved files is unsupported</source>
        <target state="translated">저장하지 않은 파일의 경우 편집기 유형을 변경할 수 없습니다.</target>
      </trans-unit>
    </body>
  </file>
  <file original="src/sql/workbench/browser/scriptingActions" source-language="en" datatype="plaintext" target-language="ko">
    <body>
      <trans-unit id="scriptSelect">
        <source xml:lang="en">Select Top 1000</source>
        <target state="translated">상위 1,000개 선택</target>
      </trans-unit>
      <trans-unit id="scriptKustoSelect">
        <source xml:lang="en">Take 10</source>
        <target state="translated">Take 10</target>
      </trans-unit>
      <trans-unit id="scriptExecute">
        <source xml:lang="en">Script as Execute</source>
        <target state="translated">Execute로 스크립트</target>
      </trans-unit>
      <trans-unit id="scriptAlter">
        <source xml:lang="en">Script as Alter</source>
        <target state="translated">Alter로 스크립트</target>
      </trans-unit>
      <trans-unit id="editData">
        <source xml:lang="en">Edit Data</source>
        <target state="translated">데이터 편집</target>
      </trans-unit>
      <trans-unit id="scriptCreate">
        <source xml:lang="en">Script as Create</source>
        <target state="translated">Create로 스크립트</target>
      </trans-unit>
      <trans-unit id="scriptDelete">
        <source xml:lang="en">Script as Drop</source>
        <target state="translated">Drop으로 스크립트</target>
      </trans-unit>
    </body>
  </file>
  <file original="src/sql/workbench/browser/scriptingUtils" source-language="en" datatype="plaintext" target-language="ko">
    <body>
      <trans-unit id="scriptSelectNotFound">
        <source xml:lang="en">No script was returned when calling select script on object </source>
        <target state="translated">개체에 대해 스크립트 선택을 호출할 때 스크립트가 반환되지 않았습니다. </target>
      </trans-unit>
      <trans-unit id="selectOperationName">
        <source xml:lang="en">Select</source>
        <target state="translated">선택</target>
      </trans-unit>
      <trans-unit id="createOperationName">
        <source xml:lang="en">Create</source>
        <target state="translated">만들기</target>
      </trans-unit>
      <trans-unit id="insertOperationName">
        <source xml:lang="en">Insert</source>
        <target state="translated">삽입</target>
      </trans-unit>
      <trans-unit id="updateOperationName">
        <source xml:lang="en">Update</source>
        <target state="translated">업데이트</target>
      </trans-unit>
      <trans-unit id="deleteOperationName">
        <source xml:lang="en">Delete</source>
        <target state="translated">삭제</target>
      </trans-unit>
      <trans-unit id="scriptNotFoundForObject">
        <source xml:lang="en">No script was returned when scripting as {0} on object {1}</source>
        <target state="translated">개체 {1}에서 {0}(으)로 스크립팅했으나 스크립트가 반환되지 않았습니다.</target>
      </trans-unit>
      <trans-unit id="scriptingFailed">
        <source xml:lang="en">Scripting Failed</source>
        <target state="translated">스크립트 실패</target>
      </trans-unit>
      <trans-unit id="scriptNotFound">
        <source xml:lang="en">No script was returned when scripting as {0}</source>
        <target state="translated">{0}(으)로 스크립팅했으나 스크립트가 반환되지 않았습니다.</target>
      </trans-unit>
    </body>
  </file>
  <file original="src/sql/workbench/common/editor/query/queryEditorInput" source-language="en" datatype="plaintext" target-language="ko">
    <body>
      <trans-unit id="disconnected">
        <source xml:lang="en">disconnected</source>
        <target state="translated">연결 끊김</target>
      </trans-unit>
    </body>
  </file>
  <file original="src/sql/workbench/common/editor/query/queryResultsInput" source-language="en" datatype="plaintext" target-language="ko">
    <body>
      <trans-unit id="extensionsInputName">
        <source xml:lang="en">Extension</source>
        <target state="translated">확장</target>
      </trans-unit>
    </body>
  </file>
  <file original="src/sql/workbench/common/theme" source-language="en" datatype="plaintext" target-language="ko">
    <body>
      <trans-unit id="verticalTabActiveBackground">
        <source xml:lang="en">Active tab background color for vertical tabs</source>
        <target state="translated">세로 탭의 활성 탭 배경색</target>
      </trans-unit>
      <trans-unit id="dashboardBorder">
        <source xml:lang="en">Color for borders in dashboard</source>
        <target state="translated">대시보드의 테두리 색</target>
      </trans-unit>
      <trans-unit id="dashboardWidget">
        <source xml:lang="en">Color of dashboard widget title</source>
        <target state="translated">대시보드 위젯 제목 색</target>
      </trans-unit>
      <trans-unit id="dashboardWidgetSubtext">
        <source xml:lang="en">Color for dashboard widget subtext</source>
        <target state="translated">대시보드 위젯 하위 텍스트 색</target>
      </trans-unit>
      <trans-unit id="propertiesContainerPropertyValue">
        <source xml:lang="en">Color for property values displayed in the properties container component</source>
        <target state="translated">속성 컨테이너 구성 요소에 표시되는 속성 값의 색</target>
      </trans-unit>
      <trans-unit id="propertiesContainerPropertyName">
        <source xml:lang="en">Color for property names displayed in the properties container component</source>
        <target state="translated">속성 컨테이너 구성 요소에 표시되는 속성 이름의 색</target>
      </trans-unit>
      <trans-unit id="toolbarOverflowShadow">
        <source xml:lang="en">Toolbar overflow shadow color</source>
        <target state="translated">도구 모음 오버플로 그림자 색</target>
      </trans-unit>
    </body>
  </file>
  <file original="src/sql/workbench/contrib/accounts/browser/accountManagement.contribution" source-language="en" datatype="plaintext" target-language="ko">
    <body>
      <trans-unit id="carbon.extension.contributes.account.id">
        <source xml:lang="en">Identifier of the account type</source>
        <target state="translated">계정 유형 식별자</target>
      </trans-unit>
      <trans-unit id="carbon.extension.contributes.account.icon">
        <source xml:lang="en">(Optional) Icon which is used to represent the accpunt in the UI. Either a file path or a themable configuration</source>
        <target state="translated">(옵션) UI에서 명령을 나타내는 데 사용되는 아이콘입니다. 파일 경로 또는 테마 지정 가능 구성입니다.</target>
      </trans-unit>
      <trans-unit id="carbon.extension.contributes.account.icon.light">
        <source xml:lang="en">Icon path when a light theme is used</source>
        <target state="translated">밝은 테마를 사용하는 경우의 아이콘 경로</target>
      </trans-unit>
      <trans-unit id="carbon.extension.contributes.account.icon.dark">
        <source xml:lang="en">Icon path when a dark theme is used</source>
        <target state="translated">어두운 테마를 사용하는 경우의 아이콘 경로</target>
      </trans-unit>
      <trans-unit id="carbon.extension.contributes.account">
        <source xml:lang="en">Contributes icons to account provider.</source>
        <target state="translated">계정 공급자에게 아이콘을 제공합니다.</target>
      </trans-unit>
    </body>
  </file>
  <file original="src/sql/workbench/contrib/assessment/browser/asmtActions" source-language="en" datatype="plaintext" target-language="ko">
    <body>
      <trans-unit id="asmtaction.server.getitems">
        <source xml:lang="en">View applicable rules</source>
        <target state="translated">적용 가능한 규칙 보기</target>
      </trans-unit>
      <trans-unit id="asmtaction.database.getitems">
        <source xml:lang="en">View applicable rules for {0}</source>
        <target state="translated">{0}에 적용 가능한 규칙 보기</target>
      </trans-unit>
      <trans-unit id="asmtaction.server.invokeitems">
        <source xml:lang="en">Invoke Assessment</source>
        <target state="translated">평가 호출</target>
      </trans-unit>
      <trans-unit id="asmtaction.database.invokeitems">
        <source xml:lang="en">Invoke Assessment for {0}</source>
        <target state="translated">{0}의 평가 호출</target>
      </trans-unit>
      <trans-unit id="asmtaction.exportasscript">
        <source xml:lang="en">Export As Script</source>
        <target state="translated">스크립트로 내보내기</target>
      </trans-unit>
      <trans-unit id="asmtaction.showsamples">
        <source xml:lang="en">View all rules and learn more on GitHub</source>
        <target state="translated">GitHub에서 모든 규칙 보기 및 자세히 알아보기</target>
      </trans-unit>
      <trans-unit id="asmtaction.generatehtmlreport">
        <source xml:lang="en">Create HTML Report</source>
        <target state="translated">HTML 보고서 만들기</target>
      </trans-unit>
      <trans-unit id="asmtaction.openReport">
        <source xml:lang="en">Report has been saved. Do you want to open it?</source>
        <target state="translated">보고서가 저장되었습니다. 열어보시겠습니까?</target>
      </trans-unit>
      <trans-unit id="asmtaction.label.open">
        <source xml:lang="en">Open</source>
        <target state="translated">열기</target>
      </trans-unit>
      <trans-unit id="asmtaction.label.cancel">
        <source xml:lang="en">Cancel</source>
        <target state="translated">취소</target>
      </trans-unit>
    </body>
  </file>
  <file original="src/sql/workbench/contrib/assessment/browser/asmtResultsView.component" source-language="en" datatype="plaintext" target-language="ko">
    <body>
      <trans-unit id="asmt.NoResultsInitial">
        <source xml:lang="en">Nothing to show. Invoke assessment to get results</source>
        <target state="translated">표시할 내용이 없습니다. 평가를 호출하여 결과를 가져옵니다.</target>
      </trans-unit>
      <trans-unit id="asmt.column.displayName">
        <source xml:lang="en">Display Name</source>
        <target state="translated">표시 이름</target>
      </trans-unit>
      <trans-unit id="asmt.column.target">
        <source xml:lang="en">Target</source>
        <target state="translated">대상</target>
      </trans-unit>
      <trans-unit id="asmt.column.severity">
        <source xml:lang="en">Severity</source>
        <target state="translated">심각도</target>
      </trans-unit>
      <trans-unit id="asmt.TargetInstanceComplient">
        <source xml:lang="en">Instance {0} is totally compliant with the best practices. Good job!</source>
        <target state="translated">{0} 인스턴스는 모범 사례를 완전히 준수합니다. 잘하셨습니다!</target>
      </trans-unit>
      <trans-unit id="asmt.TargetDatabaseComplient">
        <source xml:lang="en">Database {0} is totally compliant with the best practices. Good job!</source>
        <target state="translated">{0} 데이터베이스는 모범 사례를 완전히 준수합니다. 잘하셨습니다!</target>
      </trans-unit>
    </body>
  </file>
  <file original="src/sql/workbench/contrib/assessment/common/strings" source-language="en" datatype="plaintext" target-language="ko">
    <body>
      <trans-unit id="asmt.section.api.title">
        <source xml:lang="en">API information</source>
        <target state="translated">API 정보</target>
      </trans-unit>
      <trans-unit id="asmt.apiversion">
        <source xml:lang="en">API Version:</source>
        <target state="translated">API 버전:</target>
      </trans-unit>
      <trans-unit id="asmt.rulesetversion">
        <source xml:lang="en">Default Ruleset Version:</source>
        <target state="translated">기본 규칙 집합 버전:</target>
      </trans-unit>
      <trans-unit id="asmt.section.instance.title">
        <source xml:lang="en">SQL Server Instance Details</source>
        <target state="translated">SQL Server 인스턴스 세부 정보</target>
      </trans-unit>
      <trans-unit id="asmt.serverversion">
        <source xml:lang="en">Version:</source>
        <target state="translated">버전:</target>
      </trans-unit>
      <trans-unit id="asmt.serveredition">
        <source xml:lang="en">Edition:</source>
        <target state="translated">버전:</target>
      </trans-unit>
      <trans-unit id="asmt.instancename">
        <source xml:lang="en">Instance Name:</source>
        <target state="translated">인스턴스 이름:</target>
      </trans-unit>
      <trans-unit id="asmt.osversion">
        <source xml:lang="en">OS Version:</source>
        <target state="translated">OS 버전:</target>
      </trans-unit>
      <trans-unit id="asmt.column.message">
        <source xml:lang="en">Message</source>
        <target state="translated">메시지</target>
      </trans-unit>
      <trans-unit id="asmt.column.checkId">
        <source xml:lang="en">Check ID</source>
        <target state="translated">확인 ID</target>
      </trans-unit>
      <trans-unit id="asmt.column.tags">
        <source xml:lang="en">Tags</source>
        <target state="translated">태그</target>
      </trans-unit>
      <trans-unit id="asmt.learnMore">
        <source xml:lang="en">Learn More</source>
        <target state="translated">자세한 정보</target>
      </trans-unit>
      <trans-unit id="asmt.sqlReportTitle">
        <source xml:lang="en">SQL Assessment Report</source>
        <target state="translated">SQL 평가 보고서</target>
      </trans-unit>
      <trans-unit id="asmt.sqlReport.resultForDatabase">
        <source xml:lang="en">Results for database</source>
        <target state="translated">데이터베이스에 대한 결과</target>
      </trans-unit>
      <trans-unit id="asmt.sqlReport.resultForInstance">
        <source xml:lang="en">Results for server</source>
        <target state="translated">서버에 대한 결과</target>
      </trans-unit>
      <trans-unit id="asmt.sqlReport.Error">
        <source xml:lang="en">Error</source>
        <target state="translated">오류</target>
      </trans-unit>
      <trans-unit id="asmt.sqlReport.Warning">
        <source xml:lang="en">Warning</source>
        <target state="translated">경고</target>
      </trans-unit>
      <trans-unit id="asmt.sqlReport.Info">
        <source xml:lang="en">Information</source>
        <target state="translated">정보</target>
      </trans-unit>
      <trans-unit id="asmt.column.helpLink">
        <source xml:lang="en">Help Link</source>
        <target state="translated">도움말 링크</target>
      </trans-unit>
      <trans-unit id="asmt.sqlReport.severityMsg">
        <source xml:lang="en">{0}: {1} item(s)</source>
        <target state="translated">{0}: {1}개 항목</target>
      </trans-unit>
    </body>
  </file>
  <file original="src/sql/workbench/contrib/azure/browser/azure.contribution" source-language="en" datatype="plaintext" target-language="ko">
    <body>
      <trans-unit id="azure.openInAzurePortal.title">
        <source xml:lang="en">Open in Azure Portal</source>
        <target state="translated">Azure Portal에서 열기</target>
      </trans-unit>
    </body>
  </file>
  <file original="src/sql/workbench/contrib/backup/browser/backup.component" source-language="en" datatype="plaintext" target-language="ko">
    <body>
      <trans-unit id="backup.backupName">
        <source xml:lang="en">Backup name</source>
        <target state="translated">백업 이름</target>
      </trans-unit>
      <trans-unit id="backup.recoveryModel">
        <source xml:lang="en">Recovery model</source>
        <target state="translated">복구 모델</target>
      </trans-unit>
      <trans-unit id="backup.backupType">
        <source xml:lang="en">Backup type</source>
        <target state="translated">백업 유형</target>
      </trans-unit>
      <trans-unit id="backup.backupDevice">
        <source xml:lang="en">Backup files</source>
        <target state="translated">백업 파일</target>
      </trans-unit>
      <trans-unit id="backup.algorithm">
        <source xml:lang="en">Algorithm</source>
        <target state="translated">알고리즘</target>
      </trans-unit>
      <trans-unit id="backup.certificateOrAsymmetricKey">
        <source xml:lang="en">Certificate or Asymmetric key</source>
        <target state="translated">인증서 또는 비대칭 키</target>
      </trans-unit>
      <trans-unit id="backup.media">
        <source xml:lang="en">Media</source>
        <target state="translated">미디어</target>
      </trans-unit>
      <trans-unit id="backup.mediaOption">
        <source xml:lang="en">Backup to the existing media set</source>
        <target state="translated">기존 미디어 세트에 백업</target>
      </trans-unit>
      <trans-unit id="backup.mediaOptionFormat">
        <source xml:lang="en">Backup to a new media set</source>
        <target state="translated">새 미디어 세트에 백업</target>
      </trans-unit>
      <trans-unit id="backup.existingMediaAppend">
        <source xml:lang="en">Append to the existing backup set</source>
        <target state="translated">기존 백업 세트에 추가</target>
      </trans-unit>
      <trans-unit id="backup.existingMediaOverwrite">
        <source xml:lang="en">Overwrite all existing backup sets</source>
        <target state="translated">모든 기존 백업 세트 덮어쓰기</target>
      </trans-unit>
      <trans-unit id="backup.newMediaSetName">
        <source xml:lang="en">New media set name</source>
        <target state="translated">새 미디어 세트 이름</target>
      </trans-unit>
      <trans-unit id="backup.newMediaSetDescription">
        <source xml:lang="en">New media set description</source>
        <target state="translated">새 미디어 세트 설명</target>
      </trans-unit>
      <trans-unit id="backup.checksumContainer">
        <source xml:lang="en">Perform checksum before writing to media</source>
        <target state="translated">미디어에 쓰기 전에 체크섬 수행</target>
      </trans-unit>
      <trans-unit id="backup.verifyContainer">
        <source xml:lang="en">Verify backup when finished</source>
        <target state="translated">완료되면 백업 확인</target>
      </trans-unit>
      <trans-unit id="backup.continueOnErrorContainer">
        <source xml:lang="en">Continue on error</source>
        <target state="translated">오류 발생 시 계속</target>
      </trans-unit>
      <trans-unit id="backup.expiration">
        <source xml:lang="en">Expiration</source>
        <target state="translated">만료</target>
      </trans-unit>
      <trans-unit id="backup.setBackupRetainDays">
        <source xml:lang="en">Set backup retain days</source>
        <target state="translated">백업 보존 기간(일) 설정</target>
      </trans-unit>
      <trans-unit id="backup.copyOnly">
        <source xml:lang="en">Copy-only backup</source>
        <target state="translated">복사 전용 백업</target>
      </trans-unit>
      <trans-unit id="backup.advancedConfiguration">
        <source xml:lang="en">Advanced Configuration</source>
        <target state="translated">고급 구성</target>
      </trans-unit>
      <trans-unit id="backup.compression">
        <source xml:lang="en">Compression</source>
        <target state="translated">압축</target>
      </trans-unit>
      <trans-unit id="backup.setBackupCompression">
        <source xml:lang="en">Set backup compression</source>
        <target state="translated">백업 압축 설정</target>
      </trans-unit>
      <trans-unit id="backup.encryption">
        <source xml:lang="en">Encryption</source>
        <target state="translated">암호화</target>
      </trans-unit>
      <trans-unit id="backup.transactionLog">
        <source xml:lang="en">Transaction log</source>
        <target state="translated">트랜잭션 로그</target>
      </trans-unit>
      <trans-unit id="backup.truncateTransactionLog">
        <source xml:lang="en">Truncate the transaction log</source>
        <target state="translated">트랜잭션 로그 잘라내기</target>
      </trans-unit>
      <trans-unit id="backup.backupTail">
        <source xml:lang="en">Backup the tail of the log</source>
        <target state="translated">비상 로그 백업</target>
      </trans-unit>
      <trans-unit id="backup.reliability">
        <source xml:lang="en">Reliability</source>
        <target state="translated">안정성</target>
      </trans-unit>
      <trans-unit id="backup.mediaNameRequired">
        <source xml:lang="en">Media name is required</source>
        <target state="translated">미디어 이름이 필요합니다.</target>
      </trans-unit>
      <trans-unit id="backup.noEncryptorWarning">
        <source xml:lang="en">No certificate or asymmetric key is available</source>
        <target state="translated">사용 가능한 인증서 또는 비대칭 키가 없습니다.</target>
      </trans-unit>
      <trans-unit id="addFile">
        <source xml:lang="en">Add a file</source>
        <target state="translated">파일 추가</target>
      </trans-unit>
      <trans-unit id="removeFile">
        <source xml:lang="en">Remove files</source>
        <target state="translated">파일 제거</target>
      </trans-unit>
      <trans-unit id="backupComponent.invalidInput">
        <source xml:lang="en">Invalid input. Value must be greater than or equal 0.</source>
        <target state="translated">잘못된 입력입니다. 값은 0보다 크거나 같아야 합니다.</target>
      </trans-unit>
      <trans-unit id="backupComponent.script">
        <source xml:lang="en">Script</source>
        <target state="translated">스크립트</target>
      </trans-unit>
      <trans-unit id="backupComponent.backup">
        <source xml:lang="en">Backup</source>
        <target state="translated">백업</target>
      </trans-unit>
      <trans-unit id="backupComponent.cancel">
        <source xml:lang="en">Cancel</source>
        <target state="translated">취소</target>
      </trans-unit>
      <trans-unit id="backup.containsBackupToUrlError">
        <source xml:lang="en">Only backup to file is supported</source>
        <target state="translated">파일로 백업만 지원됩니다.</target>
      </trans-unit>
      <trans-unit id="backup.backupFileRequired">
        <source xml:lang="en">Backup file path is required</source>
        <target state="translated">백업 파일 경로가 필요합니다.</target>
      </trans-unit>
    </body>
  </file>
  <file original="src/sql/workbench/contrib/backup/browser/backup.contribution" source-language="en" datatype="plaintext" target-language="ko">
    <body>
      <trans-unit id="backup">
        <source xml:lang="en">Backup</source>
        <target state="translated">백업</target>
      </trans-unit>
    </body>
  </file>
  <file original="src/sql/workbench/contrib/backup/browser/backupActions" source-language="en" datatype="plaintext" target-language="ko">
    <body>
      <trans-unit id="backup.isPreviewFeature">
        <source xml:lang="en">You must enable preview features in order to use backup</source>
        <target state="translated">백업을 사용하려면 미리 보기 기능을 사용하도록 설정해야 합니다.</target>
      </trans-unit>
      <trans-unit id="backup.commandNotSupportedForServer">
        <source xml:lang="en">Backup command is not supported outside of a database context. Please select a database and try again.</source>
        <target state="translated">백업 명령은 데이터베이스 컨텍스트 외부에서 지원되지 않습니다. 데이터베이스를 선택하고 다시 시도하세요.</target>
      </trans-unit>
      <trans-unit id="backup.commandNotSupported">
        <source xml:lang="en">Backup command is not supported for Azure SQL databases.</source>
        <target state="translated">Azure SQL Database에 대해 백업 명령이 지원되지 않습니다.</target>
      </trans-unit>
      <trans-unit id="backupAction.backup">
        <source xml:lang="en">Backup</source>
        <target state="translated">백업</target>
      </trans-unit>
    </body>
  </file>
  <file original="src/sql/workbench/contrib/backup/common/constants" source-language="en" datatype="plaintext" target-language="ko">
    <body>
      <trans-unit id="backup.labelDatabase">
        <source xml:lang="en">Database</source>
        <target state="translated">데이터베이스</target>
      </trans-unit>
      <trans-unit id="backup.labelFilegroup">
        <source xml:lang="en">Files and filegroups</source>
        <target state="translated">파일 및 파일 그룹</target>
      </trans-unit>
      <trans-unit id="backup.labelFull">
        <source xml:lang="en">Full</source>
        <target state="translated">전체</target>
      </trans-unit>
      <trans-unit id="backup.labelDifferential">
        <source xml:lang="en">Differential</source>
        <target state="translated">차등</target>
      </trans-unit>
      <trans-unit id="backup.labelLog">
        <source xml:lang="en">Transaction Log</source>
        <target state="translated">트랜잭션 로그</target>
      </trans-unit>
      <trans-unit id="backup.labelDisk">
        <source xml:lang="en">Disk</source>
        <target state="translated">디스크</target>
      </trans-unit>
      <trans-unit id="backup.labelUrl">
        <source xml:lang="en">Url</source>
        <target state="translated">URL</target>
      </trans-unit>
      <trans-unit id="backup.defaultCompression">
        <source xml:lang="en">Use the default server setting</source>
        <target state="translated">기본 서버 설정 사용</target>
      </trans-unit>
      <trans-unit id="backup.compressBackup">
        <source xml:lang="en">Compress backup</source>
        <target state="translated">백업 압축</target>
      </trans-unit>
      <trans-unit id="backup.doNotCompress">
        <source xml:lang="en">Do not compress backup</source>
        <target state="translated">백업 압축 안 함</target>
      </trans-unit>
      <trans-unit id="backup.serverCertificate">
        <source xml:lang="en">Server Certificate</source>
        <target state="translated">서버 인증서</target>
      </trans-unit>
      <trans-unit id="backup.asymmetricKey">
        <source xml:lang="en">Asymmetric Key</source>
        <target state="translated">비대칭 키</target>
      </trans-unit>
    </body>
  </file>
  <file original="src/sql/workbench/contrib/charts/browser/actions" source-language="en" datatype="plaintext" target-language="ko">
    <body>
      <trans-unit id="createInsightLabel">
        <source xml:lang="en">Create Insight</source>
        <target state="translated">인사이트 만들기</target>
      </trans-unit>
      <trans-unit id="createInsightNoEditor">
        <source xml:lang="en">Cannot create insight as the active editor is not a SQL Editor</source>
        <target state="translated">활성 편집기가 SQL 편집기가 아니므로 인사이트를 만들 수 없습니다.</target>
      </trans-unit>
      <trans-unit id="myWidgetName">
        <source xml:lang="en">My-Widget</source>
        <target state="translated">내 위젯</target>
      </trans-unit>
      <trans-unit id="configureChartLabel">
        <source xml:lang="en">Configure Chart</source>
        <target state="translated">차트 구성</target>
      </trans-unit>
      <trans-unit id="copyChartLabel">
        <source xml:lang="en">Copy as image</source>
        <target state="translated">이미지로 복사</target>
      </trans-unit>
      <trans-unit id="chartNotFound">
        <source xml:lang="en">Could not find chart to save</source>
        <target state="translated">저장할 차트를 찾을 수 없습니다.</target>
      </trans-unit>
      <trans-unit id="saveImageLabel">
        <source xml:lang="en">Save as image</source>
        <target state="translated">이미지로 저장</target>
      </trans-unit>
      <trans-unit id="resultsSerializer.saveAsFileExtensionPNGTitle">
        <source xml:lang="en">PNG</source>
        <target state="translated">PNG</target>
      </trans-unit>
      <trans-unit id="chartSaved">
        <source xml:lang="en">Saved Chart to path: {0}</source>
        <target state="translated">{0} 경로에 차트를 저장함</target>
      </trans-unit>
    </body>
  </file>
  <file original="src/sql/workbench/contrib/charts/browser/chartOptions" source-language="en" datatype="plaintext" target-language="ko">
    <body>
      <trans-unit id="dataDirectionLabel">
        <source xml:lang="en">Data Direction</source>
        <target state="translated">데이터 방향</target>
      </trans-unit>
      <trans-unit id="verticalLabel">
        <source xml:lang="en">Vertical</source>
        <target state="translated">세로</target>
      </trans-unit>
      <trans-unit id="horizontalLabel">
        <source xml:lang="en">Horizontal</source>
        <target state="translated">가로</target>
      </trans-unit>
      <trans-unit id="columnsAsLabelsLabel">
        <source xml:lang="en">Use column names as labels</source>
        <target state="translated">열 이름을 레이블로 사용</target>
      </trans-unit>
      <trans-unit id="labelFirstColumnLabel">
        <source xml:lang="en">Use first column as row label</source>
        <target state="translated">첫 번째 열을 행 레이블로 사용</target>
      </trans-unit>
      <trans-unit id="legendLabel">
        <source xml:lang="en">Legend Position</source>
        <target state="translated">범례 위치</target>
      </trans-unit>
      <trans-unit id="yAxisLabel">
        <source xml:lang="en">Y Axis Label</source>
        <target state="translated">Y축 레이블</target>
      </trans-unit>
      <trans-unit id="yAxisMinVal">
        <source xml:lang="en">Y Axis Minimum Value</source>
        <target state="translated">Y축 최솟값</target>
      </trans-unit>
      <trans-unit id="yAxisMaxVal">
        <source xml:lang="en">Y Axis Maximum Value</source>
        <target state="translated">Y축 최댓값</target>
      </trans-unit>
      <trans-unit id="xAxisLabel">
        <source xml:lang="en">X Axis Label</source>
        <target state="translated">X축 레이블</target>
      </trans-unit>
      <trans-unit id="xAxisMinVal">
        <source xml:lang="en">X Axis Minimum Value</source>
        <target state="translated">X축 최솟값</target>
      </trans-unit>
      <trans-unit id="xAxisMaxVal">
        <source xml:lang="en">X Axis Maximum Value</source>
        <target state="translated">X축 최댓값</target>
      </trans-unit>
      <trans-unit id="xAxisMinDate">
        <source xml:lang="en">X Axis Minimum Date</source>
        <target state="translated">X축 최소 날짜</target>
      </trans-unit>
      <trans-unit id="xAxisMaxDate">
        <source xml:lang="en">X Axis Maximum Date</source>
        <target state="translated">X축 최대 날짜</target>
      </trans-unit>
      <trans-unit id="dataTypeLabel">
        <source xml:lang="en">Data Type</source>
        <target state="translated">데이터 형식</target>
      </trans-unit>
      <trans-unit id="numberLabel">
        <source xml:lang="en">Number</source>
        <target state="translated">숫자</target>
      </trans-unit>
      <trans-unit id="pointLabel">
        <source xml:lang="en">Point</source>
        <target state="translated">점</target>
      </trans-unit>
      <trans-unit id="chartTypeLabel">
        <source xml:lang="en">Chart Type</source>
        <target state="translated">차트 종류</target>
      </trans-unit>
      <trans-unit id="encodingOption">
        <source xml:lang="en">Encoding</source>
        <target state="translated">인코딩</target>
      </trans-unit>
      <trans-unit id="imageFormatOption">
        <source xml:lang="en">Image Format</source>
        <target state="translated">이미지 형식</target>
      </trans-unit>
    </body>
  </file>
  <file original="src/sql/workbench/contrib/charts/browser/chartTab" source-language="en" datatype="plaintext" target-language="ko">
    <body>
      <trans-unit id="chartTabTitle">
        <source xml:lang="en">Chart</source>
        <target state="translated">차트</target>
      </trans-unit>
    </body>
  </file>
  <file original="src/sql/workbench/contrib/charts/browser/chartView" source-language="en" datatype="plaintext" target-language="ko">
    <body>
      <trans-unit id="horizontalBarAltName">
        <source xml:lang="en">Horizontal Bar</source>
        <target state="translated">가로 막대</target>
      </trans-unit>
      <trans-unit id="barAltName">
        <source xml:lang="en">Bar</source>
        <target state="translated">막대형</target>
      </trans-unit>
      <trans-unit id="lineAltName">
        <source xml:lang="en">Line</source>
        <target state="translated">꺾은선형</target>
      </trans-unit>
      <trans-unit id="pieAltName">
        <source xml:lang="en">Pie</source>
        <target state="translated">원형</target>
      </trans-unit>
      <trans-unit id="scatterAltName">
        <source xml:lang="en">Scatter</source>
        <target state="translated">분산형</target>
      </trans-unit>
      <trans-unit id="timeSeriesAltName">
        <source xml:lang="en">Time Series</source>
        <target state="translated">시계열</target>
      </trans-unit>
      <trans-unit id="imageAltName">
        <source xml:lang="en">Image</source>
        <target state="translated">이미지</target>
      </trans-unit>
      <trans-unit id="countAltName">
        <source xml:lang="en">Count</source>
        <target state="translated">개수</target>
      </trans-unit>
      <trans-unit id="tableAltName">
        <source xml:lang="en">Table</source>
        <target state="translated">테이블</target>
      </trans-unit>
      <trans-unit id="doughnutAltName">
        <source xml:lang="en">Doughnut</source>
        <target state="translated">도넛형</target>
>>>>>>> 3e2bf7b9
      </trans-unit>
      <trans-unit id="charting.failedToGetRows">
        <source xml:lang="en">Failed to get rows for the dataset to chart.</source>
        <target state="translated">데이터 세트의 행을 차트로 가져오지 못했습니다.</target>
      </trans-unit>
      <trans-unit id="charting.unsupportedType">
        <source xml:lang="en">Chart type '{0}' is not supported.</source>
        <target state="translated">차트 종류 '{0}'은(는) 지원되지 않습니다.</target>
      </trans-unit>
    </body>
  </file>
<<<<<<< HEAD
  <file original="src/sql/workbench/contrib/connection/browser/connection.contribution" source-language="en" datatype="plaintext" target-language="ko">
    <body>
      <trans-unit id="sql.maxRecentConnectionsDescription">
        <source xml:lang="en">The maximum number of recently used connections to store in the connection list.</source>
        <target state="translated">연결 목록에 저장할 최근에 사용한 최대 연결 수입니다.</target>
      </trans-unit>
      <trans-unit id="sql.defaultEngineDescription">
        <source xml:lang="en">Default SQL Engine to use. This drives default language provider in .sql files and the default to use when creating a new connection.</source>
        <target state="translated">사용할 기본 SQL 엔진입니다. 해당 엔진은 .sql 파일의 기본 언어 공급자와 새 연결을 만들 때 사용할 기본 공급자를 구동합니다.</target>
      </trans-unit>
      <trans-unit id="connection.parseClipboardForConnectionStringDescription">
        <source xml:lang="en">Attempt to parse the contents of the clipboard when the connection dialog is opened or a paste is performed.</source>
        <target state="translated">연결 대화 상자가 열리거나 붙여넣기가 수행되면 클립보드의 내용을 구문 분석하려고 합니다.</target>
=======
  <file original="src/sql/workbench/contrib/charts/browser/charts.contribution" source-language="en" datatype="plaintext" target-language="ko">
    <body>
      <trans-unit id="builtinChartsConfigurationTitle">
        <source xml:lang="en">Built-in Charts</source>
        <target state="translated">기본 제공 차트</target>
      </trans-unit>
      <trans-unit id="builtinCharts.maxRowCountDescription">
        <source xml:lang="en">The maximum number of rows for charts to display. Warning: increasing this may impact performance.</source>
        <target state="translated">표시할 차트의 최대 행 수입니다. 경고:이 수를 늘리면 성능에 영향을 줄 수 있습니다.</target>
      </trans-unit>
    </body>
  </file>
  <file original="src/sql/workbench/contrib/charts/browser/configureChartDialog" source-language="en" datatype="plaintext" target-language="ko">
    <body>
      <trans-unit id="configureChartDialog.close">
        <source xml:lang="en">Close</source>
        <target state="translated">닫기</target>
>>>>>>> 3e2bf7b9
      </trans-unit>
    </body>
  </file>
  <file original="src/sql/workbench/contrib/charts/browser/graphInsight" source-language="en" datatype="plaintext" target-language="ko">
    <body>
      <trans-unit id="series">
        <source xml:lang="en">Series {0}</source>
        <target state="translated">시리즈 {0}</target>
      </trans-unit>
    </body>
  </file>
<<<<<<< HEAD
  <file original="src/sql/workbench/contrib/connection/common/connectionProviderExtension" source-language="en" datatype="plaintext" target-language="ko">
    <body>
      <trans-unit id="schema.providerId">
        <source xml:lang="en">Common id for the provider</source>
        <target state="translated">공급자의 일반 ID</target>
      </trans-unit>
      <trans-unit id="schema.displayName">
        <source xml:lang="en">Display Name for the provider</source>
        <target state="translated">공급자의 표시 이름</target>
      </trans-unit>
      <trans-unit id="schema.notebookKernelAlias">
        <source xml:lang="en">Notebook Kernel Alias for the provider</source>
        <target state="translated">공급자의 Notebook 커널 별칭</target>
      </trans-unit>
      <trans-unit id="schema.iconPath">
        <source xml:lang="en">Icon path for the server type</source>
        <target state="translated">서버 유형의 아이콘 경로</target>
      </trans-unit>
      <trans-unit id="schema.connectionOptions">
        <source xml:lang="en">Options for connection</source>
        <target state="translated">연결 옵션</target>
      </trans-unit>
    </body>
  </file>
  <file original="src/sql/workbench/contrib/connection/common/connectionTreeProviderExentionPoint" source-language="en" datatype="plaintext" target-language="ko">
=======
  <file original="src/sql/workbench/contrib/charts/browser/imageInsight" source-language="en" datatype="plaintext" target-language="ko">
>>>>>>> 3e2bf7b9
    <body>
      <trans-unit id="invalidImage">
        <source xml:lang="en">Table does not contain a valid image</source>
        <target state="translated">테이블에 유효한 이미지가 포함되어 있지 않습니다.</target>
      </trans-unit>
    </body>
  </file>
<<<<<<< HEAD
  <file original="src/sql/workbench/contrib/dashboard/browser/containers/dashboardContainer.contribution" source-language="en" datatype="plaintext" target-language="ko">
    <body>
      <trans-unit id="azdata.extension.contributes.dashboard.container.id">
        <source xml:lang="en">Unique identifier for this container.</source>
        <target state="translated">이 컨테이너의 고유 식별자입니다.</target>
      </trans-unit>
      <trans-unit id="azdata.extension.contributes.dashboard.container.container">
        <source xml:lang="en">The container that will be displayed in the tab.</source>
        <target state="translated">탭에 표시될 컨테이너입니다.</target>
      </trans-unit>
      <trans-unit id="azdata.extension.contributes.containers">
        <source xml:lang="en">Contributes a single or multiple dashboard containers for users to add to their dashboard.</source>
        <target state="translated">사용자가 대시보드 추가할 단일 또는 다중 대시보드 컨테이너를 적용합니다.</target>
      </trans-unit>
      <trans-unit id="dashboardContainer.contribution.noIdError">
        <source xml:lang="en">No id in dashboard container specified for extension.</source>
        <target state="translated">확장용으로 지정된 대시보드 컨테이너에 ID가 없습니다.</target>
      </trans-unit>
      <trans-unit id="dashboardContainer.contribution.noContainerError">
        <source xml:lang="en">No container in dashboard container specified for extension.</source>
        <target state="translated">대시보드 컨테이너에 확장용으로 지정된 컨테이너가 없습니다.</target>
      </trans-unit>
      <trans-unit id="dashboardContainer.contribution.moreThanOneDashboardContainersError">
        <source xml:lang="en">Exactly 1 dashboard container must be defined per space.</source>
        <target state="translated">공란 1개에 정확히 1개의 대시보드 컨테이너를 정의해야 합니다.</target>
      </trans-unit>
      <trans-unit id="dashboardTab.contribution.unKnownContainerType">
        <source xml:lang="en">Unknown container type defines in dashboard container for extension.</source>
        <target state="translated">확장용 대시보드 컨테이너에 알 수 없는 컨테이너 형식이 정의되었습니다.</target>
      </trans-unit>
    </body>
  </file>
  <file original="src/sql/workbench/contrib/dashboard/browser/containers/dashboardControlHostContainer.contribution" source-language="en" datatype="plaintext" target-language="ko">
    <body>
      <trans-unit id="dashboard.container.controlhost">
        <source xml:lang="en">The controlhost that will be displayed in this tab.</source>
        <target state="translated">이 탭에 표시할 controlhost입니다.</target>
      </trans-unit>
    </body>
  </file>
  <file original="src/sql/workbench/contrib/dashboard/browser/containers/dashboardErrorContainer.component" source-language="en" datatype="plaintext" target-language="ko">
    <body>
      <trans-unit id="dashboardNavSection.loadTabError">
        <source xml:lang="en">The "{0}" section has invalid content. Please contact extension owner.</source>
        <target state="translated">"{0}" 섹션에 잘못된 내용이 있습니다. 확장 소유자에게 문의하세요.</target>
      </trans-unit>
    </body>
  </file>
  <file original="src/sql/workbench/contrib/dashboard/browser/containers/dashboardGridContainer.contribution" source-language="en" datatype="plaintext" target-language="ko">
    <body>
      <trans-unit id="dashboard.container.gridtab.items">
        <source xml:lang="en">The list of widgets or webviews that will be displayed in this tab.</source>
        <target state="translated">이 탭에 표시되는 위젯 또는 웹 보기의 목록입니다.</target>
      </trans-unit>
      <trans-unit id="gridContainer.invalidInputs">
        <source xml:lang="en">widgets or webviews are expected inside widgets-container for extension.</source>
        <target state="translated">위젯이나 웹 보기는 확장용 위젯 컨테이너 내부에 있어야 합니다.</target>
      </trans-unit>
    </body>
  </file>
  <file original="src/sql/workbench/contrib/dashboard/browser/containers/dashboardModelViewContainer.contribution" source-language="en" datatype="plaintext" target-language="ko">
    <body>
      <trans-unit id="dashboard.container.modelview">
        <source xml:lang="en">The model-backed view that will be displayed in this tab.</source>
        <target state="translated">이 탭에 표시할 모델 지원 보기입니다.</target>
      </trans-unit>
    </body>
  </file>
  <file original="src/sql/workbench/contrib/dashboard/browser/containers/dashboardNavSection.contribution" source-language="en" datatype="plaintext" target-language="ko">
    <body>
      <trans-unit id="dashboard.container.left-nav-bar.id">
        <source xml:lang="en">Unique identifier for this nav section. Will be passed to the extension for any requests.</source>
        <target state="translated">이 탐색 영역의 고유 식별자입니다. 모든 요청에서 확장으로 전달됩니다.</target>
      </trans-unit>
      <trans-unit id="dashboard.container.left-nav-bar.icon">
        <source xml:lang="en">(Optional) Icon which is used to represent this nav section in the UI. Either a file path or a themeable configuration</source>
        <target state="translated">(옵션) UI에서 이 탐색 섹션을 나타내는 데 사용되는 아이콘입니다. 파일 경로 또는 테마 지정 가능 구성입니다.</target>
      </trans-unit>
      <trans-unit id="dashboard.container.left-nav-bar.icon.light">
        <source xml:lang="en">Icon path when a light theme is used</source>
        <target state="translated">밝은 테마를 사용하는 경우의 아이콘 경로</target>
      </trans-unit>
      <trans-unit id="dashboard.container.left-nav-bar.icon.dark">
        <source xml:lang="en">Icon path when a dark theme is used</source>
        <target state="translated">어두운 테마를 사용하는 경우의 아이콘 경로</target>
      </trans-unit>
      <trans-unit id="dashboard.container.left-nav-bar.title">
        <source xml:lang="en">Title of the nav section to show the user.</source>
        <target state="translated">사용자에게 표시할 탐색 섹션의 제목입니다.</target>
      </trans-unit>
      <trans-unit id="dashboard.container.left-nav-bar.container">
        <source xml:lang="en">The container that will be displayed in this nav section.</source>
        <target state="translated">이 탐색 섹션에 표시할 컨테이너입니다.</target>
      </trans-unit>
      <trans-unit id="dashboard.container.left-nav-bar">
        <source xml:lang="en">The list of dashboard containers that will be displayed in this navigation section.</source>
        <target state="translated">이 탐색 섹션에 표시할 대시보드 컨테이너 목록입니다.</target>
      </trans-unit>
      <trans-unit id="navSection.missingTitle.error">
        <source xml:lang="en">No title in nav section specified for extension.</source>
        <target state="translated">탐색 섹션에 확장용으로 지정된 제목이 없습니다.</target>
      </trans-unit>
      <trans-unit id="navSection.missingContainer.error">
        <source xml:lang="en">No container in nav section specified for extension.</source>
        <target state="translated">탐색 섹션에 확장용으로 지정된 컨테이너가 없습니다.</target>
      </trans-unit>
      <trans-unit id="navSection.moreThanOneDashboardContainersError">
        <source xml:lang="en">Exactly 1 dashboard container must be defined per space.</source>
        <target state="translated">공란 1개에 정확히 1개의 대시보드 컨테이너를 정의해야 합니다.</target>
      </trans-unit>
      <trans-unit id="navSection.invalidContainer.error">
        <source xml:lang="en">NAV_SECTION within NAV_SECTION is an invalid container for extension.</source>
        <target state="translated">NAV_SECTION 내의 NAV_SECTION은 확장용으로 유효하지 않은 컨테이너입니다.</target>
      </trans-unit>
    </body>
  </file>
  <file original="src/sql/workbench/contrib/dashboard/browser/containers/dashboardWebviewContainer.contribution" source-language="en" datatype="plaintext" target-language="ko">
    <body>
      <trans-unit id="dashboard.container.webview">
        <source xml:lang="en">The webview that will be displayed in this tab.</source>
        <target state="translated">이 탭에 표시할 웹 보기입니다.</target>
      </trans-unit>
    </body>
  </file>
  <file original="src/sql/workbench/contrib/dashboard/browser/containers/dashboardWidgetContainer.contribution" source-language="en" datatype="plaintext" target-language="ko">
    <body>
      <trans-unit id="dashboard.container.widgets">
        <source xml:lang="en">The list of widgets that will be displayed in this tab.</source>
        <target state="translated">이 탭에 표시할 위젯 목록입니다.</target>
      </trans-unit>
      <trans-unit id="widgetContainer.invalidInputs">
        <source xml:lang="en">The list of widgets is expected inside widgets-container for extension.</source>
        <target state="translated">위젯 목록은 확장용 위젯 컨테이너 내에 있어야 합니다.</target>
      </trans-unit>
    </body>
  </file>
  <file original="src/sql/workbench/contrib/dashboard/browser/core/actions" source-language="en" datatype="plaintext" target-language="ko">
    <body>
      <trans-unit id="editDashboard">
        <source xml:lang="en">Edit</source>
        <target state="translated">편집</target>
      </trans-unit>
      <trans-unit id="editDashboardExit">
        <source xml:lang="en">Exit</source>
        <target state="translated">끝내기</target>
      </trans-unit>
      <trans-unit id="refreshWidget">
        <source xml:lang="en">Refresh</source>
        <target state="translated">새로 고침</target>
      </trans-unit>
      <trans-unit id="toggleMore">
        <source xml:lang="en">Show Actions</source>
        <target state="translated">작업 표시</target>
      </trans-unit>
      <trans-unit id="deleteWidget">
        <source xml:lang="en">Delete Widget</source>
        <target state="translated">위젯 삭제</target>
      </trans-unit>
      <trans-unit id="clickToUnpin">
        <source xml:lang="en">Click to unpin</source>
        <target state="translated">클릭하여 고정 해제</target>
      </trans-unit>
      <trans-unit id="clickToPin">
        <source xml:lang="en">Click to pin</source>
        <target state="translated">클릭하여 고정</target>
      </trans-unit>
      <trans-unit id="addFeatureAction.openInstalledFeatures">
        <source xml:lang="en">Open installed features</source>
        <target state="translated">설치된 기능 열기</target>
      </trans-unit>
      <trans-unit id="collapseWidget">
        <source xml:lang="en">Collapse Widget</source>
        <target state="translated">위젯 축소</target>
      </trans-unit>
      <trans-unit id="expandWidget">
        <source xml:lang="en">Expand Widget</source>
        <target state="translated">위젯 확장</target>
      </trans-unit>
    </body>
  </file>
  <file original="src/sql/workbench/contrib/dashboard/browser/core/dashboardHelper" source-language="en" datatype="plaintext" target-language="ko">
    <body>
      <trans-unit id="unknownDashboardContainerError">
        <source xml:lang="en">{0} is an unknown container.</source>
        <target state="translated">{0}은(는) 알 수 없는 컨테이너입니다.</target>
      </trans-unit>
    </body>
  </file>
  <file original="src/sql/workbench/contrib/dashboard/browser/core/dashboardPage.component" source-language="en" datatype="plaintext" target-language="ko">
    <body>
      <trans-unit id="home">
        <source xml:lang="en">Home</source>
        <target state="translated">홈</target>
      </trans-unit>
      <trans-unit id="missingConnectionInfo">
        <source xml:lang="en">No connection information could be found for this dashboard</source>
        <target state="translated">이 대시보드의 연결 정보를 찾을 수 없습니다.</target>
      </trans-unit>
      <trans-unit id="dashboard.generalTabGroupHeader">
        <source xml:lang="en">General</source>
        <target state="translated">일반</target>
      </trans-unit>
    </body>
  </file>
  <file original="src/sql/workbench/contrib/dashboard/browser/core/dashboardTab.contribution" source-language="en" datatype="plaintext" target-language="ko">
    <body>
      <trans-unit id="azdata.extension.contributes.dashboard.tab.id">
        <source xml:lang="en">Unique identifier for this tab. Will be passed to the extension for any requests.</source>
        <target state="translated">이 탭의 고유 식별자입니다. 모든 요청에서 확장으로 전달됩니다.</target>
      </trans-unit>
      <trans-unit id="azdata.extension.contributes.dashboard.tab.title">
        <source xml:lang="en">Title of the tab to show the user.</source>
        <target state="translated">사용자에게 표시할 탭의 제목입니다.</target>
      </trans-unit>
      <trans-unit id="azdata.extension.contributes.dashboard.tab.description">
        <source xml:lang="en">Description of this tab that will be shown to the user.</source>
        <target state="translated">사용자에게 표시할 이 탭에 대한 설명입니다.</target>
      </trans-unit>
      <trans-unit id="azdata.extension.contributes.tab.when">
        <source xml:lang="en">Condition which must be true to show this item</source>
        <target state="translated">이 항목을 표시하기 위해 true여야 하는 조건</target>
      </trans-unit>
      <trans-unit id="azdata.extension.contributes.tab.provider">
        <source xml:lang="en">Defines the connection types this tab is compatible with. Defaults to 'MSSQL' if not set</source>
        <target state="translated">이 탭과 호환되는 연결 형식을 정의합니다. 설정하지 않으면 기본 연결 형식은 'MSSQL'입니다.</target>
      </trans-unit>
      <trans-unit id="azdata.extension.contributes.dashboard.tab.container">
        <source xml:lang="en">The container that will be displayed in this tab.</source>
        <target state="translated">이 탭에 표시할 컨테이너입니다.</target>
      </trans-unit>
      <trans-unit id="azdata.extension.contributes.dashboard.tab.alwaysShow">
        <source xml:lang="en">Whether or not this tab should always be shown or only when the user adds it.</source>
        <target state="translated">이 탭을 항상 표시할지 또는 사용자가 추가할 때만 표시할지입니다.</target>
      </trans-unit>
      <trans-unit id="azdata.extension.contributes.dashboard.tab.isHomeTab">
        <source xml:lang="en">Whether or not this tab should be used as the Home tab for a connection type.</source>
        <target state="translated">이 탭을 연결 형식의 홈 탭으로 사용할지 여부입니다.</target>
      </trans-unit>
      <trans-unit id="azdata.extension.contributes.dashboard.tab.group">
        <source xml:lang="en">The unique identifier of the group this tab belongs to, value for home group: home.</source>
        <target state="translated">이 탭이 속한 그룹의 고유 식별자이며 홈 그룹의 값은 home입니다.</target>
      </trans-unit>
      <trans-unit id="dazdata.extension.contributes.dashboard.tab.icon">
        <source xml:lang="en">(Optional) Icon which is used to represent this tab in the UI. Either a file path or a themeable configuration</source>
        <target state="translated">(선택 사항) UI에서 이 탭을 나타내는 데 사용되는 아이콘입니다. 파일 경로 또는 테마 지정 가능 구성입니다.</target>
      </trans-unit>
      <trans-unit id="azdata.extension.contributes.dashboard.tab.icon.light">
        <source xml:lang="en">Icon path when a light theme is used</source>
        <target state="translated">밝은 테마를 사용하는 경우의 아이콘 경로</target>
      </trans-unit>
      <trans-unit id="azdata.extension.contributes.dashboard.tab.icon.dark">
        <source xml:lang="en">Icon path when a dark theme is used</source>
        <target state="translated">어두운 테마를 사용하는 경우의 아이콘 경로</target>
      </trans-unit>
      <trans-unit id="azdata.extension.contributes.tabs">
        <source xml:lang="en">Contributes a single or multiple tabs for users to add to their dashboard.</source>
        <target state="translated">사용자가 대시보드 추가할 단일 또는 다중 탭을 적용합니다.</target>
      </trans-unit>
      <trans-unit id="dashboardTab.contribution.noTitleError">
        <source xml:lang="en">No title specified for extension.</source>
        <target state="translated">확장용으로 지정한 제목이 없습니다.</target>
      </trans-unit>
      <trans-unit id="dashboardTab.contribution.noDescriptionWarning">
        <source xml:lang="en">No description specified to show.</source>
        <target state="translated">표시하도록 지정한 설명이 없습니다.</target>
      </trans-unit>
      <trans-unit id="dashboardTab.contribution.noContainerError">
        <source xml:lang="en">No container specified for extension.</source>
        <target state="translated">확장용으로 지정한 컨테이너가 없습니다.</target>
      </trans-unit>
      <trans-unit id="dashboardTab.contribution.moreThanOneDashboardContainersError">
        <source xml:lang="en">Exactly 1 dashboard container must be defined per space</source>
        <target state="translated">공란 1개에 정확히 1개의 대시보드 컨테이너를 정의해야 합니다.</target>
      </trans-unit>
      <trans-unit id="azdata.extension.contributes.dashboard.tabGroup.id">
        <source xml:lang="en">Unique identifier for this tab group.</source>
        <target state="translated">이 탭 그룹의 고유 식별자입니다.</target>
      </trans-unit>
      <trans-unit id="azdata.extension.contributes.dashboard.tabGroup.title">
        <source xml:lang="en">Title of the tab group.</source>
        <target state="translated">탭 그룹의 제목입니다.</target>
      </trans-unit>
      <trans-unit id="azdata.extension.contributes.tabGroups">
        <source xml:lang="en">Contributes a single or multiple tab groups for users to add to their dashboard.</source>
        <target state="translated">사용자가 대시보드에 추가할 하나 이상의 탭 그룹을 제공합니다.</target>
      </trans-unit>
      <trans-unit id="dashboardTabGroup.contribution.noIdError">
        <source xml:lang="en">No id specified for tab group.</source>
        <target state="translated">탭 그룹에 ID가 지정되지 않았습니다.</target>
      </trans-unit>
      <trans-unit id="dashboardTabGroup.contribution.noTitleError">
        <source xml:lang="en">No title specified for tab group.</source>
        <target state="translated">탭 그룹에 제목을 지정하지 않았습니다.</target>
      </trans-unit>
      <trans-unit id="administrationTabGroup">
        <source xml:lang="en">Administration</source>
        <target state="translated">관리</target>
      </trans-unit>
      <trans-unit id="monitoringTabGroup">
        <source xml:lang="en">Monitoring</source>
        <target state="translated">모니터링</target>
      </trans-unit>
      <trans-unit id="performanceTabGroup">
        <source xml:lang="en">Performance</source>
        <target state="translated">성능</target>
      </trans-unit>
      <trans-unit id="securityTabGroup">
        <source xml:lang="en">Security</source>
        <target state="translated">보안</target>
      </trans-unit>
      <trans-unit id="troubleshootingTabGroup">
        <source xml:lang="en">Troubleshooting</source>
        <target state="translated">문제 해결</target>
      </trans-unit>
      <trans-unit id="settingsTabGroup">
        <source xml:lang="en">Settings</source>
        <target state="translated">설정</target>
      </trans-unit>
      <trans-unit id="databasesTabDescription">
        <source xml:lang="en">databases tab</source>
        <target state="translated">데이터베이스 탭</target>
      </trans-unit>
=======
  <file original="src/sql/workbench/contrib/charts/browser/utils" source-language="en" datatype="plaintext" target-language="ko">
    <body>
      <trans-unit id="charts.maxAllowedRowsExceeded">
        <source xml:lang="en">Maximum row count for built-in charts has been exceeded, only the first {0} rows are used. To configure the value, you can open user settings and search for: 'builtinCharts.maxRowCount'.</source>
        <target state="translated">기본 제공 차트의 최대 행 수가 초과되어 첫 번째 {0}행만 사용됩니다. 값을 구성하려면 사용자 설정을 열고 'builtinCharts.maxRowCount'를 검색할 수 있습니다.</target>
      </trans-unit>
      <trans-unit id="charts.neverShowAgain">
        <source xml:lang="en">Don't Show Again</source>
        <target state="translated">다시 표시 안 함</target>
      </trans-unit>
    </body>
  </file>
  <file original="src/sql/workbench/contrib/commandLine/electron-browser/commandLine" source-language="en" datatype="plaintext" target-language="ko">
    <body>
      <trans-unit id="connectingLabel">
        <source xml:lang="en">Connecting: {0}</source>
        <target state="translated">{0}에 연결하는 중</target>
      </trans-unit>
      <trans-unit id="runningCommandLabel">
        <source xml:lang="en">Running command: {0}</source>
        <target state="translated">명령 {0} 실행 중</target>
      </trans-unit>
      <trans-unit id="openingNewQueryLabel">
        <source xml:lang="en">Opening new query: {0}</source>
        <target state="translated">새 쿼리 {0}을(를) 여는 중</target>
      </trans-unit>
      <trans-unit id="warnServerRequired">
        <source xml:lang="en">Cannot connect as no server information was provided</source>
        <target state="translated">서버 정보가 제공되지 않았으므로 연결할 수 없습니다.</target>
      </trans-unit>
      <trans-unit id="errConnectUrl">
        <source xml:lang="en">Could not open URL due to error {0}</source>
        <target state="translated">{0} 오류로 인해 URL을 열 수 없습니다.</target>
      </trans-unit>
      <trans-unit id="connectServerDetail">
        <source xml:lang="en">This will connect to server {0}</source>
        <target state="translated">이렇게 하면 서버 {0}에 연결됩니다.</target>
      </trans-unit>
      <trans-unit id="confirmConnect">
        <source xml:lang="en">Are you sure you want to connect?</source>
        <target state="translated">연결하시겠습니까?</target>
      </trans-unit>
      <trans-unit id="open">
        <source xml:lang="en">&amp;&amp;Open</source>
        <target state="translated">열기(&amp;O)</target>
      </trans-unit>
      <trans-unit id="connectingQueryLabel">
        <source xml:lang="en">Connecting query file</source>
        <target state="translated">쿼리 파일 연결 중</target>
      </trans-unit>
    </body>
  </file>
  <file original="src/sql/workbench/contrib/configuration/common/configurationUpgrader" source-language="en" datatype="plaintext" target-language="ko">
    <body>
      <trans-unit id="workbench.configuration.upgradeUser">
        <source xml:lang="en">{0} was replaced with {1} in your user settings.</source>
        <target state="translated">사용자 설정에서 {0}이(가) {1}(으)로 바뀌었습니다.</target>
      </trans-unit>
      <trans-unit id="workbench.configuration.upgradeWorkspace">
        <source xml:lang="en">{0} was replaced with {1} in your workspace settings.</source>
        <target state="translated">작업 영역 설정에서 {0}이(가) {1}(으)로 바뀌었습니다.</target>
      </trans-unit>
    </body>
  </file>
  <file original="src/sql/workbench/contrib/connection/browser/connection.contribution" source-language="en" datatype="plaintext" target-language="ko">
    <body>
      <trans-unit id="sql.maxRecentConnectionsDescription">
        <source xml:lang="en">The maximum number of recently used connections to store in the connection list.</source>
        <target state="translated">연결 목록에 저장할 최근에 사용한 최대 연결 수입니다.</target>
      </trans-unit>
      <trans-unit id="sql.defaultEngineDescription">
        <source xml:lang="en">Default SQL Engine to use. This drives default language provider in .sql files and the default to use when creating a new connection.</source>
        <target state="translated">사용할 기본 SQL 엔진입니다. 해당 엔진은 .sql 파일의 기본 언어 공급자와 새 연결을 만들 때 사용할 기본 공급자를 구동합니다.</target>
      </trans-unit>
      <trans-unit id="connection.parseClipboardForConnectionStringDescription">
        <source xml:lang="en">Attempt to parse the contents of the clipboard when the connection dialog is opened or a paste is performed.</source>
        <target state="translated">연결 대화 상자가 열리거나 붙여넣기가 수행되면 클립보드의 내용을 구문 분석하려고 합니다.</target>
      </trans-unit>
    </body>
  </file>
  <file original="src/sql/workbench/contrib/connection/browser/connectionStatus" source-language="en" datatype="plaintext" target-language="ko">
    <body>
      <trans-unit id="status.connection.status">
        <source xml:lang="en">Connection Status</source>
        <target state="translated">연결 상태</target>
      </trans-unit>
    </body>
  </file>
  <file original="src/sql/workbench/contrib/connection/common/connectionProviderExtension" source-language="en" datatype="plaintext" target-language="ko">
    <body>
      <trans-unit id="schema.providerId">
        <source xml:lang="en">Common id for the provider</source>
        <target state="translated">공급자의 일반 ID</target>
      </trans-unit>
      <trans-unit id="schema.displayName">
        <source xml:lang="en">Display Name for the provider</source>
        <target state="translated">공급자의 표시 이름</target>
      </trans-unit>
      <trans-unit id="schema.notebookKernelAlias">
        <source xml:lang="en">Notebook Kernel Alias for the provider</source>
        <target state="translated">공급자의 Notebook 커널 별칭</target>
      </trans-unit>
      <trans-unit id="schema.iconPath">
        <source xml:lang="en">Icon path for the server type</source>
        <target state="translated">서버 유형의 아이콘 경로</target>
      </trans-unit>
      <trans-unit id="schema.connectionOptions">
        <source xml:lang="en">Options for connection</source>
        <target state="translated">연결 옵션</target>
      </trans-unit>
    </body>
  </file>
  <file original="src/sql/workbench/contrib/connection/common/connectionTreeProviderExentionPoint" source-language="en" datatype="plaintext" target-language="ko">
    <body>
      <trans-unit id="connectionTreeProvider.schema.name">
        <source xml:lang="en">User visible name for the tree provider</source>
        <target state="translated">트리 공급자의 사용자 표시 이름</target>
      </trans-unit>
      <trans-unit id="connectionTreeProvider.schema.id">
        <source xml:lang="en">Id for the provider, must be the same as when registering the tree data provider and must start with `connectionDialog/`</source>
        <target state="translated">공급자 ID는 트리 데이터 공급자를 등록할 때와 동일해야 하며 'connectionDialog/'로 시작해야 합니다.</target>
      </trans-unit>
    </body>
  </file>
  <file original="src/sql/workbench/contrib/dashboard/browser/containers/dashboardContainer.contribution" source-language="en" datatype="plaintext" target-language="ko">
    <body>
      <trans-unit id="azdata.extension.contributes.dashboard.container.id">
        <source xml:lang="en">Unique identifier for this container.</source>
        <target state="translated">이 컨테이너의 고유 식별자입니다.</target>
      </trans-unit>
      <trans-unit id="azdata.extension.contributes.dashboard.container.container">
        <source xml:lang="en">The container that will be displayed in the tab.</source>
        <target state="translated">탭에 표시될 컨테이너입니다.</target>
      </trans-unit>
      <trans-unit id="azdata.extension.contributes.containers">
        <source xml:lang="en">Contributes a single or multiple dashboard containers for users to add to their dashboard.</source>
        <target state="translated">사용자가 대시보드 추가할 단일 또는 다중 대시보드 컨테이너를 적용합니다.</target>
      </trans-unit>
      <trans-unit id="dashboardContainer.contribution.noIdError">
        <source xml:lang="en">No id in dashboard container specified for extension.</source>
        <target state="translated">확장용으로 지정된 대시보드 컨테이너에 ID가 없습니다.</target>
      </trans-unit>
      <trans-unit id="dashboardContainer.contribution.noContainerError">
        <source xml:lang="en">No container in dashboard container specified for extension.</source>
        <target state="translated">대시보드 컨테이너에 확장용으로 지정된 컨테이너가 없습니다.</target>
      </trans-unit>
      <trans-unit id="dashboardContainer.contribution.moreThanOneDashboardContainersError">
        <source xml:lang="en">Exactly 1 dashboard container must be defined per space.</source>
        <target state="translated">공란 1개에 정확히 1개의 대시보드 컨테이너를 정의해야 합니다.</target>
      </trans-unit>
      <trans-unit id="dashboardTab.contribution.unKnownContainerType">
        <source xml:lang="en">Unknown container type defines in dashboard container for extension.</source>
        <target state="translated">확장용 대시보드 컨테이너에 알 수 없는 컨테이너 형식이 정의되었습니다.</target>
      </trans-unit>
    </body>
  </file>
  <file original="src/sql/workbench/contrib/dashboard/browser/containers/dashboardControlHostContainer.contribution" source-language="en" datatype="plaintext" target-language="ko">
    <body>
      <trans-unit id="dashboard.container.controlhost">
        <source xml:lang="en">The controlhost that will be displayed in this tab.</source>
        <target state="translated">이 탭에 표시할 controlhost입니다.</target>
      </trans-unit>
    </body>
  </file>
  <file original="src/sql/workbench/contrib/dashboard/browser/containers/dashboardErrorContainer.component" source-language="en" datatype="plaintext" target-language="ko">
    <body>
      <trans-unit id="dashboardNavSection.loadTabError">
        <source xml:lang="en">The "{0}" section has invalid content. Please contact extension owner.</source>
        <target state="translated">"{0}" 섹션에 잘못된 내용이 있습니다. 확장 소유자에게 문의하세요.</target>
      </trans-unit>
    </body>
  </file>
  <file original="src/sql/workbench/contrib/dashboard/browser/containers/dashboardGridContainer.contribution" source-language="en" datatype="plaintext" target-language="ko">
    <body>
      <trans-unit id="dashboard.container.gridtab.items">
        <source xml:lang="en">The list of widgets or webviews that will be displayed in this tab.</source>
        <target state="translated">이 탭에 표시되는 위젯 또는 웹 보기의 목록입니다.</target>
      </trans-unit>
      <trans-unit id="gridContainer.invalidInputs">
        <source xml:lang="en">widgets or webviews are expected inside widgets-container for extension.</source>
        <target state="translated">위젯이나 웹 보기는 확장용 위젯 컨테이너 내부에 있어야 합니다.</target>
      </trans-unit>
    </body>
  </file>
  <file original="src/sql/workbench/contrib/dashboard/browser/containers/dashboardModelViewContainer.contribution" source-language="en" datatype="plaintext" target-language="ko">
    <body>
      <trans-unit id="dashboard.container.modelview">
        <source xml:lang="en">The model-backed view that will be displayed in this tab.</source>
        <target state="translated">이 탭에 표시할 모델 지원 보기입니다.</target>
      </trans-unit>
    </body>
  </file>
  <file original="src/sql/workbench/contrib/dashboard/browser/containers/dashboardNavSection.contribution" source-language="en" datatype="plaintext" target-language="ko">
    <body>
      <trans-unit id="dashboard.container.left-nav-bar.id">
        <source xml:lang="en">Unique identifier for this nav section. Will be passed to the extension for any requests.</source>
        <target state="translated">이 탐색 영역의 고유 식별자입니다. 모든 요청에서 확장으로 전달됩니다.</target>
      </trans-unit>
      <trans-unit id="dashboard.container.left-nav-bar.icon">
        <source xml:lang="en">(Optional) Icon which is used to represent this nav section in the UI. Either a file path or a themeable configuration</source>
        <target state="translated">(옵션) UI에서 이 탐색 섹션을 나타내는 데 사용되는 아이콘입니다. 파일 경로 또는 테마 지정 가능 구성입니다.</target>
      </trans-unit>
      <trans-unit id="dashboard.container.left-nav-bar.icon.light">
        <source xml:lang="en">Icon path when a light theme is used</source>
        <target state="translated">밝은 테마를 사용하는 경우의 아이콘 경로</target>
      </trans-unit>
      <trans-unit id="dashboard.container.left-nav-bar.icon.dark">
        <source xml:lang="en">Icon path when a dark theme is used</source>
        <target state="translated">어두운 테마를 사용하는 경우의 아이콘 경로</target>
      </trans-unit>
      <trans-unit id="dashboard.container.left-nav-bar.title">
        <source xml:lang="en">Title of the nav section to show the user.</source>
        <target state="translated">사용자에게 표시할 탐색 섹션의 제목입니다.</target>
      </trans-unit>
      <trans-unit id="dashboard.container.left-nav-bar.container">
        <source xml:lang="en">The container that will be displayed in this nav section.</source>
        <target state="translated">이 탐색 섹션에 표시할 컨테이너입니다.</target>
      </trans-unit>
      <trans-unit id="dashboard.container.left-nav-bar">
        <source xml:lang="en">The list of dashboard containers that will be displayed in this navigation section.</source>
        <target state="translated">이 탐색 섹션에 표시할 대시보드 컨테이너 목록입니다.</target>
      </trans-unit>
      <trans-unit id="navSection.missingTitle.error">
        <source xml:lang="en">No title in nav section specified for extension.</source>
        <target state="translated">탐색 섹션에 확장용으로 지정된 제목이 없습니다.</target>
      </trans-unit>
      <trans-unit id="navSection.missingContainer.error">
        <source xml:lang="en">No container in nav section specified for extension.</source>
        <target state="translated">탐색 섹션에 확장용으로 지정된 컨테이너가 없습니다.</target>
      </trans-unit>
      <trans-unit id="navSection.moreThanOneDashboardContainersError">
        <source xml:lang="en">Exactly 1 dashboard container must be defined per space.</source>
        <target state="translated">공란 1개에 정확히 1개의 대시보드 컨테이너를 정의해야 합니다.</target>
      </trans-unit>
      <trans-unit id="navSection.invalidContainer.error">
        <source xml:lang="en">NAV_SECTION within NAV_SECTION is an invalid container for extension.</source>
        <target state="translated">NAV_SECTION 내의 NAV_SECTION은 확장용으로 유효하지 않은 컨테이너입니다.</target>
      </trans-unit>
    </body>
  </file>
  <file original="src/sql/workbench/contrib/dashboard/browser/containers/dashboardWebviewContainer.contribution" source-language="en" datatype="plaintext" target-language="ko">
    <body>
      <trans-unit id="dashboard.container.webview">
        <source xml:lang="en">The webview that will be displayed in this tab.</source>
        <target state="translated">이 탭에 표시할 웹 보기입니다.</target>
      </trans-unit>
    </body>
  </file>
  <file original="src/sql/workbench/contrib/dashboard/browser/containers/dashboardWidgetContainer.contribution" source-language="en" datatype="plaintext" target-language="ko">
    <body>
      <trans-unit id="dashboard.container.widgets">
        <source xml:lang="en">The list of widgets that will be displayed in this tab.</source>
        <target state="translated">이 탭에 표시할 위젯 목록입니다.</target>
      </trans-unit>
      <trans-unit id="widgetContainer.invalidInputs">
        <source xml:lang="en">The list of widgets is expected inside widgets-container for extension.</source>
        <target state="translated">위젯 목록은 확장용 위젯 컨테이너 내에 있어야 합니다.</target>
      </trans-unit>
    </body>
  </file>
  <file original="src/sql/workbench/contrib/dashboard/browser/core/actions" source-language="en" datatype="plaintext" target-language="ko">
    <body>
      <trans-unit id="editDashboard">
        <source xml:lang="en">Edit</source>
        <target state="translated">편집</target>
      </trans-unit>
      <trans-unit id="editDashboardExit">
        <source xml:lang="en">Exit</source>
        <target state="translated">끝내기</target>
      </trans-unit>
      <trans-unit id="refreshWidget">
        <source xml:lang="en">Refresh</source>
        <target state="translated">새로 고침</target>
      </trans-unit>
      <trans-unit id="toggleMore">
        <source xml:lang="en">Show Actions</source>
        <target state="translated">작업 표시</target>
      </trans-unit>
      <trans-unit id="deleteWidget">
        <source xml:lang="en">Delete Widget</source>
        <target state="translated">위젯 삭제</target>
      </trans-unit>
      <trans-unit id="clickToUnpin">
        <source xml:lang="en">Click to unpin</source>
        <target state="translated">클릭하여 고정 해제</target>
      </trans-unit>
      <trans-unit id="clickToPin">
        <source xml:lang="en">Click to pin</source>
        <target state="translated">클릭하여 고정</target>
      </trans-unit>
      <trans-unit id="addFeatureAction.openInstalledFeatures">
        <source xml:lang="en">Open installed features</source>
        <target state="translated">설치된 기능 열기</target>
      </trans-unit>
      <trans-unit id="collapseWidget">
        <source xml:lang="en">Collapse Widget</source>
        <target state="translated">위젯 축소</target>
      </trans-unit>
      <trans-unit id="expandWidget">
        <source xml:lang="en">Expand Widget</source>
        <target state="translated">위젯 확장</target>
      </trans-unit>
    </body>
  </file>
  <file original="src/sql/workbench/contrib/dashboard/browser/core/dashboardHelper" source-language="en" datatype="plaintext" target-language="ko">
    <body>
      <trans-unit id="unknownDashboardContainerError">
        <source xml:lang="en">{0} is an unknown container.</source>
        <target state="translated">{0}은(는) 알 수 없는 컨테이너입니다.</target>
      </trans-unit>
    </body>
  </file>
  <file original="src/sql/workbench/contrib/dashboard/browser/core/dashboardPage.component" source-language="en" datatype="plaintext" target-language="ko">
    <body>
      <trans-unit id="home">
        <source xml:lang="en">Home</source>
        <target state="translated">홈</target>
      </trans-unit>
      <trans-unit id="missingConnectionInfo">
        <source xml:lang="en">No connection information could be found for this dashboard</source>
        <target state="translated">이 대시보드의 연결 정보를 찾을 수 없습니다.</target>
      </trans-unit>
      <trans-unit id="dashboard.generalTabGroupHeader">
        <source xml:lang="en">General</source>
        <target state="translated">일반</target>
      </trans-unit>
    </body>
  </file>
  <file original="src/sql/workbench/contrib/dashboard/browser/core/dashboardTab.contribution" source-language="en" datatype="plaintext" target-language="ko">
    <body>
      <trans-unit id="azdata.extension.contributes.dashboard.tab.id">
        <source xml:lang="en">Unique identifier for this tab. Will be passed to the extension for any requests.</source>
        <target state="translated">이 탭의 고유 식별자입니다. 모든 요청에서 확장으로 전달됩니다.</target>
      </trans-unit>
      <trans-unit id="azdata.extension.contributes.dashboard.tab.title">
        <source xml:lang="en">Title of the tab to show the user.</source>
        <target state="translated">사용자에게 표시할 탭의 제목입니다.</target>
      </trans-unit>
      <trans-unit id="azdata.extension.contributes.dashboard.tab.description">
        <source xml:lang="en">Description of this tab that will be shown to the user.</source>
        <target state="translated">사용자에게 표시할 이 탭에 대한 설명입니다.</target>
      </trans-unit>
      <trans-unit id="azdata.extension.contributes.tab.when">
        <source xml:lang="en">Condition which must be true to show this item</source>
        <target state="translated">이 항목을 표시하기 위해 true여야 하는 조건</target>
      </trans-unit>
      <trans-unit id="azdata.extension.contributes.tab.provider">
        <source xml:lang="en">Defines the connection types this tab is compatible with. Defaults to 'MSSQL' if not set</source>
        <target state="translated">이 탭과 호환되는 연결 형식을 정의합니다. 설정하지 않으면 기본 연결 형식은 'MSSQL'입니다.</target>
      </trans-unit>
      <trans-unit id="azdata.extension.contributes.dashboard.tab.container">
        <source xml:lang="en">The container that will be displayed in this tab.</source>
        <target state="translated">이 탭에 표시할 컨테이너입니다.</target>
      </trans-unit>
      <trans-unit id="azdata.extension.contributes.dashboard.tab.alwaysShow">
        <source xml:lang="en">Whether or not this tab should always be shown or only when the user adds it.</source>
        <target state="translated">이 탭을 항상 표시할지 또는 사용자가 추가할 때만 표시할지입니다.</target>
      </trans-unit>
      <trans-unit id="azdata.extension.contributes.dashboard.tab.isHomeTab">
        <source xml:lang="en">Whether or not this tab should be used as the Home tab for a connection type.</source>
        <target state="translated">이 탭을 연결 형식의 홈 탭으로 사용할지 여부입니다.</target>
      </trans-unit>
      <trans-unit id="azdata.extension.contributes.dashboard.tab.group">
        <source xml:lang="en">The unique identifier of the group this tab belongs to, value for home group: home.</source>
        <target state="translated">이 탭이 속한 그룹의 고유 식별자이며 홈 그룹의 값은 home입니다.</target>
      </trans-unit>
      <trans-unit id="dazdata.extension.contributes.dashboard.tab.icon">
        <source xml:lang="en">(Optional) Icon which is used to represent this tab in the UI. Either a file path or a themeable configuration</source>
        <target state="translated">(선택 사항) UI에서 이 탭을 나타내는 데 사용되는 아이콘입니다. 파일 경로 또는 테마 지정 가능 구성입니다.</target>
      </trans-unit>
      <trans-unit id="azdata.extension.contributes.dashboard.tab.icon.light">
        <source xml:lang="en">Icon path when a light theme is used</source>
        <target state="translated">밝은 테마를 사용하는 경우의 아이콘 경로</target>
      </trans-unit>
      <trans-unit id="azdata.extension.contributes.dashboard.tab.icon.dark">
        <source xml:lang="en">Icon path when a dark theme is used</source>
        <target state="translated">어두운 테마를 사용하는 경우의 아이콘 경로</target>
      </trans-unit>
      <trans-unit id="azdata.extension.contributes.tabs">
        <source xml:lang="en">Contributes a single or multiple tabs for users to add to their dashboard.</source>
        <target state="translated">사용자가 대시보드 추가할 단일 또는 다중 탭을 적용합니다.</target>
      </trans-unit>
      <trans-unit id="dashboardTab.contribution.noTitleError">
        <source xml:lang="en">No title specified for extension.</source>
        <target state="translated">확장용으로 지정한 제목이 없습니다.</target>
      </trans-unit>
      <trans-unit id="dashboardTab.contribution.noDescriptionWarning">
        <source xml:lang="en">No description specified to show.</source>
        <target state="translated">표시하도록 지정한 설명이 없습니다.</target>
      </trans-unit>
      <trans-unit id="dashboardTab.contribution.noContainerError">
        <source xml:lang="en">No container specified for extension.</source>
        <target state="translated">확장용으로 지정한 컨테이너가 없습니다.</target>
      </trans-unit>
      <trans-unit id="dashboardTab.contribution.moreThanOneDashboardContainersError">
        <source xml:lang="en">Exactly 1 dashboard container must be defined per space</source>
        <target state="translated">공란 1개에 정확히 1개의 대시보드 컨테이너를 정의해야 합니다.</target>
      </trans-unit>
      <trans-unit id="azdata.extension.contributes.dashboard.tabGroup.id">
        <source xml:lang="en">Unique identifier for this tab group.</source>
        <target state="translated">이 탭 그룹의 고유 식별자입니다.</target>
      </trans-unit>
      <trans-unit id="azdata.extension.contributes.dashboard.tabGroup.title">
        <source xml:lang="en">Title of the tab group.</source>
        <target state="translated">탭 그룹의 제목입니다.</target>
      </trans-unit>
      <trans-unit id="azdata.extension.contributes.tabGroups">
        <source xml:lang="en">Contributes a single or multiple tab groups for users to add to their dashboard.</source>
        <target state="translated">사용자가 대시보드에 추가할 하나 이상의 탭 그룹을 제공합니다.</target>
      </trans-unit>
      <trans-unit id="dashboardTabGroup.contribution.noIdError">
        <source xml:lang="en">No id specified for tab group.</source>
        <target state="translated">탭 그룹에 ID가 지정되지 않았습니다.</target>
      </trans-unit>
      <trans-unit id="dashboardTabGroup.contribution.noTitleError">
        <source xml:lang="en">No title specified for tab group.</source>
        <target state="translated">탭 그룹에 제목을 지정하지 않았습니다.</target>
      </trans-unit>
      <trans-unit id="administrationTabGroup">
        <source xml:lang="en">Administration</source>
        <target state="translated">관리</target>
      </trans-unit>
      <trans-unit id="monitoringTabGroup">
        <source xml:lang="en">Monitoring</source>
        <target state="translated">모니터링</target>
      </trans-unit>
      <trans-unit id="performanceTabGroup">
        <source xml:lang="en">Performance</source>
        <target state="translated">성능</target>
      </trans-unit>
      <trans-unit id="securityTabGroup">
        <source xml:lang="en">Security</source>
        <target state="translated">보안</target>
      </trans-unit>
      <trans-unit id="troubleshootingTabGroup">
        <source xml:lang="en">Troubleshooting</source>
        <target state="translated">문제 해결</target>
      </trans-unit>
      <trans-unit id="settingsTabGroup">
        <source xml:lang="en">Settings</source>
        <target state="translated">설정</target>
      </trans-unit>
      <trans-unit id="databasesTabDescription">
        <source xml:lang="en">databases tab</source>
        <target state="translated">데이터베이스 탭</target>
      </trans-unit>
>>>>>>> 3e2bf7b9
      <trans-unit id="databasesTabTitle">
        <source xml:lang="en">Databases</source>
        <target state="translated">데이터베이스</target>
      </trans-unit>
    </body>
  </file>
  <file original="src/sql/workbench/contrib/dashboard/browser/dashboard.contribution" source-language="en" datatype="plaintext" target-language="ko">
    <body>
      <trans-unit id="manage">
        <source xml:lang="en">Manage</source>
        <target state="translated">관리</target>
      </trans-unit>
      <trans-unit id="dashboard.editor.label">
        <source xml:lang="en">Dashboard</source>
        <target state="translated">대시보드</target>
      </trans-unit>
    </body>
  </file>
  <file original="src/sql/workbench/contrib/dashboard/browser/dashboardActions" source-language="en" datatype="plaintext" target-language="ko">
    <body>
      <trans-unit id="ManageAction">
        <source xml:lang="en">Manage</source>
        <target state="translated">관리</target>
      </trans-unit>
    </body>
  </file>
  <file original="src/sql/workbench/contrib/dashboard/browser/dashboardIconUtil" source-language="en" datatype="plaintext" target-language="ko">
    <body>
      <trans-unit id="opticon">
        <source xml:lang="en">property `icon` can be omitted or must be either a string or a literal like `{dark, light}`</source>
        <target state="translated">'icon' 속성은 생략하거나, '{dark, light}' 같은 문자열 또는 리터럴이어야 합니다.</target>
      </trans-unit>
    </body>
  </file>
  <file original="src/sql/workbench/contrib/dashboard/browser/dashboardRegistry" source-language="en" datatype="plaintext" target-language="ko">
    <body>
      <trans-unit id="dashboard.properties.property">
        <source xml:lang="en">Defines a property to show on the dashboard</source>
        <target state="translated">대시보드에 표시할 속성을 정의합니다.</target>
      </trans-unit>
      <trans-unit id="dashboard.properties.property.displayName">
        <source xml:lang="en">What value to use as a label for the property</source>
        <target state="translated">속성의 레이블로 사용할 값</target>
      </trans-unit>
      <trans-unit id="dashboard.properties.property.value">
        <source xml:lang="en">What value in the object to access for the value</source>
        <target state="translated">값을 위해 액세스할 개체의 값</target>
      </trans-unit>
      <trans-unit id="dashboard.properties.property.ignore">
        <source xml:lang="en">Specify values to be ignored</source>
        <target state="translated">무시할 값 지정</target>
      </trans-unit>
      <trans-unit id="dashboard.properties.property.default">
        <source xml:lang="en">Default value to show if ignored or no value</source>
        <target state="translated">무시되거나 값이 없는 경우 표시할 기본값</target>
      </trans-unit>
      <trans-unit id="dashboard.properties.flavor">
        <source xml:lang="en">A flavor for defining dashboard properties</source>
        <target state="translated">대시보드 속성을 정의하기 위한 특성</target>
      </trans-unit>
      <trans-unit id="dashboard.properties.flavor.id">
        <source xml:lang="en">Id of the flavor</source>
        <target state="translated">특성의 ID</target>
      </trans-unit>
      <trans-unit id="dashboard.properties.flavor.condition">
        <source xml:lang="en">Condition to use this flavor</source>
        <target state="translated">이 특성을 사용할 조건</target>
      </trans-unit>
      <trans-unit id="dashboard.properties.flavor.condition.field">
        <source xml:lang="en">Field to compare to</source>
        <target state="translated">비교할 필드</target>
      </trans-unit>
      <trans-unit id="dashboard.properties.flavor.condition.operator">
        <source xml:lang="en">Which operator to use for comparison</source>
        <target state="translated">비교에 사용할 연산자</target>
      </trans-unit>
      <trans-unit id="dashboard.properties.flavor.condition.value">
        <source xml:lang="en">Value to compare the field to</source>
        <target state="translated">필드를 비교할 값</target>
      </trans-unit>
      <trans-unit id="dashboard.properties.databaseProperties">
        <source xml:lang="en">Properties to show for database page</source>
        <target state="translated">표시할 데이터베이스 페이지 속성</target>
      </trans-unit>
      <trans-unit id="dashboard.properties.serverProperties">
        <source xml:lang="en">Properties to show for server page</source>
        <target state="translated">표시할 서버 페이지 속성</target>
      </trans-unit>
      <trans-unit id="carbon.extension.dashboard">
        <source xml:lang="en">Defines that this provider supports the dashboard</source>
        <target state="translated">이 공급자가 대시보드를 지원함을 정의합니다.</target>
      </trans-unit>
      <trans-unit id="dashboard.id">
        <source xml:lang="en">Provider id (ex. MSSQL)</source>
        <target state="translated">공급자 ID(예: MSSQL)</target>
      </trans-unit>
      <trans-unit id="dashboard.properties">
        <source xml:lang="en">Property values to show on dashboard</source>
        <target state="translated">대시보드에 표시할 속성 값</target>
      </trans-unit>
    </body>
  </file>
  <file original="src/sql/workbench/contrib/dashboard/browser/pages/dashboardPageContribution" source-language="en" datatype="plaintext" target-language="ko">
    <body>
      <trans-unit id="azdata.extension.contributes.widget.when">
        <source xml:lang="en">Condition which must be true to show this item</source>
        <target state="translated">이 항목을 표시하기 위해 true여야 하는 조건</target>
      </trans-unit>
      <trans-unit id="azdata.extension.contributes.widget.hideHeader">
        <source xml:lang="en">Whether to hide the header of the widget, default value is false</source>
        <target state="translated">위젯의 헤더를 숨길지 여부를 나타냅니다. 기본값은 false입니다.</target>
      </trans-unit>
      <trans-unit id="dashboardpage.tabName">
        <source xml:lang="en">The title of the container</source>
        <target state="translated">컨테이너의 제목</target>
      </trans-unit>
      <trans-unit id="dashboardpage.rowNumber">
        <source xml:lang="en">The row of the component in the grid</source>
        <target state="translated">표의 구성 요소 행</target>
      </trans-unit>
      <trans-unit id="dashboardpage.rowSpan">
        <source xml:lang="en">The rowspan of the component in the grid. Default value is 1. Use '*' to set to number of rows in the grid.</source>
        <target state="translated">표에 있는 구성 요소의 rowspan입니다. 기본값은 1입니다. 표의 행 수로 설정하려면 '*'를 사용합니다.</target>
      </trans-unit>
      <trans-unit id="dashboardpage.colNumber">
        <source xml:lang="en">The column of the component in the grid</source>
        <target state="translated">표의 구성 요소 열</target>
      </trans-unit>
      <trans-unit id="dashboardpage.colspan">
        <source xml:lang="en">The colspan of the component in the grid. Default value is 1. Use '*' to set to number of columns in the grid.</source>
        <target state="translated">표에 있는 구성 요소의 colspan입니다. 기본값은 1입니다. 표의 열 수로 설정하려면 '*'를 사용합니다.</target>
      </trans-unit>
      <trans-unit id="azdata.extension.contributes.dashboardPage.tab.id">
        <source xml:lang="en">Unique identifier for this tab. Will be passed to the extension for any requests.</source>
        <target state="translated">이 탭의 고유 식별자입니다. 모든 요청에서 확장으로 전달됩니다.</target>
      </trans-unit>
      <trans-unit id="dashboardTabError">
        <source xml:lang="en">Extension tab is unknown or not installed.</source>
        <target state="translated">확장 탭을 알 수 없거나 설치하지 않았습니다.</target>
      </trans-unit>
    </body>
  </file>
  <file original="src/sql/workbench/contrib/dashboard/browser/pages/databaseDashboardPage.component" source-language="en" datatype="plaintext" target-language="ko">
    <body>
      <trans-unit id="databasePageName">
        <source xml:lang="en">Database Properties</source>
        <target state="translated">데이터베이스 속성</target>
      </trans-unit>
    </body>
  </file>
  <file original="src/sql/workbench/contrib/dashboard/browser/pages/databaseDashboardPage.contribution" source-language="en" datatype="plaintext" target-language="ko">
    <body>
      <trans-unit id="dashboardDatabaseProperties">
        <source xml:lang="en">Enable or disable the properties widget</source>
        <target state="translated">속성 위젯 사용 또는 사용 안 함</target>
      </trans-unit>
      <trans-unit id="dashboard.databaseproperties">
        <source xml:lang="en">Property values to show</source>
        <target state="translated">표시할 속성 값</target>
      </trans-unit>
      <trans-unit id="dashboard.databaseproperties.displayName">
        <source xml:lang="en">Display name of the property</source>
        <target state="translated">속성의 표시 이름</target>
      </trans-unit>
      <trans-unit id="dashboard.databaseproperties.value">
        <source xml:lang="en">Value in the Database Info Object</source>
        <target state="translated">데이터베이스 정보 개체의 값</target>
      </trans-unit>
      <trans-unit id="dashboard.databaseproperties.ignore">
        <source xml:lang="en">Specify specific values to ignore</source>
        <target state="translated">무시할 특정 값 지정</target>
      </trans-unit>
      <trans-unit id="recoveryModel">
        <source xml:lang="en">Recovery Model</source>
        <target state="translated">복구 모델</target>
      </trans-unit>
      <trans-unit id="lastDatabaseBackup">
        <source xml:lang="en">Last Database Backup</source>
        <target state="translated">마지막 데이터베이스 백업</target>
      </trans-unit>
      <trans-unit id="lastLogBackup">
        <source xml:lang="en">Last Log Backup</source>
        <target state="translated">마지막 로그 백업</target>
      </trans-unit>
      <trans-unit id="compatibilityLevel">
        <source xml:lang="en">Compatibility Level</source>
        <target state="translated">호환성 수준</target>
      </trans-unit>
      <trans-unit id="owner">
        <source xml:lang="en">Owner</source>
        <target state="translated">소유자</target>
      </trans-unit>
      <trans-unit id="dashboardDatabase">
        <source xml:lang="en">Customizes the database dashboard page</source>
        <target state="translated">데이터베이스 대시보드 페이지를 사용자 지정합니다.</target>
      </trans-unit>
      <trans-unit id="objectsWidgetTitle">
        <source xml:lang="en">Search</source>
        <target state="translated">검색</target>
      </trans-unit>
      <trans-unit id="dashboardDatabaseTabs">
        <source xml:lang="en">Customizes the database dashboard tabs</source>
        <target state="translated">데이터베이스 대시보드 탭을 사용자 지정합니다.</target>
      </trans-unit>
    </body>
  </file>
  <file original="src/sql/workbench/contrib/dashboard/browser/pages/serverDashboardPage.component" source-language="en" datatype="plaintext" target-language="ko">
    <body>
      <trans-unit id="serverPageName">
        <source xml:lang="en">Server Properties</source>
        <target state="translated">서버 속성</target>
      </trans-unit>
    </body>
  </file>
  <file original="src/sql/workbench/contrib/dashboard/browser/pages/serverDashboardPage.contribution" source-language="en" datatype="plaintext" target-language="ko">
    <body>
      <trans-unit id="dashboardServerProperties">
        <source xml:lang="en">Enable or disable the properties widget</source>
        <target state="translated">속성 위젯 사용 또는 사용 안 함</target>
      </trans-unit>
      <trans-unit id="dashboard.serverproperties">
        <source xml:lang="en">Property values to show</source>
        <target state="translated">표시할 속성 값</target>
      </trans-unit>
      <trans-unit id="dashboard.serverproperties.displayName">
        <source xml:lang="en">Display name of the property</source>
        <target state="translated">속성의 표시 이름</target>
      </trans-unit>
      <trans-unit id="dashboard.serverproperties.value">
        <source xml:lang="en">Value in the Server Info Object</source>
        <target state="translated">서버 정보 개체의 값</target>
      </trans-unit>
      <trans-unit id="version">
        <source xml:lang="en">Version</source>
        <target state="translated">버전</target>
      </trans-unit>
      <trans-unit id="edition">
        <source xml:lang="en">Edition</source>
        <target state="translated">버전</target>
      </trans-unit>
      <trans-unit id="computerName">
        <source xml:lang="en">Computer Name</source>
        <target state="translated">컴퓨터 이름</target>
      </trans-unit>
      <trans-unit id="osVersion">
        <source xml:lang="en">OS Version</source>
        <target state="translated">OS 버전</target>
      </trans-unit>
      <trans-unit id="explorerWidgetsTitle">
        <source xml:lang="en">Search</source>
        <target state="translated">검색</target>
      </trans-unit>
      <trans-unit id="dashboardServer">
        <source xml:lang="en">Customizes the server dashboard page</source>
        <target state="translated">서버 대시보드 페이지를 사용자 지정합니다.</target>
      </trans-unit>
      <trans-unit id="dashboardServerTabs">
        <source xml:lang="en">Customizes the Server dashboard tabs</source>
        <target state="translated">서버 대시보드 탭을 사용자 지정합니다.</target>
      </trans-unit>
    </body>
  </file>
  <file original="src/sql/workbench/contrib/dashboard/browser/services/breadcrumb.service" source-language="en" datatype="plaintext" target-language="ko">
    <body>
      <trans-unit id="homeCrumb">
        <source xml:lang="en">Home</source>
        <target state="translated">홈</target>
      </trans-unit>
    </body>
  </file>
  <file original="src/sql/workbench/contrib/dashboard/browser/services/dashboardServiceInterface.service" source-language="en" datatype="plaintext" target-language="ko">
    <body>
      <trans-unit id="dashboard.changeDatabaseFailure">
        <source xml:lang="en">Failed to change database</source>
        <target state="translated">데이터베이스를 변경하지 못함</target>
      </trans-unit>
    </body>
  </file>
  <file original="src/sql/workbench/contrib/dashboard/browser/widgets/explorer/explorerTable" source-language="en" datatype="plaintext" target-language="ko">
    <body>
      <trans-unit id="dashboard.explorer.actions">
        <source xml:lang="en">Show Actions</source>
        <target state="translated">작업 표시</target>
      </trans-unit>
      <trans-unit id="explorerSearchNoMatchResultMessage">
        <source xml:lang="en">No matching item found</source>
        <target state="translated">일치하는 항목 없음</target>
      </trans-unit>
      <trans-unit id="explorerSearchSingleMatchResultMessage">
        <source xml:lang="en">Filtered search list to 1 item</source>
        <target state="translated">검색 목록을 1개 항목으로 필터링함</target>
      </trans-unit>
      <trans-unit id="explorerSearchMatchResultMessage">
        <source xml:lang="en">Filtered search list to {0} items</source>
        <target state="translated">검색 목록을 {0}개 항목으로 필터링함</target>
      </trans-unit>
    </body>
  </file>
  <file original="src/sql/workbench/contrib/dashboard/browser/widgets/explorer/explorerView" source-language="en" datatype="plaintext" target-language="ko">
    <body>
      <trans-unit id="dashboard.explorer.namePropertyDisplayValue">
        <source xml:lang="en">Name</source>
        <target state="translated">이름</target>
      </trans-unit>
      <trans-unit id="dashboard.explorer.schemaDisplayValue">
        <source xml:lang="en">Schema</source>
        <target state="translated">스키마</target>
      </trans-unit>
      <trans-unit id="dashboard.explorer.objectTypeDisplayValue">
        <source xml:lang="en">Type</source>
        <target state="translated">형식</target>
      </trans-unit>
    </body>
  </file>
  <file original="src/sql/workbench/contrib/dashboard/browser/widgets/explorer/explorerWidget.component" source-language="en" datatype="plaintext" target-language="ko">
    <body>
      <trans-unit id="loadingObjects">
        <source xml:lang="en">loading objects</source>
        <target state="translated">개체 로드</target>
      </trans-unit>
      <trans-unit id="loadingDatabases">
        <source xml:lang="en">loading databases</source>
        <target state="translated">데이터베이스 로드</target>
      </trans-unit>
      <trans-unit id="loadingObjectsCompleted">
        <source xml:lang="en">loading objects completed.</source>
        <target state="translated">개체 로드가 완료되었습니다.</target>
<<<<<<< HEAD
      </trans-unit>
      <trans-unit id="loadingDatabasesCompleted">
        <source xml:lang="en">loading databases completed.</source>
        <target state="translated">데이터베이스 로드가 완료되었습니다.</target>
      </trans-unit>
      <trans-unit id="seachObjects">
        <source xml:lang="en">Search by name of type (t:, v:, f:, or sp:)</source>
        <target state="translated">형식 이름(t:, v:, f: 또는 sp:)으로 검색</target>
      </trans-unit>
      <trans-unit id="searchDatabases">
        <source xml:lang="en">Search databases</source>
        <target state="translated">데이터베이스 검색</target>
      </trans-unit>
      <trans-unit id="dashboard.explorer.objectError">
        <source xml:lang="en">Unable to load objects</source>
        <target state="translated">개체를 로드할 수 없습니다.</target>
      </trans-unit>
=======
      </trans-unit>
      <trans-unit id="loadingDatabasesCompleted">
        <source xml:lang="en">loading databases completed.</source>
        <target state="translated">데이터베이스 로드가 완료되었습니다.</target>
      </trans-unit>
      <trans-unit id="seachObjects">
        <source xml:lang="en">Search by name of type (t:, v:, f:, or sp:)</source>
        <target state="translated">형식 이름(t:, v:, f: 또는 sp:)으로 검색</target>
      </trans-unit>
      <trans-unit id="searchDatabases">
        <source xml:lang="en">Search databases</source>
        <target state="translated">데이터베이스 검색</target>
      </trans-unit>
      <trans-unit id="dashboard.explorer.objectError">
        <source xml:lang="en">Unable to load objects</source>
        <target state="translated">개체를 로드할 수 없습니다.</target>
      </trans-unit>
>>>>>>> 3e2bf7b9
      <trans-unit id="dashboard.explorer.databaseError">
        <source xml:lang="en">Unable to load databases</source>
        <target state="translated">데이터베이스를 로드할 수 없습니다.</target>
      </trans-unit>
    </body>
  </file>
  <file original="src/sql/workbench/contrib/dashboard/browser/widgets/insights/actions" source-language="en" datatype="plaintext" target-language="ko">
    <body>
      <trans-unit id="insights.runQuery">
        <source xml:lang="en">Run Query</source>
        <target state="translated">쿼리 실행</target>
      </trans-unit>
    </body>
  </file>
  <file original="src/sql/workbench/contrib/dashboard/browser/widgets/insights/insightsWidget.component" source-language="en" datatype="plaintext" target-language="ko">
    <body>
      <trans-unit id="insightsWidgetLoadingMessage">
        <source xml:lang="en">Loading {0}</source>
        <target state="translated">{0} 로드</target>
      </trans-unit>
      <trans-unit id="insightsWidgetLoadingCompletedMessage">
        <source xml:lang="en">Loading {0} completed</source>
        <target state="translated">{0} 로드 완료</target>
      </trans-unit>
      <trans-unit id="insights.autoRefreshOffState">
        <source xml:lang="en">Auto Refresh: OFF</source>
        <target state="translated">자동 새로 고침: 꺼짐</target>
      </trans-unit>
      <trans-unit id="insights.lastUpdated">
        <source xml:lang="en">Last Updated: {0} {1}</source>
        <target state="translated">최종 업데이트: {0} {1}</target>
      </trans-unit>
      <trans-unit id="noResults">
        <source xml:lang="en">No results to show</source>
        <target state="translated">표시할 결과 없음</target>
      </trans-unit>
    </body>
  </file>
  <file original="src/sql/workbench/contrib/dashboard/browser/widgets/insights/insightsWidgetSchemas" source-language="en" datatype="plaintext" target-language="ko">
    <body>
      <trans-unit id="insightWidgetDescription">
        <source xml:lang="en">Adds a widget that can query a server or database and display the results in multiple ways - as a chart, summarized count, and more</source>
        <target state="translated">서버 또는 데이터베이스를 쿼리하고 여러 방법(차트, 요약 개수 등)으로 결과를 표시할 수 있는 위젯을 추가합니다.</target>
      </trans-unit>
      <trans-unit id="insightIdDescription">
        <source xml:lang="en">Unique Identifier used for caching the results of the insight.</source>
        <target state="translated">인사이트의 결과를 캐싱하는 데 사용되는 고유 식별자입니다.</target>
      </trans-unit>
      <trans-unit id="insightQueryDescription">
        <source xml:lang="en">SQL query to run. This should return exactly 1 resultset.</source>
        <target state="translated">실행할 SQL 쿼리입니다. 정확히 1개의 결과 집합을 반환해야 합니다.</target>
      </trans-unit>
      <trans-unit id="insightQueryFileDescription">
        <source xml:lang="en">[Optional] path to a file that contains a query. Use if 'query' is not set</source>
        <target state="translated">[옵션] 쿼리를 포함하는 파일의 경로입니다. '쿼리'를 설정하지 않은 경우에 사용합니다.</target>
      </trans-unit>
      <trans-unit id="insightAutoRefreshIntervalDescription">
        <source xml:lang="en">[Optional] Auto refresh interval in minutes, if not set, there will be no auto refresh</source>
        <target state="translated">[옵션] 자동 새로 고침 간격(분)입니다. 설정하지 않으면 자동 새로 고침이 수행되지 않습니다.</target>
      </trans-unit>
      <trans-unit id="actionTypes">
        <source xml:lang="en">Which actions to use</source>
        <target state="translated">사용할 작업</target>
      </trans-unit>
      <trans-unit id="actionDatabaseDescription">
        <source xml:lang="en">Target database for the action; can use the format '${ columnName }' to use a data driven column name.</source>
        <target state="translated">작업의 대상 데이터베이스입니다. '${ columnName }' 형식을 사용하여 데이터 기반 열 이름을 사용할 수 있습니다.</target>
      </trans-unit>
      <trans-unit id="actionServerDescription">
        <source xml:lang="en">Target server for the action; can use the format '${ columnName }' to use a data driven column name.</source>
        <target state="translated">작업의 대상 서버입니다. '${ columnName }' 형식을 사용하여 데이터 기반 열 이름을 사용할 수 있습니다.</target>
      </trans-unit>
      <trans-unit id="actionUserDescription">
        <source xml:lang="en">Target user for the action; can use the format '${ columnName }' to use a data driven column name.</source>
        <target state="translated">작업의 대상 사용자입니다. '${ columnName }' 형식을 사용하여 데이터 기반 열 이름을 사용할 수 있습니다.</target>
      </trans-unit>
      <trans-unit id="carbon.extension.contributes.insightType.id">
        <source xml:lang="en">Identifier of the insight</source>
        <target state="translated">인사이트의 식별자</target>
      </trans-unit>
      <trans-unit id="carbon.extension.contributes.insights">
        <source xml:lang="en">Contributes insights to the dashboard palette.</source>
        <target state="translated">대시보드 팔레트에 인사이트를 적용합니다.</target>
      </trans-unit>
    </body>
  </file>
  <file original="src/sql/workbench/contrib/dashboard/browser/widgets/insights/views/charts/chartInsight.component" source-language="en" datatype="plaintext" target-language="ko">
    <body>
      <trans-unit id="chartErrorMessage">
        <source xml:lang="en">Chart cannot be displayed with the given data</source>
        <target state="translated">제공한 데이터로 차트를 표시할 수 없습니다.</target>
      </trans-unit>
    </body>
  </file>
  <file original="src/sql/workbench/contrib/dashboard/browser/widgets/insights/views/charts/chartInsight.contribution" source-language="en" datatype="plaintext" target-language="ko">
    <body>
      <trans-unit id="chartInsightDescription">
        <source xml:lang="en">Displays results of a query as a chart on the dashboard</source>
        <target state="translated">쿼리 결과를 대시보드에 차트로 표시합니다.</target>
<<<<<<< HEAD
      </trans-unit>
      <trans-unit id="colorMapDescription">
        <source xml:lang="en">Maps 'column name' -&gt; color. for example add 'column1': red to ensure this column uses a red color </source>
        <target state="translated">'열 이름'을 색에 매핑합니다. 예를 들어, 이 열에 빨간색을 사용하려면 'column1': red를 추가합니다. </target>
      </trans-unit>
      <trans-unit id="legendDescription">
        <source xml:lang="en">Indicates preferred position and visibility of the chart legend. These are the column names from your query, and map to the label of each chart entry</source>
        <target state="translated">차트 범례의 기본 위치 및 표시 여부를 나타냅니다. 이 항목은 쿼리의 열 이름이며, 각 차트 항목의 레이블에 매핑됩니다.</target>
      </trans-unit>
      <trans-unit id="labelFirstColumnDescription">
        <source xml:lang="en">If dataDirection is horizontal, setting this to true uses the first columns value for the legend.</source>
        <target state="translated">dataDirection이 horizontal인 경우, 이 값을 true로 설정하면 범례의 첫 번째 열 값을 사용합니다.</target>
      </trans-unit>
      <trans-unit id="columnsAsLabels">
        <source xml:lang="en">If dataDirection is vertical, setting this to true will use the columns names for the legend.</source>
        <target state="translated">dataDirection이 vertical인 경우, 이 값을 true로 설정하면 범례의 열 이름을 사용합니다.</target>
      </trans-unit>
      <trans-unit id="dataDirectionDescription">
        <source xml:lang="en">Defines whether the data is read from a column (vertical) or a row (horizontal). For time series this is ignored as direction must be vertical.</source>
        <target state="translated">데이터를 열(세로)에서 읽어올지 행(가로)에서 읽어올지를 정의합니다. 시계열에서는 방향이 세로여야 하므로 무시됩니다.</target>
      </trans-unit>
      <trans-unit id="showTopNData">
        <source xml:lang="en">If showTopNData is set, showing only top N data in the chart.</source>
        <target state="translated">showTopNData를 설정한 경우 차트에 상위 N개 데이터만 표시합니다.</target>
      </trans-unit>
    </body>
  </file>
  <file original="src/sql/workbench/contrib/dashboard/browser/widgets/insights/views/charts/types/barChart.contribution" source-language="en" datatype="plaintext" target-language="ko">
    <body>
      <trans-unit id="yAxisMin">
        <source xml:lang="en">Minimum value of the y axis</source>
        <target state="translated">Y축 최솟값</target>
      </trans-unit>
      <trans-unit id="yAxisMax">
        <source xml:lang="en">Maximum value of the y axis</source>
        <target state="translated">Y축 최댓값</target>
      </trans-unit>
      <trans-unit id="barchart.yAxisLabel">
        <source xml:lang="en">Label for the y axis</source>
        <target state="translated">Y축 레이블</target>
      </trans-unit>
      <trans-unit id="xAxisMin">
        <source xml:lang="en">Minimum value of the x axis</source>
        <target state="translated">X축 최솟값</target>
      </trans-unit>
      <trans-unit id="xAxisMax">
        <source xml:lang="en">Maximum value of the x axis</source>
        <target state="translated">X축 최댓값</target>
      </trans-unit>
      <trans-unit id="barchart.xAxisLabel">
        <source xml:lang="en">Label for the x axis</source>
        <target state="translated">X축 레이블</target>
      </trans-unit>
    </body>
  </file>
  <file original="src/sql/workbench/contrib/dashboard/browser/widgets/insights/views/charts/types/lineChart.contribution" source-language="en" datatype="plaintext" target-language="ko">
    <body>
      <trans-unit id="dataTypeDescription">
        <source xml:lang="en">Indicates data property of a data set for a chart.</source>
        <target state="translated">차트 데이터 세트의 데이터 속성을 나타냅니다.</target>
      </trans-unit>
    </body>
  </file>
  <file original="src/sql/workbench/contrib/dashboard/browser/widgets/insights/views/countInsight.contribution" source-language="en" datatype="plaintext" target-language="ko">
    <body>
=======
      </trans-unit>
      <trans-unit id="colorMapDescription">
        <source xml:lang="en">Maps 'column name' -&gt; color. for example add 'column1': red to ensure this column uses a red color </source>
        <target state="translated">'열 이름'을 색에 매핑합니다. 예를 들어, 이 열에 빨간색을 사용하려면 'column1': red를 추가합니다. </target>
      </trans-unit>
      <trans-unit id="legendDescription">
        <source xml:lang="en">Indicates preferred position and visibility of the chart legend. These are the column names from your query, and map to the label of each chart entry</source>
        <target state="translated">차트 범례의 기본 위치 및 표시 여부를 나타냅니다. 이 항목은 쿼리의 열 이름이며, 각 차트 항목의 레이블에 매핑됩니다.</target>
      </trans-unit>
      <trans-unit id="labelFirstColumnDescription">
        <source xml:lang="en">If dataDirection is horizontal, setting this to true uses the first columns value for the legend.</source>
        <target state="translated">dataDirection이 horizontal인 경우, 이 값을 true로 설정하면 범례의 첫 번째 열 값을 사용합니다.</target>
      </trans-unit>
      <trans-unit id="columnsAsLabels">
        <source xml:lang="en">If dataDirection is vertical, setting this to true will use the columns names for the legend.</source>
        <target state="translated">dataDirection이 vertical인 경우, 이 값을 true로 설정하면 범례의 열 이름을 사용합니다.</target>
      </trans-unit>
      <trans-unit id="dataDirectionDescription">
        <source xml:lang="en">Defines whether the data is read from a column (vertical) or a row (horizontal). For time series this is ignored as direction must be vertical.</source>
        <target state="translated">데이터를 열(세로)에서 읽어올지 행(가로)에서 읽어올지를 정의합니다. 시계열에서는 방향이 세로여야 하므로 무시됩니다.</target>
      </trans-unit>
      <trans-unit id="showTopNData">
        <source xml:lang="en">If showTopNData is set, showing only top N data in the chart.</source>
        <target state="translated">showTopNData를 설정한 경우 차트에 상위 N개 데이터만 표시합니다.</target>
      </trans-unit>
    </body>
  </file>
  <file original="src/sql/workbench/contrib/dashboard/browser/widgets/insights/views/charts/types/barChart.contribution" source-language="en" datatype="plaintext" target-language="ko">
    <body>
      <trans-unit id="yAxisMin">
        <source xml:lang="en">Minimum value of the y axis</source>
        <target state="translated">Y축 최솟값</target>
      </trans-unit>
      <trans-unit id="yAxisMax">
        <source xml:lang="en">Maximum value of the y axis</source>
        <target state="translated">Y축 최댓값</target>
      </trans-unit>
      <trans-unit id="barchart.yAxisLabel">
        <source xml:lang="en">Label for the y axis</source>
        <target state="translated">Y축 레이블</target>
      </trans-unit>
      <trans-unit id="xAxisMin">
        <source xml:lang="en">Minimum value of the x axis</source>
        <target state="translated">X축 최솟값</target>
      </trans-unit>
      <trans-unit id="xAxisMax">
        <source xml:lang="en">Maximum value of the x axis</source>
        <target state="translated">X축 최댓값</target>
      </trans-unit>
      <trans-unit id="barchart.xAxisLabel">
        <source xml:lang="en">Label for the x axis</source>
        <target state="translated">X축 레이블</target>
      </trans-unit>
    </body>
  </file>
  <file original="src/sql/workbench/contrib/dashboard/browser/widgets/insights/views/charts/types/lineChart.contribution" source-language="en" datatype="plaintext" target-language="ko">
    <body>
      <trans-unit id="dataTypeDescription">
        <source xml:lang="en">Indicates data property of a data set for a chart.</source>
        <target state="translated">차트 데이터 세트의 데이터 속성을 나타냅니다.</target>
      </trans-unit>
    </body>
  </file>
  <file original="src/sql/workbench/contrib/dashboard/browser/widgets/insights/views/countInsight.contribution" source-language="en" datatype="plaintext" target-language="ko">
    <body>
>>>>>>> 3e2bf7b9
      <trans-unit id="countInsightDescription">
        <source xml:lang="en">For each column in a resultset, displays the value in row 0 as a count followed by the column name. Supports '1 Healthy', '3 Unhealthy' for example, where 'Healthy' is the column name and 1 is the value in row 1 cell 1</source>
        <target state="translated">결과 세트의 각 열에 대해 행 0의 값을 개수와 열 이름으로 표시합니다. 예를 들어, '1 Healthy', '3 Unhealthy'가 지원됩니다. 여기서 'Healthy'는 열 이름이고 1은 행 1, 셀 1의 값입니다.</target>
      </trans-unit>
    </body>
  </file>
  <file original="src/sql/workbench/contrib/dashboard/browser/widgets/insights/views/imageInsight.contribution" source-language="en" datatype="plaintext" target-language="ko">
    <body>
      <trans-unit id="imageInsightDescription">
        <source xml:lang="en">Displays an image, for example one returned by an R query using ggplot2</source>
        <target state="translated">이미지(예: ggplot2를 사용하여 R 쿼리에서 반환한 이미지)를 표시합니다.</target>
      </trans-unit>
      <trans-unit id="imageFormatDescription">
        <source xml:lang="en">What format is expected - is this a JPEG, PNG or other format?</source>
        <target state="translated">어떤 형식이 필요한가요? JPEG, PNG 또는 다른 형식인가요?</target>
      </trans-unit>
      <trans-unit id="encodingDescription">
        <source xml:lang="en">Is this encoded as hex, base64 or some other format?</source>
        <target state="translated">16진수, base64 또는 다른 형식으로 인코딩되어 있나요?</target>
      </trans-unit>
    </body>
  </file>
  <file original="src/sql/workbench/contrib/dashboard/browser/widgets/insights/views/tableInsight.contribution" source-language="en" datatype="plaintext" target-language="ko">
    <body>
      <trans-unit id="tableInsightDescription">
        <source xml:lang="en">Displays the results in a simple table</source>
        <target state="translated">단순 테이블에 결과를 표시합니다.</target>
      </trans-unit>
    </body>
  </file>
  <file original="src/sql/workbench/contrib/dashboard/browser/widgets/properties/propertiesWidget.component" source-language="en" datatype="plaintext" target-language="ko">
    <body>
      <trans-unit id="loadingProperties">
        <source xml:lang="en">Loading properties</source>
        <target state="translated">속성 로드</target>
      </trans-unit>
      <trans-unit id="loadingPropertiesCompleted">
        <source xml:lang="en">Loading properties completed</source>
        <target state="translated">속성 로드 완료</target>
      </trans-unit>
      <trans-unit id="dashboard.properties.error">
        <source xml:lang="en">Unable to load dashboard properties</source>
        <target state="translated">대시보드 속성을 로드할 수 없습니다.</target>
      </trans-unit>
    </body>
  </file>
  <file original="src/sql/workbench/contrib/dataExplorer/browser/dataExplorer.contribution" source-language="en" datatype="plaintext" target-language="ko">
    <body>
      <trans-unit id="databaseConnections">
        <source xml:lang="en">Database Connections</source>
        <target state="translated">데이터베이스 연결</target>
      </trans-unit>
      <trans-unit id="datasource.connections">
        <source xml:lang="en">data source connections</source>
        <target state="translated">데이터 원본 연결</target>
      </trans-unit>
      <trans-unit id="datasource.connectionGroups">
        <source xml:lang="en">data source groups</source>
        <target state="translated">데이터 원본 그룹</target>
      </trans-unit>
      <trans-unit id="connectionsSortOrder.dateAdded">
        <source xml:lang="en">Saved connections are sorted by the dates they were added.</source>
        <target state="translated">저장된 연결은 추가된 날짜를 기준으로 정렬됩니다.</target>
      </trans-unit>
      <trans-unit id="connectionsSortOrder.displayName">
        <source xml:lang="en">Saved connections are sorted by their display names alphabetically.</source>
        <target state="translated">저장된 연결은 표시 이름을 기준으로 사전순으로 정렬됩니다.</target>
      </trans-unit>
      <trans-unit id="datasource.connectionsSortOrder">
        <source xml:lang="en">Controls sorting order of saved connections and connection groups.</source>
        <target state="translated">저장된 연결 및 연결 그룹의 정렬 순서를 제어합니다.</target>
      </trans-unit>
      <trans-unit id="startupConfig">
        <source xml:lang="en">Startup Configuration</source>
        <target state="translated">시작 구성</target>
      </trans-unit>
      <trans-unit id="startup.alwaysShowServersView">
        <source xml:lang="en">True for the Servers view to be shown on launch of Azure Data Studio default; false if the last opened view should be shown</source>
        <target state="translated">Azure Data Studio 시작 시 서버 보기를 표시하려면 True(기본값), 마지막으로 열었던 보기를 표시하려면 False</target>
      </trans-unit>
    </body>
  </file>
  <file original="src/sql/workbench/contrib/dataExplorer/browser/dataExplorerExtensionPoint" source-language="en" datatype="plaintext" target-language="ko">
    <body>
      <trans-unit id="vscode.extension.contributes.view.id">
        <source xml:lang="en">Identifier of the view. Use this to register a data provider through `vscode.window.registerTreeDataProviderForView` API. Also to trigger activating your extension by registering `onView:${id}` event to `activationEvents`.</source>
        <target state="translated">뷰의 식별자입니다. 'vscode.window.registerTreeDataProviderForView' API를 통해 데이터 공급자를 등록하는 데 사용합니다. 'onView:${id}' 이벤트를 'activationEvents'에 등록하여 확장 활성화를 트리거하는 데도 사용합니다.</target>
      </trans-unit>
      <trans-unit id="vscode.extension.contributes.view.name">
        <source xml:lang="en">The human-readable name of the view. Will be shown</source>
        <target state="translated">사용자가 읽을 수 있는 뷰 이름입니다. 표시됩니다.</target>
      </trans-unit>
      <trans-unit id="vscode.extension.contributes.view.when">
        <source xml:lang="en">Condition which must be true to show this view</source>
        <target state="translated">이 뷰를 표시하기 위해 true여야 하는 조건</target>
      </trans-unit>
      <trans-unit id="extension.contributes.dataExplorer">
        <source xml:lang="en">Contributes views to the editor</source>
        <target state="translated">뷰를 편집기에 적용합니다.</target>
      </trans-unit>
      <trans-unit id="extension.dataExplorer">
        <source xml:lang="en">Contributes views to Data Explorer container in the Activity bar</source>
        <target state="translated">뷰를 작업 막대의 Data Explorer 컨테이너에 적용합니다.</target>
      </trans-unit>
      <trans-unit id="dataExplorer.contributed">
        <source xml:lang="en">Contributes views to contributed views container</source>
        <target state="translated">뷰를 적용된 뷰 컨테이너에 적용합니다.</target>
      </trans-unit>
      <trans-unit id="duplicateView1">
        <source xml:lang="en">Cannot register multiple views with same id `{0}` in the view container `{1}`</source>
        <target state="translated">뷰 컨테이너 '{1}'에서 동일한 ID '{0}'의 여러 뷰를 등록할 수 없습니다.</target>
      </trans-unit>
      <trans-unit id="duplicateView2">
        <source xml:lang="en">A view with id `{0}` is already registered in the view container `{1}`</source>
        <target state="translated">ID가 '{0}'인 뷰가 뷰 컨테이너 '{1}'에 이미 등록되어 있습니다.</target>
      </trans-unit>
      <trans-unit id="requirearray">
        <source xml:lang="en">views must be an array</source>
        <target state="translated">뷰는 배열이어야 합니다.</target>
      </trans-unit>
      <trans-unit id="requirestring">
        <source xml:lang="en">property `{0}` is mandatory and must be of type `string`</source>
        <target state="translated">속성 '{0}'은(는) 필수이며 'string' 형식이어야 합니다.</target>
      </trans-unit>
      <trans-unit id="optstring">
        <source xml:lang="en">property `{0}` can be omitted or must be of type `string`</source>
        <target state="translated">속성 '{0}'은(는) 생략할 수 있으며 'string' 형식이어야 합니다.</target>
      </trans-unit>
    </body>
  </file>
  <file original="src/sql/workbench/contrib/dataExplorer/browser/dataExplorerViewlet" source-language="en" datatype="plaintext" target-language="ko">
    <body>
      <trans-unit id="dataExplorer.servers">
        <source xml:lang="en">Servers</source>
        <target state="translated">서버</target>
      </trans-unit>
      <trans-unit id="dataexplorer.name">
        <source xml:lang="en">Connections</source>
        <target state="translated">연결</target>
      </trans-unit>
      <trans-unit id="showDataExplorer">
        <source xml:lang="en">Show Connections</source>
        <target state="translated">연결 표시</target>
      </trans-unit>
    </body>
  </file>
  <file original="src/sql/workbench/contrib/dataExplorer/browser/nodeActions.common.contribution" source-language="en" datatype="plaintext" target-language="ko">
    <body>
      <trans-unit id="disconnect">
        <source xml:lang="en">Disconnect</source>
        <target state="translated">연결 끊기</target>
      </trans-unit>
      <trans-unit id="refresh">
        <source xml:lang="en">Refresh</source>
        <target state="translated">새로 고침</target>
      </trans-unit>
    </body>
  </file>
  <file original="src/sql/workbench/contrib/editData/browser/editData.contribution" source-language="en" datatype="plaintext" target-language="ko">
    <body>
      <trans-unit id="showEditDataSqlPaneOnStartup">
        <source xml:lang="en">Show Edit Data SQL pane on startup</source>
        <target state="translated">시작 시 데이터 SQL 편집 창 표시</target>
      </trans-unit>
    </body>
  </file>
  <file original="src/sql/workbench/contrib/editData/browser/editDataActions" source-language="en" datatype="plaintext" target-language="ko">
    <body>
      <trans-unit id="editData.run">
        <source xml:lang="en">Run</source>
        <target state="translated">실행</target>
      </trans-unit>
      <trans-unit id="disposeEditFailure">
        <source xml:lang="en">Dispose Edit Failed With Error: </source>
        <target state="translated">오류를 나타내며 편집 내용 삭제 실패: </target>
      </trans-unit>
      <trans-unit id="editData.stop">
        <source xml:lang="en">Stop</source>
        <target state="translated">중지</target>
      </trans-unit>
      <trans-unit id="editData.showSql">
        <source xml:lang="en">Show SQL Pane</source>
        <target state="translated">SQL 창 표시</target>
      </trans-unit>
      <trans-unit id="editData.closeSql">
        <source xml:lang="en">Close SQL Pane</source>
        <target state="translated">SQL 창 닫기</target>
      </trans-unit>
    </body>
  </file>
  <file original="src/sql/workbench/contrib/editData/browser/editDataEditor" source-language="en" datatype="plaintext" target-language="ko">
    <body>
      <trans-unit id="maxRowTaskbar">
        <source xml:lang="en">Max Rows:</source>
        <target state="translated">최대 행 수:</target>
      </trans-unit>
    </body>
  </file>
  <file original="src/sql/workbench/contrib/editData/browser/editDataGridActions" source-language="en" datatype="plaintext" target-language="ko">
    <body>
      <trans-unit id="deleteRow">
        <source xml:lang="en">Delete Row</source>
        <target state="translated">행 삭제</target>
      </trans-unit>
      <trans-unit id="revertRow">
        <source xml:lang="en">Revert Current Row</source>
        <target state="translated">현재 행 되돌리기</target>
      </trans-unit>
    </body>
  </file>
  <file original="src/sql/workbench/contrib/editData/browser/gridActions" source-language="en" datatype="plaintext" target-language="ko">
    <body>
      <trans-unit id="saveAsCsv">
        <source xml:lang="en">Save As CSV</source>
        <target state="translated">CSV로 저장</target>
      </trans-unit>
      <trans-unit id="saveAsJson">
        <source xml:lang="en">Save As JSON</source>
        <target state="translated">JSON으로 저장</target>
      </trans-unit>
      <trans-unit id="saveAsExcel">
        <source xml:lang="en">Save As Excel</source>
        <target state="translated">Excel로 저장</target>
      </trans-unit>
      <trans-unit id="saveAsXml">
        <source xml:lang="en">Save As XML</source>
        <target state="translated">XML로 저장</target>
      </trans-unit>
      <trans-unit id="copySelection">
        <source xml:lang="en">Copy</source>
        <target state="translated">복사</target>
      </trans-unit>
      <trans-unit id="copyWithHeaders">
        <source xml:lang="en">Copy With Headers</source>
        <target state="translated">복사(머리글 포함)</target>
      </trans-unit>
      <trans-unit id="selectAll">
        <source xml:lang="en">Select All</source>
        <target state="translated">모두 선택</target>
      </trans-unit>
    </body>
  </file>
  <file original="src/sql/workbench/contrib/extensions/browser/contributionRenders" source-language="en" datatype="plaintext" target-language="ko">
    <body>
      <trans-unit id="tabs">
        <source xml:lang="en">Dashboard Tabs ({0})</source>
        <target state="translated">대시보드 탭({0})</target>
      </trans-unit>
      <trans-unit id="tabId">
        <source xml:lang="en">Id</source>
        <target state="translated">ID</target>
      </trans-unit>
      <trans-unit id="tabTitle">
        <source xml:lang="en">Title</source>
        <target state="translated">제목</target>
      </trans-unit>
      <trans-unit id="tabDescription">
        <source xml:lang="en">Description</source>
        <target state="translated">설명</target>
      </trans-unit>
      <trans-unit id="insights">
        <source xml:lang="en">Dashboard Insights ({0})</source>
        <target state="translated">대시보드 인사이트({0})</target>
      </trans-unit>
      <trans-unit id="insightId">
        <source xml:lang="en">Id</source>
        <target state="translated">ID</target>
      </trans-unit>
      <trans-unit id="name">
        <source xml:lang="en">Name</source>
        <target state="translated">이름</target>
      </trans-unit>
      <trans-unit id="insight condition">
        <source xml:lang="en">When</source>
        <target state="translated">시기</target>
      </trans-unit>
    </body>
  </file>
  <file original="src/sql/workbench/contrib/extensions/browser/extensions.contribution" source-language="en" datatype="plaintext" target-language="ko">
    <body>
      <trans-unit id="workbench.extensions.getExtensionFromGallery.description">
        <source xml:lang="en">Gets extension information from the gallery</source>
        <target state="translated">갤러리에서 확장 정보를 가져옵니다.</target>
      </trans-unit>
      <trans-unit id="workbench.extensions.getExtensionFromGallery.arg.name">
        <source xml:lang="en">Extension id</source>
        <target state="translated">확장 ID</target>
      </trans-unit>
      <trans-unit id="notFound">
        <source xml:lang="en">Extension '{0}' not found.</source>
        <target state="translated">'{0}' 확장을 찾을 수 없습니다.</target>
      </trans-unit>
    </body>
  </file>
  <file original="src/sql/workbench/contrib/extensions/browser/extensionsActions" source-language="en" datatype="plaintext" target-language="ko">
    <body>
      <trans-unit id="showRecommendations">
        <source xml:lang="en">Show Recommendations</source>
        <target state="translated">권장 사항 표시</target>
      </trans-unit>
      <trans-unit id="Install Extensions">
        <source xml:lang="en">Install Extensions</source>
        <target state="translated">확장 설치</target>
      </trans-unit>
      <trans-unit id="openExtensionAuthoringDocs">
        <source xml:lang="en">Author an Extension...</source>
        <target state="translated">확장 제작...</target>
      </trans-unit>
    </body>
  </file>
  <file original="src/sql/workbench/contrib/extensions/browser/scenarioRecommendations" source-language="en" datatype="plaintext" target-language="ko">
    <body>
      <trans-unit id="neverShowAgain">
        <source xml:lang="en">Don't Show Again</source>
        <target state="translated">다시 표시 안 함</target>
      </trans-unit>
      <trans-unit id="ExtensionsRecommended">
        <source xml:lang="en">Azure Data Studio has extension recommendations.</source>
        <target state="translated">Azure Data Studio에는 확장 권장 사항이 있습니다.</target>
      </trans-unit>
      <trans-unit id="VisualizerExtensionsRecommended">
        <source xml:lang="en">Azure Data Studio has extension recommendations for data visualization.
Once installed, you can select the Visualizer icon to visualize your query results.</source>
        <target state="translated">Azure Data Studio에는 데이터 시각화를 위한 확장 권장 사항이 있습니다.
설치한 후에는 시각화 도우미 아이콘을 선택하여 쿼리 결과를 시각화할 수 있습니다.</target>
      </trans-unit>
      <trans-unit id="installAll">
        <source xml:lang="en">Install All</source>
        <target state="translated">모두 설치</target>
      </trans-unit>
      <trans-unit id="showRecommendations">
        <source xml:lang="en">Show Recommendations</source>
        <target state="translated">권장 사항 표시</target>
      </trans-unit>
      <trans-unit id="scenarioTypeUndefined">
        <source xml:lang="en">The scenario type for extension recommendations must be provided.</source>
        <target state="translated">확장 권장 사항의 시나리오 유형을 제공해야 합니다.</target>
      </trans-unit>
    </body>
  </file>
  <file original="src/sql/workbench/contrib/extensions/browser/staticRecommendations" source-language="en" datatype="plaintext" target-language="ko">
    <body>
      <trans-unit id="defaultRecommendations">
        <source xml:lang="en">This extension is recommended by Azure Data Studio.</source>
        <target state="translated">이 확장은 Azure Data Studio에서 추천됩니다.</target>
      </trans-unit>
    </body>
  </file>
  <file original="src/sql/workbench/contrib/jobManagement/browser/agentView.component" source-language="en" datatype="plaintext" target-language="ko">
    <body>
      <trans-unit id="jobview.Jobs">
        <source xml:lang="en">Jobs</source>
        <target state="translated">작업</target>
      </trans-unit>
      <trans-unit id="jobview.Notebooks">
        <source xml:lang="en">Notebooks</source>
        <target state="translated">Notebook</target>
      </trans-unit>
      <trans-unit id="jobview.Alerts">
        <source xml:lang="en">Alerts</source>
        <target state="translated">경고</target>
      </trans-unit>
      <trans-unit id="jobview.Proxies">
        <source xml:lang="en">Proxies</source>
        <target state="translated">프록시</target>
      </trans-unit>
      <trans-unit id="jobview.Operators">
        <source xml:lang="en">Operators</source>
        <target state="translated">연산자</target>
      </trans-unit>
    </body>
  </file>
  <file original="src/sql/workbench/contrib/jobManagement/browser/alertsView.component" source-language="en" datatype="plaintext" target-language="ko">
    <body>
      <trans-unit id="jobAlertColumns.name">
        <source xml:lang="en">Name</source>
        <target state="translated">이름</target>
      </trans-unit>
      <trans-unit id="jobAlertColumns.lastOccurrenceDate">
        <source xml:lang="en">Last Occurrence</source>
        <target state="translated">마지막 발생</target>
      </trans-unit>
      <trans-unit id="jobAlertColumns.enabled">
        <source xml:lang="en">Enabled</source>
        <target state="translated">사용</target>
      </trans-unit>
      <trans-unit id="jobAlertColumns.delayBetweenResponses">
        <source xml:lang="en">Delay Between Responses (in secs)</source>
        <target state="translated">응답 간격(초)</target>
      </trans-unit>
      <trans-unit id="jobAlertColumns.categoryName">
        <source xml:lang="en">Category Name</source>
        <target state="translated">범주 이름</target>
      </trans-unit>
    </body>
  </file>
  <file original="src/sql/workbench/contrib/jobManagement/browser/jobActions" source-language="en" datatype="plaintext" target-language="ko">
    <body>
      <trans-unit id="jobaction.successLabel">
        <source xml:lang="en">Success</source>
        <target state="translated">성공</target>
      </trans-unit>
      <trans-unit id="jobaction.faillabel">
        <source xml:lang="en">Error</source>
        <target state="translated">오류</target>
      </trans-unit>
      <trans-unit id="jobaction.refresh">
        <source xml:lang="en">Refresh</source>
        <target state="translated">새로 고침</target>
      </trans-unit>
      <trans-unit id="jobaction.newJob">
        <source xml:lang="en">New Job</source>
        <target state="translated">새 작업</target>
      </trans-unit>
      <trans-unit id="jobaction.run">
        <source xml:lang="en">Run</source>
        <target state="translated">실행</target>
      </trans-unit>
      <trans-unit id="jobSuccessfullyStarted">
        <source xml:lang="en">: The job was successfully started.</source>
        <target state="translated">: 작업을 시작했습니다.</target>
      </trans-unit>
      <trans-unit id="jobaction.stop">
        <source xml:lang="en">Stop</source>
        <target state="translated">중지</target>
      </trans-unit>
      <trans-unit id="jobSuccessfullyStopped">
        <source xml:lang="en">: The job was successfully stopped.</source>
        <target state="translated">: 작업을 중지했습니다.</target>
      </trans-unit>
      <trans-unit id="jobaction.editJob">
        <source xml:lang="en">Edit Job</source>
        <target state="translated">작업 편집</target>
      </trans-unit>
      <trans-unit id="notebookAction.openNotebook">
        <source xml:lang="en">Open</source>
        <target state="translated">열기</target>
      </trans-unit>
      <trans-unit id="jobaction.deleteJob">
        <source xml:lang="en">Delete Job</source>
        <target state="translated">작업 삭제</target>
      </trans-unit>
      <trans-unit id="jobaction.deleteJobConfirm">
        <source xml:lang="en">Are you sure you'd like to delete the job '{0}'?</source>
        <target state="translated">'{0}' 작업을 삭제하시겠습니까?</target>
      </trans-unit>
      <trans-unit id="jobaction.failedToDeleteJob">
        <source xml:lang="en">Could not delete job '{0}'.
Error: {1}</source>
        <target state="translated">'{0}' 작업을 삭제할 수 없습니다.
오류: {1}</target>
      </trans-unit>
      <trans-unit id="jobaction.deletedJob">
        <source xml:lang="en">The job was successfully deleted</source>
        <target state="translated">작업을 삭제했습니다.</target>
      </trans-unit>
      <trans-unit id="jobaction.newStep">
        <source xml:lang="en">New Step</source>
        <target state="translated">새 단계</target>
      </trans-unit>
      <trans-unit id="jobaction.deleteStep">
        <source xml:lang="en">Delete Step</source>
        <target state="translated">단계 삭제</target>
      </trans-unit>
      <trans-unit id="jobaction.deleteStepConfirm">
        <source xml:lang="en">Are you sure you'd like to delete the step '{0}'?</source>
        <target state="translated">'{0}' 단계를 삭제하시겠습니까?</target>
      </trans-unit>
      <trans-unit id="jobaction.failedToDeleteStep">
        <source xml:lang="en">Could not delete step '{0}'.
Error: {1}</source>
        <target state="translated">'{0}' 단계를 삭제할 수 없습니다.
오류: {1}</target>
      </trans-unit>
      <trans-unit id="jobaction.deletedStep">
        <source xml:lang="en">The job step was successfully deleted</source>
        <target state="translated">작업 단계를 삭제했습니다.</target>
      </trans-unit>
      <trans-unit id="jobaction.newAlert">
        <source xml:lang="en">New Alert</source>
        <target state="translated">새 경고</target>
      </trans-unit>
      <trans-unit id="jobaction.editAlert">
        <source xml:lang="en">Edit Alert</source>
        <target state="translated">경고 편집</target>
      </trans-unit>
      <trans-unit id="jobaction.deleteAlert">
        <source xml:lang="en">Delete Alert</source>
        <target state="translated">경고 삭제</target>
      </trans-unit>
      <trans-unit id="jobaction.Cancel">
        <source xml:lang="en">Cancel</source>
        <target state="translated">취소</target>
      </trans-unit>
      <trans-unit id="jobaction.deleteAlertConfirm">
        <source xml:lang="en">Are you sure you'd like to delete the alert '{0}'?</source>
        <target state="translated">'{0}' 경고를 삭제하시겠습니까?</target>
      </trans-unit>
      <trans-unit id="jobaction.failedToDeleteAlert">
        <source xml:lang="en">Could not delete alert '{0}'.
Error: {1}</source>
        <target state="translated">'{0}' 경고를 삭제할 수 없습니다.
오류: {1}</target>
      </trans-unit>
      <trans-unit id="jobaction.deletedAlert">
        <source xml:lang="en">The alert was successfully deleted</source>
        <target state="translated">경고를 삭제했습니다.</target>
      </trans-unit>
      <trans-unit id="jobaction.newOperator">
        <source xml:lang="en">New Operator</source>
        <target state="translated">새 연산자</target>
      </trans-unit>
      <trans-unit id="jobaction.editOperator">
        <source xml:lang="en">Edit Operator</source>
        <target state="translated">연산자 편집</target>
      </trans-unit>
      <trans-unit id="jobaction.deleteOperator">
        <source xml:lang="en">Delete Operator</source>
        <target state="translated">연산자 삭제</target>
      </trans-unit>
      <trans-unit id="jobaction.deleteOperatorConfirm">
        <source xml:lang="en">Are you sure you'd like to delete the operator '{0}'?</source>
        <target state="translated">'{0}' 연산자를 삭제하시겠습니까?</target>
      </trans-unit>
      <trans-unit id="jobaction.failedToDeleteOperator">
        <source xml:lang="en">Could not delete operator '{0}'.
Error: {1}</source>
        <target state="translated">'{0}' 연산자를 삭제할 수 없습니다.
오류: {1}</target>
      </trans-unit>
      <trans-unit id="joaction.deletedOperator">
        <source xml:lang="en">The operator was deleted successfully</source>
        <target state="translated">연산자를 삭제했습니다.</target>
      </trans-unit>
      <trans-unit id="jobaction.newProxy">
        <source xml:lang="en">New Proxy</source>
        <target state="translated">새 프록시</target>
      </trans-unit>
      <trans-unit id="jobaction.editProxy">
        <source xml:lang="en">Edit Proxy</source>
        <target state="translated">프록시 편집</target>
      </trans-unit>
      <trans-unit id="jobaction.deleteProxy">
        <source xml:lang="en">Delete Proxy</source>
        <target state="translated">프록시 삭제</target>
      </trans-unit>
      <trans-unit id="jobaction.deleteProxyConfirm">
        <source xml:lang="en">Are you sure you'd like to delete the proxy '{0}'?</source>
        <target state="translated">'{0}' 프록시를 삭제하시겠습니까?</target>
      </trans-unit>
      <trans-unit id="jobaction.failedToDeleteProxy">
        <source xml:lang="en">Could not delete proxy '{0}'.
Error: {1}</source>
        <target state="translated">'{0}' 프록시를 삭제할 수 없습니다.
오류: {1}</target>
      </trans-unit>
      <trans-unit id="jobaction.deletedProxy">
        <source xml:lang="en">The proxy was deleted successfully</source>
        <target state="translated">프록시를 삭제했습니다.</target>
      </trans-unit>
      <trans-unit id="notebookaction.newJob">
        <source xml:lang="en">New Notebook Job</source>
        <target state="translated">새 Notebook 작업</target>
      </trans-unit>
      <trans-unit id="notebookaction.editJob">
        <source xml:lang="en">Edit</source>
        <target state="translated">편집</target>
      </trans-unit>
      <trans-unit id="notebookaction.openNotebook">
        <source xml:lang="en">Open Template Notebook</source>
        <target state="translated">템플릿 Notebook 열기</target>
      </trans-unit>
      <trans-unit id="notebookaction.deleteNotebook">
        <source xml:lang="en">Delete</source>
        <target state="translated">삭제</target>
      </trans-unit>
      <trans-unit id="jobaction.deleteNotebookConfirm">
        <source xml:lang="en">Are you sure you'd like to delete the notebook '{0}'?</source>
        <target state="translated">'{0}' Notebook을 삭제하시겠습니까?</target>
      </trans-unit>
      <trans-unit id="jobaction.failedToDeleteNotebook">
        <source xml:lang="en">Could not delete notebook '{0}'.
Error: {1}</source>
        <target state="translated">'{0}' Notebook을 삭제할 수 없습니다.
오류: {1}</target>
      </trans-unit>
      <trans-unit id="jobaction.deletedNotebook">
        <source xml:lang="en">The notebook was successfully deleted</source>
        <target state="translated">Notebook을 삭제했습니다.</target>
      </trans-unit>
      <trans-unit id="notebookaction.pinNotebook">
        <source xml:lang="en">Pin</source>
        <target state="translated">고정</target>
      </trans-unit>
      <trans-unit id="notebookaction.deleteMaterializedNotebook">
        <source xml:lang="en">Delete</source>
        <target state="translated">삭제</target>
      </trans-unit>
      <trans-unit id="notebookaction.unpinNotebook">
        <source xml:lang="en">Unpin</source>
        <target state="translated">고정 해제</target>
      </trans-unit>
      <trans-unit id="notebookaction.renameNotebook">
        <source xml:lang="en">Rename</source>
        <target state="translated">이름 바꾸기</target>
      </trans-unit>
      <trans-unit id="notebookaction.openLatestRun">
        <source xml:lang="en">Open Latest Run</source>
        <target state="translated">마지막 실행 열기</target>
      </trans-unit>
    </body>
  </file>
  <file original="src/sql/workbench/contrib/jobManagement/browser/jobHistory.component" source-language="en" datatype="plaintext" target-language="ko">
    <body>
      <trans-unit id="stepRow.stepID">
        <source xml:lang="en">Step ID</source>
        <target state="translated">단계 ID</target>
      </trans-unit>
      <trans-unit id="stepRow.stepName">
        <source xml:lang="en">Step Name</source>
        <target state="translated">단계 이름</target>
      </trans-unit>
      <trans-unit id="stepRow.message">
        <source xml:lang="en">Message</source>
        <target state="translated">메시지</target>
      </trans-unit>
    </body>
  </file>
  <file original="src/sql/workbench/contrib/jobManagement/browser/jobStepsView.component" source-language="en" datatype="plaintext" target-language="ko">
    <body>
      <trans-unit id="agent.steps">
        <source xml:lang="en">Steps</source>
        <target state="translated">단계</target>
      </trans-unit>
    </body>
  </file>
  <file original="src/sql/workbench/contrib/jobManagement/browser/jobsView.component" source-language="en" datatype="plaintext" target-language="ko">
    <body>
      <trans-unit id="jobColumns.name">
        <source xml:lang="en">Name</source>
        <target state="translated">이름</target>
      </trans-unit>
      <trans-unit id="jobColumns.lastRun">
        <source xml:lang="en">Last Run</source>
        <target state="translated">마지막 실행</target>
      </trans-unit>
      <trans-unit id="jobColumns.nextRun">
        <source xml:lang="en">Next Run</source>
        <target state="translated">다음 실행</target>
      </trans-unit>
      <trans-unit id="jobColumns.enabled">
        <source xml:lang="en">Enabled</source>
        <target state="translated">사용</target>
      </trans-unit>
      <trans-unit id="jobColumns.status">
        <source xml:lang="en">Status</source>
        <target state="translated">상태</target>
      </trans-unit>
      <trans-unit id="jobColumns.category">
        <source xml:lang="en">Category</source>
        <target state="translated">범주</target>
      </trans-unit>
      <trans-unit id="jobColumns.runnable">
        <source xml:lang="en">Runnable</source>
        <target state="translated">실행 가능</target>
      </trans-unit>
      <trans-unit id="jobColumns.schedule">
        <source xml:lang="en">Schedule</source>
        <target state="translated">일정</target>
      </trans-unit>
      <trans-unit id="jobColumns.lastRunOutcome">
        <source xml:lang="en">Last Run Outcome</source>
        <target state="translated">마지막 실행 결과</target>
      </trans-unit>
      <trans-unit id="jobColumns.previousRuns">
        <source xml:lang="en">Previous Runs</source>
        <target state="translated">이전 실행</target>
      </trans-unit>
      <trans-unit id="jobsView.noSteps">
        <source xml:lang="en">No Steps available for this job.</source>
        <target state="translated">이 작업에 사용할 수 있는 단계가 없습니다.</target>
      </trans-unit>
      <trans-unit id="jobsView.error">
        <source xml:lang="en">Error: </source>
        <target state="translated">오류: </target>
      </trans-unit>
    </body>
  </file>
  <file original="src/sql/workbench/contrib/jobManagement/browser/notebookHistory.component" source-language="en" datatype="plaintext" target-language="ko">
    <body>
      <trans-unit id="notebookHistory.dateCreatedTooltip">
        <source xml:lang="en">Date Created: </source>
        <target state="translated">만든 날짜: </target>
      </trans-unit>
      <trans-unit id="notebookHistory.notebookErrorTooltip">
        <source xml:lang="en">Notebook Error: </source>
        <target state="translated">Notebook 오류: </target>
      </trans-unit>
      <trans-unit id="notebookHistory.ErrorTooltip">
        <source xml:lang="en">Job Error: </source>
        <target state="translated">작업 오류: </target>
      </trans-unit>
      <trans-unit id="notebookHistory.pinnedTitle">
        <source xml:lang="en">Pinned</source>
        <target state="translated">고정됨</target>
      </trans-unit>
      <trans-unit id="notebookHistory.recentRunsTitle">
        <source xml:lang="en">Recent Runs</source>
        <target state="translated">최근 실행</target>
      </trans-unit>
      <trans-unit id="notebookHistory.pastRunsTitle">
        <source xml:lang="en">Past Runs</source>
        <target state="translated">지난 실행</target>
      </trans-unit>
    </body>
  </file>
  <file original="src/sql/workbench/contrib/jobManagement/browser/notebooksView.component" source-language="en" datatype="plaintext" target-language="ko">
    <body>
      <trans-unit id="notebookColumns.name">
        <source xml:lang="en">Name</source>
        <target state="translated">이름</target>
      </trans-unit>
      <trans-unit id="notebookColumns.targetDatbase">
        <source xml:lang="en">Target Database</source>
        <target state="translated">대상 데이터베이스</target>
      </trans-unit>
      <trans-unit id="notebookColumns.lastRun">
        <source xml:lang="en">Last Run</source>
        <target state="translated">마지막 실행</target>
      </trans-unit>
      <trans-unit id="notebookColumns.nextRun">
        <source xml:lang="en">Next Run</source>
        <target state="translated">다음 실행</target>
      </trans-unit>
      <trans-unit id="notebookColumns.status">
        <source xml:lang="en">Status</source>
        <target state="translated">상태</target>
      </trans-unit>
      <trans-unit id="notebookColumns.lastRunOutcome">
        <source xml:lang="en">Last Run Outcome</source>
        <target state="translated">마지막 실행 결과</target>
      </trans-unit>
      <trans-unit id="notebookColumns.previousRuns">
        <source xml:lang="en">Previous Runs</source>
        <target state="translated">이전 실행</target>
      </trans-unit>
      <trans-unit id="notebooksView.noSteps">
        <source xml:lang="en">No Steps available for this job.</source>
        <target state="translated">이 작업에 사용할 수 있는 단계가 없습니다.</target>
      </trans-unit>
      <trans-unit id="notebooksView.error">
        <source xml:lang="en">Error: </source>
        <target state="translated">오류: </target>
      </trans-unit>
      <trans-unit id="notebooksView.notebookError">
        <source xml:lang="en">Notebook Error: </source>
        <target state="translated">Notebook 오류: </target>
      </trans-unit>
    </body>
  </file>
  <file original="src/sql/workbench/contrib/jobManagement/browser/operatorsView.component" source-language="en" datatype="plaintext" target-language="ko">
    <body>
      <trans-unit id="jobOperatorsView.name">
        <source xml:lang="en">Name</source>
        <target state="translated">이름</target>
      </trans-unit>
      <trans-unit id="jobOperatorsView.emailAddress">
        <source xml:lang="en">Email Address</source>
        <target state="translated">전자 메일 주소</target>
      </trans-unit>
      <trans-unit id="jobOperatorsView.enabled">
        <source xml:lang="en">Enabled</source>
        <target state="translated">사용</target>
      </trans-unit>
    </body>
  </file>
  <file original="src/sql/workbench/contrib/jobManagement/browser/proxiesView.component" source-language="en" datatype="plaintext" target-language="ko">
    <body>
      <trans-unit id="jobProxiesView.accountName">
        <source xml:lang="en">Account Name</source>
        <target state="translated">계정 이름</target>
      </trans-unit>
      <trans-unit id="jobProxiesView.credentialName">
        <source xml:lang="en">Credential Name</source>
        <target state="translated">자격 증명 이름</target>
      </trans-unit>
      <trans-unit id="jobProxiesView.description">
        <source xml:lang="en">Description</source>
        <target state="translated">설명</target>
      </trans-unit>
      <trans-unit id="jobProxiesView.isEnabled">
        <source xml:lang="en">Enabled</source>
        <target state="translated">사용</target>
      </trans-unit>
    </body>
  </file>
  <file original="src/sql/workbench/contrib/notebook/browser/calloutDialog/common/constants" source-language="en" datatype="plaintext" target-language="ko">
    <body>
      <trans-unit id="callout.insertButton">
        <source xml:lang="en">Insert</source>
        <target state="translated">삽입</target>
      </trans-unit>
      <trans-unit id="callout.cancelButton">
        <source xml:lang="en">Cancel</source>
        <target state="translated">취소</target>
      </trans-unit>
      <trans-unit id="imageCallout.locationLabel">
        <source xml:lang="en">Image location</source>
        <target state="translated">이미지 위치</target>
      </trans-unit>
      <trans-unit id="imageCallout.localImageLabel">
        <source xml:lang="en">This computer</source>
        <target state="translated">이 컴퓨터</target>
      </trans-unit>
      <trans-unit id="imageCallout.remoteImageLabel">
        <source xml:lang="en">Online</source>
        <target state="translated">온라인</target>
      </trans-unit>
      <trans-unit id="imageCallout.pathInputLabel">
        <source xml:lang="en">Image URL</source>
        <target state="translated">이미지 URL</target>
      </trans-unit>
      <trans-unit id="imageCallout.pathPlaceholder">
        <source xml:lang="en">Enter image path</source>
        <target state="translated">이미지 경로 입력</target>
      </trans-unit>
      <trans-unit id="imageCallout.urlPlaceholder">
        <source xml:lang="en">Enter image URL</source>
        <target state="translated">이미지 URL 입력</target>
      </trans-unit>
      <trans-unit id="imageCallout.browseAltText">
        <source xml:lang="en">Browse</source>
        <target state="translated">찾아보기</target>
      </trans-unit>
      <trans-unit id="imageCallout.embedImageLabel">
        <source xml:lang="en">Attach image to notebook</source>
        <target state="translated">Notebook에 이미지 연결</target>
      </trans-unit>
      <trans-unit id="imageCallout.local">
        <source xml:lang="en">Local</source>
        <target state="translated">로컬</target>
      </trans-unit>
      <trans-unit id="imageCallout.remote">
        <source xml:lang="en">Remote</source>
        <target state="translated">원격</target>
      </trans-unit>
      <trans-unit id="linkCallout.linkTextLabel">
        <source xml:lang="en">Text to display</source>
        <target state="translated">표시할 텍스트</target>
      </trans-unit>
      <trans-unit id="linkCallout.linkTextPlaceholder">
        <source xml:lang="en">Text to display</source>
        <target state="translated">표시할 텍스트</target>
      </trans-unit>
      <trans-unit id="linkCallout.linkAddressLabel">
        <source xml:lang="en">Address</source>
        <target state="translated">주소</target>
      </trans-unit>
      <trans-unit id="linkCallout.linkAddressPlaceholder">
        <source xml:lang="en">Link to an existing file or web page</source>
        <target state="translated">기존 파일 또는 웹 페이지에 연결</target>
      </trans-unit>
    </body>
  </file>
  <file original="src/sql/workbench/contrib/notebook/browser/cellToolbarActions" source-language="en" datatype="plaintext" target-language="ko">
    <body>
      <trans-unit id="moreActionsLabel">
        <source xml:lang="en">More</source>
        <target state="translated">자세히</target>
      </trans-unit>
      <trans-unit id="editLabel">
        <source xml:lang="en">Edit</source>
        <target state="translated">편집</target>
      </trans-unit>
      <trans-unit id="closeLabel">
        <source xml:lang="en">Close</source>
        <target state="translated">닫기</target>
      </trans-unit>
      <trans-unit id="convertCell">
        <source xml:lang="en">Convert Cell</source>
        <target state="translated">셀 변환</target>
      </trans-unit>
      <trans-unit id="runAllAbove">
        <source xml:lang="en">Run Cells Above</source>
        <target state="translated">위 셀 실행</target>
      </trans-unit>
      <trans-unit id="runAllBelow">
        <source xml:lang="en">Run Cells Below</source>
        <target state="translated">아래 셀 실행</target>
      </trans-unit>
      <trans-unit id="codeAbove">
        <source xml:lang="en">Insert Code Above</source>
        <target state="translated">위에 코드 삽입</target>
      </trans-unit>
      <trans-unit id="codeBelow">
        <source xml:lang="en">Insert Code Below</source>
        <target state="translated">아래에 코드 삽입</target>
      </trans-unit>
      <trans-unit id="markdownAbove">
        <source xml:lang="en">Insert Text Above</source>
        <target state="translated">위에 텍스트 삽입</target>
      </trans-unit>
      <trans-unit id="markdownBelow">
        <source xml:lang="en">Insert Text Below</source>
        <target state="translated">아래에 텍스트 삽입</target>
      </trans-unit>
      <trans-unit id="collapseCell">
        <source xml:lang="en">Collapse Cell</source>
        <target state="translated">셀 축소</target>
      </trans-unit>
      <trans-unit id="expandCell">
        <source xml:lang="en">Expand Cell</source>
        <target state="translated">셀 확장</target>
      </trans-unit>
      <trans-unit id="makeParameterCell">
        <source xml:lang="en">Make parameter cell</source>
        <target state="translated">매개 변수 셀 만들기</target>
      </trans-unit>
      <trans-unit id="RemoveParameterCell">
        <source xml:lang="en">Remove parameter cell</source>
        <target state="translated">매개 변수 셀 제거</target>
      </trans-unit>
      <trans-unit id="clear">
        <source xml:lang="en">Clear Result</source>
        <target state="translated">결과 지우기</target>
      </trans-unit>
    </body>
  </file>
  <file original="src/sql/workbench/contrib/notebook/browser/cellViews/cellToolbar.component" source-language="en" datatype="plaintext" target-language="ko">
    <body>
      <trans-unit id="buttonAdd">
        <source xml:lang="en">Add cell</source>
        <target state="translated">셀 추가</target>
      </trans-unit>
      <trans-unit id="optionCodeCell">
        <source xml:lang="en">Code cell</source>
        <target state="translated">코드 셀</target>
      </trans-unit>
      <trans-unit id="optionTextCell">
        <source xml:lang="en">Text cell</source>
        <target state="translated">텍스트 셀</target>
      </trans-unit>
      <trans-unit id="buttonMoveDown">
        <source xml:lang="en">Move cell down</source>
        <target state="translated">아래로 셀 이동</target>
      </trans-unit>
      <trans-unit id="buttonMoveUp">
        <source xml:lang="en">Move cell up</source>
        <target state="translated">위로 셀 이동</target>
      </trans-unit>
      <trans-unit id="buttonDelete">
        <source xml:lang="en">Delete</source>
        <target state="translated">삭제</target>
      </trans-unit>
      <trans-unit id="codeCellsPreview">
        <source xml:lang="en">Add cell</source>
        <target state="translated">셀 추가</target>
      </trans-unit>
      <trans-unit id="codePreview">
        <source xml:lang="en">Code cell</source>
        <target state="translated">코드 셀</target>
      </trans-unit>
      <trans-unit id="textPreview">
        <source xml:lang="en">Text cell</source>
        <target state="translated">텍스트 셀</target>
      </trans-unit>
    </body>
  </file>
  <file original="src/sql/workbench/contrib/notebook/browser/cellViews/code.component" source-language="en" datatype="plaintext" target-language="ko">
    <body>
      <trans-unit id="parametersText">
        <source xml:lang="en">Parameters</source>
        <target state="translated">매개 변수</target>
      </trans-unit>
    </body>
  </file>
  <file original="src/sql/workbench/contrib/notebook/browser/cellViews/codeActions" source-language="en" datatype="plaintext" target-language="ko">
    <body>
      <trans-unit id="notebook.failed">
        <source xml:lang="en">Please select active cell and try again</source>
        <target state="translated">활성 셀을 선택하고 다시 시도하세요.</target>
      </trans-unit>
      <trans-unit id="runCell">
        <source xml:lang="en">Run cell</source>
        <target state="translated">셀 실행</target>
      </trans-unit>
      <trans-unit id="stopCell">
        <source xml:lang="en">Cancel execution</source>
        <target state="translated">실행 취소</target>
      </trans-unit>
      <trans-unit id="errorRunCell">
        <source xml:lang="en">Error on last run. Click to run again</source>
        <target state="translated">마지막 실행 시 오류가 발생했습니다. 다시 실행하려면 클릭하세요.</target>
      </trans-unit>
    </body>
  </file>
  <file original="src/sql/workbench/contrib/notebook/browser/cellViews/collapse.component" source-language="en" datatype="plaintext" target-language="ko">
    <body>
      <trans-unit id="expandCellContents">
        <source xml:lang="en">Expand code cell contents</source>
        <target state="translated">코드 셀 콘텐츠 확장</target>
      </trans-unit>
      <trans-unit id="collapseCellContents">
        <source xml:lang="en">Collapse code cell contents</source>
        <target state="translated">코드 셀 콘텐츠 축소</target>
      </trans-unit>
    </body>
  </file>
  <file original="src/sql/workbench/contrib/notebook/browser/cellViews/markdownToolbar.component" source-language="en" datatype="plaintext" target-language="ko">
    <body>
      <trans-unit id="buttonBold">
        <source xml:lang="en">Bold</source>
        <target state="translated">굵게</target>
      </trans-unit>
      <trans-unit id="buttonItalic">
        <source xml:lang="en">Italic</source>
        <target state="translated">기울임꼴</target>
      </trans-unit>
      <trans-unit id="buttonUnderline">
        <source xml:lang="en">Underline</source>
        <target state="translated">밑줄</target>
      </trans-unit>
      <trans-unit id="buttonHighlight">
        <source xml:lang="en">Highlight</source>
        <target state="translated">강조 표시</target>
      </trans-unit>
      <trans-unit id="buttonCode">
        <source xml:lang="en">Code</source>
        <target state="translated">코드</target>
      </trans-unit>
      <trans-unit id="buttonLink">
        <source xml:lang="en">Link</source>
        <target state="translated">링크</target>
      </trans-unit>
      <trans-unit id="buttonList">
        <source xml:lang="en">List</source>
        <target state="translated">목록</target>
      </trans-unit>
      <trans-unit id="buttonOrderedList">
        <source xml:lang="en">Ordered list</source>
        <target state="translated">순서가 지정된 목록</target>
      </trans-unit>
      <trans-unit id="buttonImage">
        <source xml:lang="en">Image</source>
        <target state="translated">이미지</target>
      </trans-unit>
      <trans-unit id="buttonPreview">
        <source xml:lang="en">Markdown preview toggle - off</source>
        <target state="translated">Markdown 미리 보기 토글 - 끄기</target>
      </trans-unit>
      <trans-unit id="dropdownHeading">
        <source xml:lang="en">Heading</source>
        <target state="translated">제목</target>
      </trans-unit>
      <trans-unit id="optionHeading1">
        <source xml:lang="en">Heading 1</source>
        <target state="translated">제목 1</target>
      </trans-unit>
      <trans-unit id="optionHeading2">
        <source xml:lang="en">Heading 2</source>
        <target state="translated">제목 2</target>
      </trans-unit>
      <trans-unit id="optionHeading3">
        <source xml:lang="en">Heading 3</source>
        <target state="translated">제목 3</target>
      </trans-unit>
      <trans-unit id="optionParagraph">
        <source xml:lang="en">Paragraph</source>
        <target state="translated">단락</target>
      </trans-unit>
      <trans-unit id="callout.insertLinkHeading">
        <source xml:lang="en">Insert link</source>
        <target state="translated">링크 삽입</target>
      </trans-unit>
      <trans-unit id="callout.insertImageHeading">
        <source xml:lang="en">Insert image</source>
        <target state="translated">이미지 삽입</target>
      </trans-unit>
      <trans-unit id="richTextViewButton">
        <source xml:lang="en">Rich Text View</source>
        <target state="translated">서식 있는 텍스트 보기</target>
      </trans-unit>
      <trans-unit id="splitViewButton">
        <source xml:lang="en">Split View</source>
        <target state="translated">분할 보기</target>
      </trans-unit>
      <trans-unit id="markdownViewButton">
        <source xml:lang="en">Markdown View</source>
        <target state="translated">Markdown 보기</target>
      </trans-unit>
    </body>
  </file>
  <file original="src/sql/workbench/contrib/notebook/browser/cellViews/output.component" source-language="en" datatype="plaintext" target-language="ko">
    <body>
      <trans-unit id="noMimeTypeFound">
        <source xml:lang="en">No {0}renderer could be found for output. It has the following MIME types: {1}</source>
        <target state="translated">출력의 {0}렌더러를 찾을 수 없습니다. MIME 형식이 {1}입니다.</target>
      </trans-unit>
      <trans-unit id="safe">
        <source xml:lang="en">safe </source>
        <target state="translated">안전 </target>
      </trans-unit>
      <trans-unit id="noSelectorFound">
        <source xml:lang="en">No component could be found for selector {0}</source>
        <target state="translated">선택기 {0}에 대한 구성 요소를 찾을 수 없습니다.</target>
      </trans-unit>
      <trans-unit id="componentRenderError">
        <source xml:lang="en">Error rendering component: {0}</source>
        <target state="translated">구성 요소 {0} 렌더링 중 오류 발생</target>
      </trans-unit>
    </body>
  </file>
  <file original="src/sql/workbench/contrib/notebook/browser/cellViews/placeholderCell.component" source-language="en" datatype="plaintext" target-language="ko">
    <body>
      <trans-unit id="clickOn">
        <source xml:lang="en">Click on</source>
        <target state="translated">코드 또는 텍스트 셀을 추가하려면</target>
      </trans-unit>
      <trans-unit id="plusCode">
        <source xml:lang="en">+ Code</source>
        <target state="translated">+ 코드</target>
      </trans-unit>
      <trans-unit id="or">
        <source xml:lang="en">or</source>
        <target state="translated">또는</target>
      </trans-unit>
      <trans-unit id="plusText">
        <source xml:lang="en">+ Text</source>
        <target state="translated">+ 텍스트</target>
      </trans-unit>
      <trans-unit id="toAddCell">
        <source xml:lang="en">to add a code or text cell</source>
        <target state="translated">클릭</target>
      </trans-unit>
      <trans-unit id="plusCodeAriaLabel">
        <source xml:lang="en">Add a code cell</source>
        <target state="translated">코드 셀 추가</target>
      </trans-unit>
      <trans-unit id="plusTextAriaLabel">
        <source xml:lang="en">Add a text cell</source>
        <target state="translated">텍스트 셀 추가</target>
      </trans-unit>
    </body>
  </file>
  <file original="src/sql/workbench/contrib/notebook/browser/cellViews/stdin.component" source-language="en" datatype="plaintext" target-language="ko">
    <body>
      <trans-unit id="stdInLabel">
        <source xml:lang="en">StdIn:</source>
        <target state="translated">StdIn:</target>
      </trans-unit>
    </body>
  </file>
  <file original="src/sql/workbench/contrib/notebook/browser/cellViews/textCell.component" source-language="en" datatype="plaintext" target-language="ko">
    <body>
      <trans-unit id="doubleClickEdit">
        <source xml:lang="en">&lt;i&gt;Double-click to edit&lt;/i&gt;</source>
        <target state="translated">&lt;i&gt;편집하려면 두 번 클릭&lt;/i&gt;</target>
      </trans-unit>
      <trans-unit id="addContent">
        <source xml:lang="en">&lt;i&gt;Add content here...&lt;/i&gt;</source>
        <target state="translated">&lt;i&gt;여기에 콘텐츠를 추가...&lt;/i&gt;</target>
      </trans-unit>
    </body>
  </file>
  <file original="src/sql/workbench/contrib/notebook/browser/find/notebookFindWidget" source-language="en" datatype="plaintext" target-language="ko">
    <body>
      <trans-unit id="label.find">
        <source xml:lang="en">Find</source>
        <target state="translated">찾기</target>
      </trans-unit>
      <trans-unit id="placeholder.find">
        <source xml:lang="en">Find</source>
        <target state="translated">찾기</target>
      </trans-unit>
      <trans-unit id="label.previousMatchButton">
        <source xml:lang="en">Previous match</source>
        <target state="translated">이전 검색 결과</target>
      </trans-unit>
      <trans-unit id="label.nextMatchButton">
        <source xml:lang="en">Next match</source>
        <target state="translated">다음 검색 결과</target>
      </trans-unit>
      <trans-unit id="label.closeButton">
        <source xml:lang="en">Close</source>
        <target state="translated">닫기</target>
      </trans-unit>
      <trans-unit id="title.matchesCountLimit">
        <source xml:lang="en">Your search returned a large number of results, only the first 999 matches will be highlighted.</source>
        <target state="translated">많은 수의 검색 결과가 반환되었습니다. 처음 999개의 일치 항목만 강조 표시됩니다.</target>
      </trans-unit>
      <trans-unit id="label.matchesLocation">
        <source xml:lang="en">{0} of {1}</source>
        <target state="translated">{0}/{1}</target>
      </trans-unit>
      <trans-unit id="label.noResults">
        <source xml:lang="en">No Results</source>
        <target state="translated">결과 없음</target>
      </trans-unit>
    </body>
  </file>
  <file original="src/sql/workbench/contrib/notebook/browser/notebook.component" source-language="en" datatype="plaintext" target-language="ko">
    <body>
      <trans-unit id="addCodeLabel">
        <source xml:lang="en">Add code</source>
        <target state="translated">코드 추가</target>
      </trans-unit>
      <trans-unit id="addTextLabel">
        <source xml:lang="en">Add text</source>
        <target state="translated">텍스트 추가</target>
      </trans-unit>
      <trans-unit id="createFile">
        <source xml:lang="en">Create File</source>
        <target state="translated">파일 만들기</target>
      </trans-unit>
      <trans-unit id="displayFailed">
        <source xml:lang="en">Could not display contents: {0}</source>
        <target state="translated">내용 {0}을(를) 표시할 수 없습니다.</target>
      </trans-unit>
      <trans-unit id="codeCellsPreview">
        <source xml:lang="en">Add cell</source>
        <target state="translated">셀 추가</target>
      </trans-unit>
      <trans-unit id="codePreview">
        <source xml:lang="en">Code cell</source>
        <target state="translated">코드 셀</target>
      </trans-unit>
      <trans-unit id="textPreview">
        <source xml:lang="en">Text cell</source>
        <target state="translated">텍스트 셀</target>
      </trans-unit>
      <trans-unit id="runAllPreview">
        <source xml:lang="en">Run all</source>
        <target state="translated">모두 실행</target>
      </trans-unit>
      <trans-unit id="addCell">
        <source xml:lang="en">Cell</source>
        <target state="translated">셀</target>
      </trans-unit>
      <trans-unit id="code">
        <source xml:lang="en">Code</source>
        <target state="translated">코드</target>
      </trans-unit>
      <trans-unit id="text">
        <source xml:lang="en">Text</source>
        <target state="translated">텍스트</target>
      </trans-unit>
      <trans-unit id="runAll">
        <source xml:lang="en">Run Cells</source>
        <target state="translated">셀 실행</target>
      </trans-unit>
      <trans-unit id="previousButtonLabel">
        <source xml:lang="en">&lt; Previous</source>
        <target state="translated">&lt; 이전</target>
      </trans-unit>
      <trans-unit id="nextButtonLabel">
        <source xml:lang="en">Next &gt;</source>
        <target state="translated">다음 &gt;</target>
      </trans-unit>
      <trans-unit id="cellNotFound">
        <source xml:lang="en">cell with URI {0} was not found in this model</source>
        <target state="translated">이 모델에서 URI가 {0}인 셀을 찾을 수 없습니다.</target>
      </trans-unit>
      <trans-unit id="cellRunFailed">
        <source xml:lang="en">Run Cells failed - See error in output of the currently selected cell for more information.</source>
        <target state="translated">셀 실행 실패 - 자세한 내용은 현재 선택한 셀의 출력 오류를 참조하세요.</target>
      </trans-unit>
    </body>
  </file>
  <file original="src/sql/workbench/contrib/notebook/browser/notebook.contribution" source-language="en" datatype="plaintext" target-language="ko">
    <body>
      <trans-unit id="newNotebook">
        <source xml:lang="en">New Notebook</source>
        <target state="translated">새 Notebook</target>
      </trans-unit>
      <trans-unit id="newQuery">
        <source xml:lang="en">New Notebook</source>
        <target state="translated">새 Notebook</target>
<<<<<<< HEAD
      </trans-unit>
      <trans-unit id="workbench.action.setWorkspaceAndOpen">
        <source xml:lang="en">Set Workspace And Open</source>
        <target state="translated">작업 영역 설정 및 열기</target>
      </trans-unit>
      <trans-unit id="notebook.sqlStopOnError">
        <source xml:lang="en">SQL kernel: stop Notebook execution when error occurs in a cell.</source>
        <target state="translated">SQL 커널: 셀에서 오류가 발생하면 Notebook 실행을 중지합니다.</target>
      </trans-unit>
      <trans-unit id="notebook.showAllKernels">
        <source xml:lang="en">(Preview) show all kernels for the current notebook provider.</source>
        <target state="translated">(미리 보기) 현재 Notebook 공급자의 모든 커널을 표시합니다.</target>
      </trans-unit>
      <trans-unit id="notebook.allowADSCommands">
        <source xml:lang="en">Allow notebooks to run Azure Data Studio commands.</source>
        <target state="translated">Notebook이 Azure Data Studio 명령을 실행하도록 허용합니다.</target>
      </trans-unit>
      <trans-unit id="notebook.enableDoubleClickEdit">
        <source xml:lang="en">Enable double click to edit for text cells in notebooks</source>
        <target state="translated">두 번 클릭을 사용하여 Notebook에서 텍스트 셀 편집</target>
      </trans-unit>
      <trans-unit id="notebook.richTextModeDescription">
        <source xml:lang="en">Text is displayed as Rich Text (also known as WYSIWYG).</source>
        <target state="translated">텍스트는 서식 있는 텍스트로 표시됩니다(이 텍스트는 WYSIWYG라고도 함).</target>
      </trans-unit>
      <trans-unit id="notebook.splitViewModeDescription">
        <source xml:lang="en">Markdown is displayed on the left, with a preview of the rendered text on the right.</source>
        <target state="translated">Markdown은 왼쪽에 표시되고, 오른쪽에는 렌더링된 텍스트의 미리 보기가 표시됩니다.</target>
      </trans-unit>
      <trans-unit id="notebook.markdownModeDescription">
        <source xml:lang="en">Text is displayed as Markdown.</source>
        <target state="translated">텍스트가 Markdown으로 표시됩니다.</target>
      </trans-unit>
      <trans-unit id="notebook.defaultTextEditMode">
        <source xml:lang="en">The default editing mode used for text cells</source>
        <target state="translated">텍스트 셀에 사용되는 기본 편집 모드</target>
      </trans-unit>
      <trans-unit id="notebook.saveConnectionName">
        <source xml:lang="en">(Preview) Save connection name in notebook metadata.</source>
        <target state="translated">(미리 보기) 연결 이름을 Notebook 메타데이터에 저장합니다.</target>
      </trans-unit>
      <trans-unit id="notebook.markdownPreviewLineHeight">
        <source xml:lang="en">Controls the line height used in the notebook markdown preview. This number is relative to the font size.</source>
        <target state="translated">Notebook markdown 미리 보기에서 사용되는 줄 높이를 제어합니다. 해당 숫자는 글꼴 크기에 상대적입니다.</target>
      </trans-unit>
      <trans-unit id="notebook.showRenderedNotebookinDiffEditor">
        <source xml:lang="en">(Preview) Show rendered notebook in diff editor.</source>
        <target state="translated">(미리 보기) diff 편집기에서 렌더링된 전자 필기장을 표시합니다.</target>
      </trans-unit>
      <trans-unit id="notebook.maxRichTextUndoHistory">
        <source xml:lang="en">The maximum number of changes stored in the undo history for the notebook Rich Text editor.</source>
        <target state="translated">전자 필기장 서식 있는 텍스트 편집기의 실행 취소 기록에 저장된 최대 변경 내용 수입니다.</target>
      </trans-unit>
      <trans-unit id="searchConfigurationTitle">
        <source xml:lang="en">Search Notebooks</source>
        <target state="translated">Notebook 검색</target>
      </trans-unit>
      <trans-unit id="exclude">
        <source xml:lang="en">Configure glob patterns for excluding files and folders in fulltext searches and quick open. Inherits all glob patterns from the `#files.exclude#` setting. Read more about glob patterns [here](https://code.visualstudio.com/docs/editor/codebasics#_advanced-search-options).</source>
        <target state="translated">전체 텍스트 검색 및 빠른 열기에서 glob 패턴을 구성하여 파일 및 폴더를 제외합니다. `#files.exclude#` 설정에서 모든 glob 패턴을 상속합니다. [여기](https://code.visualstudio.com/docs/editor/codebasics#_advanced-search-options)에서 glob 패턴에 대해 자세히 알아보세요.</target>
      </trans-unit>
      <trans-unit id="exclude.boolean">
        <source xml:lang="en">The glob pattern to match file paths against. Set to true or false to enable or disable the pattern.</source>
        <target state="translated">파일 경로를 일치시킬 GLOB 패턴입니다. 패턴을 사용하거나 사용하지 않도록 설정하려면 true 또는 false로 설정하세요.</target>
      </trans-unit>
      <trans-unit id="exclude.when">
        <source xml:lang="en">Additional check on the siblings of a matching file. Use $(basename) as variable for the matching file name.</source>
        <target state="translated">일치하는 파일의 형제에 대한 추가 검사입니다. $(basename)을 일치하는 파일 이름에 대한 변수로 사용하세요.</target>
      </trans-unit>
      <trans-unit id="useRipgrep">
        <source xml:lang="en">This setting is deprecated and now falls back on "search.usePCRE2".</source>
        <target state="translated">이 설정은 사용되지 않으며 이제 "search.usePCRE2"로 대체됩니다.</target>
      </trans-unit>
      <trans-unit id="useRipgrepDeprecated">
        <source xml:lang="en">Deprecated. Consider "search.usePCRE2" for advanced regex feature support.</source>
        <target state="translated">사용되지 않습니다. 고급 regex 기능을 지원하려면 "search.usePCRE2"를 사용해 보세요.</target>
      </trans-unit>
      <trans-unit id="search.maintainFileSearchCache">
        <source xml:lang="en">When enabled, the searchService process will be kept alive instead of being shut down after an hour of inactivity. This will keep the file search cache in memory.</source>
        <target state="translated">사용하도록 설정하면 searchService 프로세스가 1시간의 비활성 상태 이후 종료되지 않고 계속 유지됩니다. 메모리에 파일 검색 캐시가 유지됩니다.</target>
      </trans-unit>
      <trans-unit id="useIgnoreFiles">
        <source xml:lang="en">Controls whether to use `.gitignore` and `.ignore` files when searching for files.</source>
        <target state="translated">파일을 검색할 때 '.gitignore' 파일 및 '.ignore' 파일을 사용할지 여부를 제어합니다.</target>
      </trans-unit>
      <trans-unit id="useGlobalIgnoreFiles">
        <source xml:lang="en">Controls whether to use global `.gitignore` and `.ignore` files when searching for files.</source>
        <target state="translated">파일을 검색할 때 전역 '.gitignore' 및 '.ignore' 파일을 사용할지 여부를 제어합니다.</target>
      </trans-unit>
      <trans-unit id="search.quickOpen.includeSymbols">
        <source xml:lang="en">Whether to include results from a global symbol search in the file results for Quick Open.</source>
        <target state="translated">Quick Open에 대한 파일 결과에 전역 기호 검색 결과를 포함할지 여부입니다.</target>
      </trans-unit>
      <trans-unit id="search.quickOpen.includeHistory">
        <source xml:lang="en">Whether to include results from recently opened files in the file results for Quick Open.</source>
        <target state="translated">Quick Open에 대한 파일 결과에 최근에 연 파일의 결과를 포함할지 여부입니다.</target>
      </trans-unit>
      <trans-unit id="filterSortOrder.default">
        <source xml:lang="en">History entries are sorted by relevance based on the filter value used. More relevant entries appear first.</source>
        <target state="translated">기록 항목은 사용된 필터 값을 기준으로 관련성별로 정렬됩니다. 관련성이 더 높은 항목이 먼저 표시됩니다.</target>
      </trans-unit>
      <trans-unit id="filterSortOrder.recency">
        <source xml:lang="en">History entries are sorted by recency. More recently opened entries appear first.</source>
        <target state="translated">기록이 최신순으로 정렬됩니다. 가장 최근에 열람한 항목부터 표시됩니다.</target>
      </trans-unit>
      <trans-unit id="filterSortOrder">
        <source xml:lang="en">Controls sorting order of editor history in quick open when filtering.</source>
        <target state="translated">필터링할 때 빠른 열기에서 편집기 기록의 정렬 순서를 제어합니다.</target>
      </trans-unit>
      <trans-unit id="search.followSymlinks">
        <source xml:lang="en">Controls whether to follow symlinks while searching.</source>
        <target state="translated">검색하는 동안 symlink를 누를지 여부를 제어합니다.</target>
      </trans-unit>
      <trans-unit id="search.smartCase">
        <source xml:lang="en">Search case-insensitively if the pattern is all lowercase, otherwise, search case-sensitively.</source>
        <target state="translated">패턴이 모두 소문자인 경우 대/소문자를 구분하지 않고 검색하고, 그렇지 않으면 대/소문자를 구분하여 검색합니다.</target>
      </trans-unit>
      <trans-unit id="search.globalFindClipboard">
        <source xml:lang="en">Controls whether the search view should read or modify the shared find clipboard on macOS.</source>
        <target state="translated">macOS에서 검색 보기가 공유 클립보드 찾기를 읽거나 수정할지 여부를 제어합니다.</target>
      </trans-unit>
      <trans-unit id="search.location">
        <source xml:lang="en">Controls whether the search will be shown as a view in the sidebar or as a panel in the panel area for more horizontal space.</source>
        <target state="translated">검색을 사이드바의 보기로 표시할지 또는 가로 간격을 늘리기 위해 패널 영역의 패널로 표시할지를 제어합니다.</target>
      </trans-unit>
      <trans-unit id="search.location.deprecationMessage">
        <source xml:lang="en">This setting is deprecated. Please use the search view's context menu instead.</source>
        <target state="translated">이 설정은 더 이상 사용되지 않습니다. 대신 검색 보기의 컨텍스트 메뉴를 사용하세요.</target>
      </trans-unit>
      <trans-unit id="search.collapseResults.auto">
        <source xml:lang="en">Files with less than 10 results are expanded. Others are collapsed.</source>
        <target state="translated">결과가 10개 미만인 파일이 확장됩니다. 다른 파일은 축소됩니다.</target>
      </trans-unit>
      <trans-unit id="search.collapseAllResults">
        <source xml:lang="en">Controls whether the search results will be collapsed or expanded.</source>
        <target state="translated">검색 결과를 축소 또는 확장할지 여부를 제어합니다.</target>
      </trans-unit>
      <trans-unit id="search.useReplacePreview">
        <source xml:lang="en">Controls whether to open Replace Preview when selecting or replacing a match.</source>
        <target state="translated">일치하는 항목을 선택하거나 바꿀 때 미리 보기 바꾸기를 열지 여부를 제어합니다.</target>
      </trans-unit>
      <trans-unit id="search.showLineNumbers">
        <source xml:lang="en">Controls whether to show line numbers for search results.</source>
        <target state="translated">검색 결과의 줄 번호를 표시할지 여부를 제어합니다.</target>
      </trans-unit>
      <trans-unit id="search.usePCRE2">
        <source xml:lang="en">Whether to use the PCRE2 regex engine in text search. This enables using some advanced regex features like lookahead and backreferences. However, not all PCRE2 features are supported - only features that are also supported by JavaScript.</source>
        <target state="translated">텍스트 검색에서 PCRE2 regex 엔진을 사용할지 여부입니다. 사용하도록 설정하면 lookahead 및 backreferences와 같은 몇 가지 고급 regex 기능을 사용할 수 있습니다. 하지만 모든 PCRE2 기능이 지원되지는 않으며, JavaScript에서도 지원되는 기능만 지원됩니다.</target>
      </trans-unit>
      <trans-unit id="usePCRE2Deprecated">
        <source xml:lang="en">Deprecated. PCRE2 will be used automatically when using regex features that are only supported by PCRE2.</source>
        <target state="translated">사용되지 않습니다. PCRE2는 PCRE2에서만 지원하는 regex 기능을 사용할 경우 자동으로 사용됩니다.</target>
      </trans-unit>
      <trans-unit id="search.actionsPositionAuto">
        <source xml:lang="en">Position the actionbar to the right when the search view is narrow, and immediately after the content when the search view is wide.</source>
        <target state="translated">검색 보기가 좁을 때는 오른쪽에, 그리고 검색 보기가 넓을 때는 콘텐츠 바로 뒤에 작업 모음을 배치합니다.</target>
      </trans-unit>
      <trans-unit id="search.actionsPositionRight">
        <source xml:lang="en">Always position the actionbar to the right.</source>
        <target state="translated">작업 모음을 항상 오른쪽에 배치합니다.</target>
      </trans-unit>
      <trans-unit id="search.actionsPosition">
        <source xml:lang="en">Controls the positioning of the actionbar on rows in the search view.</source>
        <target state="translated">검색 보기에서 행의 작업 모음 위치를 제어합니다.</target>
      </trans-unit>
      <trans-unit id="search.searchOnType">
        <source xml:lang="en">Search all files as you type.</source>
        <target state="translated">입력할 때 모든 파일을 검색합니다.</target>
      </trans-unit>
      <trans-unit id="search.seedWithNearestWord">
        <source xml:lang="en">Enable seeding search from the word nearest the cursor when the active editor has no selection.</source>
        <target state="translated">활성 편집기에 선택 항목이 없을 경우 커서에 가장 가까운 단어에서 시드 검색을 사용합니다.</target>
      </trans-unit>
      <trans-unit id="search.seedOnFocus">
        <source xml:lang="en">Update workspace search query to the editor's selected text when focusing the search view. This happens either on click or when triggering the `workbench.views.search.focus` command.</source>
        <target state="translated">검색 보기에 포커스가 있을 때 작업 영역 검색 쿼리를 편집기의 선택한 텍스트로 업데이트합니다. 이 동작은 클릭 시 또는 `workbench.views.search.focus` 명령을 트리거할 때 발생합니다.</target>
      </trans-unit>
      <trans-unit id="search.searchOnTypeDebouncePeriod">
        <source xml:lang="en">When `#search.searchOnType#` is enabled, controls the timeout in milliseconds between a character being typed and the search starting. Has no effect when `search.searchOnType` is disabled.</source>
        <target state="translated">'#search.searchOnType#'이 활성화되면 입력되는 문자와 검색 시작 사이의 시간 시간을 밀리초 단위로 제어합니다. 'search.searchOnType'을 사용하지 않도록 설정하면 아무런 효과가 없습니다.</target>
      </trans-unit>
      <trans-unit id="search.searchEditor.doubleClickBehaviour.selectWord">
        <source xml:lang="en">Double clicking selects the word under the cursor.</source>
        <target state="translated">두 번 클릭하면 커서 아래에 있는 단어가 선택됩니다.</target>
      </trans-unit>
      <trans-unit id="search.searchEditor.doubleClickBehaviour.goToLocation">
        <source xml:lang="en">Double clicking opens the result in the active editor group.</source>
        <target state="translated">두 번 클릭하면 활성 편집기 그룹에 결과가 열립니다.</target>
      </trans-unit>
      <trans-unit id="search.searchEditor.doubleClickBehaviour.openLocationToSide">
        <source xml:lang="en">Double clicking opens the result in the editor group to the side, creating one if it does not yet exist.</source>
        <target state="translated">두 번 클릭하면 측면의 편집기 그룹에 결과가 열리고, 편집기 그룹이 없으면 새로 만듭니다.</target>
      </trans-unit>
      <trans-unit id="search.searchEditor.doubleClickBehaviour">
        <source xml:lang="en">Configure effect of double clicking a result in a search editor.</source>
        <target state="translated">검색 편집기에서 결과를 두 번 클릭하는 효과를 구성합니다.</target>
      </trans-unit>
      <trans-unit id="searchSortOrder.default">
        <source xml:lang="en">Results are sorted by folder and file names, in alphabetical order.</source>
        <target state="translated">결과는 폴더 및 파일 이름의 알파벳 순으로 정렬됩니다.</target>
      </trans-unit>
      <trans-unit id="searchSortOrder.filesOnly">
        <source xml:lang="en">Results are sorted by file names ignoring folder order, in alphabetical order.</source>
        <target state="translated">결과는 폴더 순서를 무시하고 파일 이름별 알파벳 순으로 정렬됩니다.</target>
      </trans-unit>
      <trans-unit id="searchSortOrder.type">
        <source xml:lang="en">Results are sorted by file extensions, in alphabetical order.</source>
        <target state="translated">결과는 파일 확장자의 알파벳 순으로 정렬됩니다.</target>
      </trans-unit>
      <trans-unit id="searchSortOrder.modified">
        <source xml:lang="en">Results are sorted by file last modified date, in descending order.</source>
        <target state="translated">결과는 파일을 마지막으로 수정한 날짜의 내림차순으로 정렬됩니다.</target>
      </trans-unit>
      <trans-unit id="searchSortOrder.countDescending">
        <source xml:lang="en">Results are sorted by count per file, in descending order.</source>
        <target state="translated">결과는 파일별 개수의 내림차순으로 정렬됩니다.</target>
      </trans-unit>
      <trans-unit id="searchSortOrder.countAscending">
        <source xml:lang="en">Results are sorted by count per file, in ascending order.</source>
        <target state="translated">결과는 파일별 개수의 오름차순으로 정렬됩니다.</target>
      </trans-unit>
=======
      </trans-unit>
      <trans-unit id="workbench.action.setWorkspaceAndOpen">
        <source xml:lang="en">Set Workspace And Open</source>
        <target state="translated">작업 영역 설정 및 열기</target>
      </trans-unit>
      <trans-unit id="notebook.sqlStopOnError">
        <source xml:lang="en">SQL kernel: stop Notebook execution when error occurs in a cell.</source>
        <target state="translated">SQL 커널: 셀에서 오류가 발생하면 Notebook 실행을 중지합니다.</target>
      </trans-unit>
      <trans-unit id="notebook.showAllKernels">
        <source xml:lang="en">(Preview) show all kernels for the current notebook provider.</source>
        <target state="translated">(미리 보기) 현재 Notebook 공급자의 모든 커널을 표시합니다.</target>
      </trans-unit>
      <trans-unit id="notebook.allowADSCommands">
        <source xml:lang="en">Allow notebooks to run Azure Data Studio commands.</source>
        <target state="translated">Notebook이 Azure Data Studio 명령을 실행하도록 허용합니다.</target>
      </trans-unit>
      <trans-unit id="notebook.enableDoubleClickEdit">
        <source xml:lang="en">Enable double click to edit for text cells in notebooks</source>
        <target state="translated">두 번 클릭을 사용하여 Notebook에서 텍스트 셀 편집</target>
      </trans-unit>
      <trans-unit id="notebook.richTextModeDescription">
        <source xml:lang="en">Text is displayed as Rich Text (also known as WYSIWYG).</source>
        <target state="translated">텍스트는 서식 있는 텍스트로 표시됩니다(이 텍스트는 WYSIWYG라고도 함).</target>
      </trans-unit>
      <trans-unit id="notebook.splitViewModeDescription">
        <source xml:lang="en">Markdown is displayed on the left, with a preview of the rendered text on the right.</source>
        <target state="translated">Markdown은 왼쪽에 표시되고, 오른쪽에는 렌더링된 텍스트의 미리 보기가 표시됩니다.</target>
      </trans-unit>
      <trans-unit id="notebook.markdownModeDescription">
        <source xml:lang="en">Text is displayed as Markdown.</source>
        <target state="translated">텍스트가 Markdown으로 표시됩니다.</target>
      </trans-unit>
      <trans-unit id="notebook.defaultTextEditMode">
        <source xml:lang="en">The default editing mode used for text cells</source>
        <target state="translated">텍스트 셀에 사용되는 기본 편집 모드</target>
      </trans-unit>
      <trans-unit id="notebook.saveConnectionName">
        <source xml:lang="en">(Preview) Save connection name in notebook metadata.</source>
        <target state="translated">(미리 보기) 연결 이름을 Notebook 메타데이터에 저장합니다.</target>
      </trans-unit>
      <trans-unit id="notebook.markdownPreviewLineHeight">
        <source xml:lang="en">Controls the line height used in the notebook markdown preview. This number is relative to the font size.</source>
        <target state="translated">Notebook markdown 미리 보기에서 사용되는 줄 높이를 제어합니다. 해당 숫자는 글꼴 크기에 상대적입니다.</target>
      </trans-unit>
      <trans-unit id="notebook.showRenderedNotebookinDiffEditor">
        <source xml:lang="en">(Preview) Show rendered notebook in diff editor.</source>
        <target state="translated">(미리 보기) diff 편집기에서 렌더링된 전자 필기장을 표시합니다.</target>
      </trans-unit>
      <trans-unit id="notebook.maxRichTextUndoHistory">
        <source xml:lang="en">The maximum number of changes stored in the undo history for the notebook Rich Text editor.</source>
        <target state="translated">전자 필기장 서식 있는 텍스트 편집기의 실행 취소 기록에 저장된 최대 변경 내용 수입니다.</target>
      </trans-unit>
      <trans-unit id="searchConfigurationTitle">
        <source xml:lang="en">Search Notebooks</source>
        <target state="translated">Notebook 검색</target>
      </trans-unit>
      <trans-unit id="exclude">
        <source xml:lang="en">Configure glob patterns for excluding files and folders in fulltext searches and quick open. Inherits all glob patterns from the `#files.exclude#` setting. Read more about glob patterns [here](https://code.visualstudio.com/docs/editor/codebasics#_advanced-search-options).</source>
        <target state="translated">전체 텍스트 검색 및 빠른 열기에서 glob 패턴을 구성하여 파일 및 폴더를 제외합니다. `#files.exclude#` 설정에서 모든 glob 패턴을 상속합니다. [여기](https://code.visualstudio.com/docs/editor/codebasics#_advanced-search-options)에서 glob 패턴에 대해 자세히 알아보세요.</target>
      </trans-unit>
      <trans-unit id="exclude.boolean">
        <source xml:lang="en">The glob pattern to match file paths against. Set to true or false to enable or disable the pattern.</source>
        <target state="translated">파일 경로를 일치시킬 GLOB 패턴입니다. 패턴을 사용하거나 사용하지 않도록 설정하려면 true 또는 false로 설정하세요.</target>
      </trans-unit>
      <trans-unit id="exclude.when">
        <source xml:lang="en">Additional check on the siblings of a matching file. Use $(basename) as variable for the matching file name.</source>
        <target state="translated">일치하는 파일의 형제에 대한 추가 검사입니다. $(basename)을 일치하는 파일 이름에 대한 변수로 사용하세요.</target>
      </trans-unit>
      <trans-unit id="useRipgrep">
        <source xml:lang="en">This setting is deprecated and now falls back on "search.usePCRE2".</source>
        <target state="translated">이 설정은 사용되지 않으며 이제 "search.usePCRE2"로 대체됩니다.</target>
      </trans-unit>
      <trans-unit id="useRipgrepDeprecated">
        <source xml:lang="en">Deprecated. Consider "search.usePCRE2" for advanced regex feature support.</source>
        <target state="translated">사용되지 않습니다. 고급 regex 기능을 지원하려면 "search.usePCRE2"를 사용해 보세요.</target>
      </trans-unit>
      <trans-unit id="search.maintainFileSearchCache">
        <source xml:lang="en">When enabled, the searchService process will be kept alive instead of being shut down after an hour of inactivity. This will keep the file search cache in memory.</source>
        <target state="translated">사용하도록 설정하면 searchService 프로세스가 1시간의 비활성 상태 이후 종료되지 않고 계속 유지됩니다. 메모리에 파일 검색 캐시가 유지됩니다.</target>
      </trans-unit>
      <trans-unit id="useIgnoreFiles">
        <source xml:lang="en">Controls whether to use `.gitignore` and `.ignore` files when searching for files.</source>
        <target state="translated">파일을 검색할 때 '.gitignore' 파일 및 '.ignore' 파일을 사용할지 여부를 제어합니다.</target>
      </trans-unit>
      <trans-unit id="useGlobalIgnoreFiles">
        <source xml:lang="en">Controls whether to use global `.gitignore` and `.ignore` files when searching for files.</source>
        <target state="translated">파일을 검색할 때 전역 '.gitignore' 및 '.ignore' 파일을 사용할지 여부를 제어합니다.</target>
      </trans-unit>
      <trans-unit id="search.quickOpen.includeSymbols">
        <source xml:lang="en">Whether to include results from a global symbol search in the file results for Quick Open.</source>
        <target state="translated">Quick Open에 대한 파일 결과에 전역 기호 검색 결과를 포함할지 여부입니다.</target>
      </trans-unit>
      <trans-unit id="search.quickOpen.includeHistory">
        <source xml:lang="en">Whether to include results from recently opened files in the file results for Quick Open.</source>
        <target state="translated">Quick Open에 대한 파일 결과에 최근에 연 파일의 결과를 포함할지 여부입니다.</target>
      </trans-unit>
      <trans-unit id="filterSortOrder.default">
        <source xml:lang="en">History entries are sorted by relevance based on the filter value used. More relevant entries appear first.</source>
        <target state="translated">기록 항목은 사용된 필터 값을 기준으로 관련성별로 정렬됩니다. 관련성이 더 높은 항목이 먼저 표시됩니다.</target>
      </trans-unit>
      <trans-unit id="filterSortOrder.recency">
        <source xml:lang="en">History entries are sorted by recency. More recently opened entries appear first.</source>
        <target state="translated">기록이 최신순으로 정렬됩니다. 가장 최근에 열람한 항목부터 표시됩니다.</target>
      </trans-unit>
      <trans-unit id="filterSortOrder">
        <source xml:lang="en">Controls sorting order of editor history in quick open when filtering.</source>
        <target state="translated">필터링할 때 빠른 열기에서 편집기 기록의 정렬 순서를 제어합니다.</target>
      </trans-unit>
      <trans-unit id="search.followSymlinks">
        <source xml:lang="en">Controls whether to follow symlinks while searching.</source>
        <target state="translated">검색하는 동안 symlink를 누를지 여부를 제어합니다.</target>
      </trans-unit>
      <trans-unit id="search.smartCase">
        <source xml:lang="en">Search case-insensitively if the pattern is all lowercase, otherwise, search case-sensitively.</source>
        <target state="translated">패턴이 모두 소문자인 경우 대/소문자를 구분하지 않고 검색하고, 그렇지 않으면 대/소문자를 구분하여 검색합니다.</target>
      </trans-unit>
      <trans-unit id="search.globalFindClipboard">
        <source xml:lang="en">Controls whether the search view should read or modify the shared find clipboard on macOS.</source>
        <target state="translated">macOS에서 검색 보기가 공유 클립보드 찾기를 읽거나 수정할지 여부를 제어합니다.</target>
      </trans-unit>
      <trans-unit id="search.location">
        <source xml:lang="en">Controls whether the search will be shown as a view in the sidebar or as a panel in the panel area for more horizontal space.</source>
        <target state="translated">검색을 사이드바의 보기로 표시할지 또는 가로 간격을 늘리기 위해 패널 영역의 패널로 표시할지를 제어합니다.</target>
      </trans-unit>
      <trans-unit id="search.location.deprecationMessage">
        <source xml:lang="en">This setting is deprecated. Please use the search view's context menu instead.</source>
        <target state="translated">이 설정은 더 이상 사용되지 않습니다. 대신 검색 보기의 컨텍스트 메뉴를 사용하세요.</target>
      </trans-unit>
      <trans-unit id="search.collapseResults.auto">
        <source xml:lang="en">Files with less than 10 results are expanded. Others are collapsed.</source>
        <target state="translated">결과가 10개 미만인 파일이 확장됩니다. 다른 파일은 축소됩니다.</target>
      </trans-unit>
      <trans-unit id="search.collapseAllResults">
        <source xml:lang="en">Controls whether the search results will be collapsed or expanded.</source>
        <target state="translated">검색 결과를 축소 또는 확장할지 여부를 제어합니다.</target>
      </trans-unit>
      <trans-unit id="search.useReplacePreview">
        <source xml:lang="en">Controls whether to open Replace Preview when selecting or replacing a match.</source>
        <target state="translated">일치하는 항목을 선택하거나 바꿀 때 미리 보기 바꾸기를 열지 여부를 제어합니다.</target>
      </trans-unit>
      <trans-unit id="search.showLineNumbers">
        <source xml:lang="en">Controls whether to show line numbers for search results.</source>
        <target state="translated">검색 결과의 줄 번호를 표시할지 여부를 제어합니다.</target>
      </trans-unit>
      <trans-unit id="search.usePCRE2">
        <source xml:lang="en">Whether to use the PCRE2 regex engine in text search. This enables using some advanced regex features like lookahead and backreferences. However, not all PCRE2 features are supported - only features that are also supported by JavaScript.</source>
        <target state="translated">텍스트 검색에서 PCRE2 regex 엔진을 사용할지 여부입니다. 사용하도록 설정하면 lookahead 및 backreferences와 같은 몇 가지 고급 regex 기능을 사용할 수 있습니다. 하지만 모든 PCRE2 기능이 지원되지는 않으며, JavaScript에서도 지원되는 기능만 지원됩니다.</target>
      </trans-unit>
      <trans-unit id="usePCRE2Deprecated">
        <source xml:lang="en">Deprecated. PCRE2 will be used automatically when using regex features that are only supported by PCRE2.</source>
        <target state="translated">사용되지 않습니다. PCRE2는 PCRE2에서만 지원하는 regex 기능을 사용할 경우 자동으로 사용됩니다.</target>
      </trans-unit>
      <trans-unit id="search.actionsPositionAuto">
        <source xml:lang="en">Position the actionbar to the right when the search view is narrow, and immediately after the content when the search view is wide.</source>
        <target state="translated">검색 보기가 좁을 때는 오른쪽에, 그리고 검색 보기가 넓을 때는 콘텐츠 바로 뒤에 작업 모음을 배치합니다.</target>
      </trans-unit>
      <trans-unit id="search.actionsPositionRight">
        <source xml:lang="en">Always position the actionbar to the right.</source>
        <target state="translated">작업 모음을 항상 오른쪽에 배치합니다.</target>
      </trans-unit>
      <trans-unit id="search.actionsPosition">
        <source xml:lang="en">Controls the positioning of the actionbar on rows in the search view.</source>
        <target state="translated">검색 보기에서 행의 작업 모음 위치를 제어합니다.</target>
      </trans-unit>
      <trans-unit id="search.searchOnType">
        <source xml:lang="en">Search all files as you type.</source>
        <target state="translated">입력할 때 모든 파일을 검색합니다.</target>
      </trans-unit>
      <trans-unit id="search.seedWithNearestWord">
        <source xml:lang="en">Enable seeding search from the word nearest the cursor when the active editor has no selection.</source>
        <target state="translated">활성 편집기에 선택 항목이 없을 경우 커서에 가장 가까운 단어에서 시드 검색을 사용합니다.</target>
      </trans-unit>
      <trans-unit id="search.seedOnFocus">
        <source xml:lang="en">Update workspace search query to the editor's selected text when focusing the search view. This happens either on click or when triggering the `workbench.views.search.focus` command.</source>
        <target state="translated">검색 보기에 포커스가 있을 때 작업 영역 검색 쿼리를 편집기의 선택한 텍스트로 업데이트합니다. 이 동작은 클릭 시 또는 `workbench.views.search.focus` 명령을 트리거할 때 발생합니다.</target>
      </trans-unit>
      <trans-unit id="search.searchOnTypeDebouncePeriod">
        <source xml:lang="en">When `#search.searchOnType#` is enabled, controls the timeout in milliseconds between a character being typed and the search starting. Has no effect when `search.searchOnType` is disabled.</source>
        <target state="translated">'#search.searchOnType#'이 활성화되면 입력되는 문자와 검색 시작 사이의 시간 시간을 밀리초 단위로 제어합니다. 'search.searchOnType'을 사용하지 않도록 설정하면 아무런 효과가 없습니다.</target>
      </trans-unit>
      <trans-unit id="search.searchEditor.doubleClickBehaviour.selectWord">
        <source xml:lang="en">Double clicking selects the word under the cursor.</source>
        <target state="translated">두 번 클릭하면 커서 아래에 있는 단어가 선택됩니다.</target>
      </trans-unit>
      <trans-unit id="search.searchEditor.doubleClickBehaviour.goToLocation">
        <source xml:lang="en">Double clicking opens the result in the active editor group.</source>
        <target state="translated">두 번 클릭하면 활성 편집기 그룹에 결과가 열립니다.</target>
      </trans-unit>
      <trans-unit id="search.searchEditor.doubleClickBehaviour.openLocationToSide">
        <source xml:lang="en">Double clicking opens the result in the editor group to the side, creating one if it does not yet exist.</source>
        <target state="translated">두 번 클릭하면 측면의 편집기 그룹에 결과가 열리고, 편집기 그룹이 없으면 새로 만듭니다.</target>
      </trans-unit>
      <trans-unit id="search.searchEditor.doubleClickBehaviour">
        <source xml:lang="en">Configure effect of double clicking a result in a search editor.</source>
        <target state="translated">검색 편집기에서 결과를 두 번 클릭하는 효과를 구성합니다.</target>
      </trans-unit>
      <trans-unit id="searchSortOrder.default">
        <source xml:lang="en">Results are sorted by folder and file names, in alphabetical order.</source>
        <target state="translated">결과는 폴더 및 파일 이름의 알파벳 순으로 정렬됩니다.</target>
      </trans-unit>
      <trans-unit id="searchSortOrder.filesOnly">
        <source xml:lang="en">Results are sorted by file names ignoring folder order, in alphabetical order.</source>
        <target state="translated">결과는 폴더 순서를 무시하고 파일 이름별 알파벳 순으로 정렬됩니다.</target>
      </trans-unit>
      <trans-unit id="searchSortOrder.type">
        <source xml:lang="en">Results are sorted by file extensions, in alphabetical order.</source>
        <target state="translated">결과는 파일 확장자의 알파벳 순으로 정렬됩니다.</target>
      </trans-unit>
      <trans-unit id="searchSortOrder.modified">
        <source xml:lang="en">Results are sorted by file last modified date, in descending order.</source>
        <target state="translated">결과는 파일을 마지막으로 수정한 날짜의 내림차순으로 정렬됩니다.</target>
      </trans-unit>
      <trans-unit id="searchSortOrder.countDescending">
        <source xml:lang="en">Results are sorted by count per file, in descending order.</source>
        <target state="translated">결과는 파일별 개수의 내림차순으로 정렬됩니다.</target>
      </trans-unit>
      <trans-unit id="searchSortOrder.countAscending">
        <source xml:lang="en">Results are sorted by count per file, in ascending order.</source>
        <target state="translated">결과는 파일별 개수의 오름차순으로 정렬됩니다.</target>
      </trans-unit>
>>>>>>> 3e2bf7b9
      <trans-unit id="search.sortOrder">
        <source xml:lang="en">Controls sorting order of search results.</source>
        <target state="translated">검색 결과의 정렬 순서를 제어합니다.</target>
      </trans-unit>
    </body>
  </file>
  <file original="src/sql/workbench/contrib/notebook/browser/notebookActions" source-language="en" datatype="plaintext" target-language="ko">
    <body>
      <trans-unit id="loading">
        <source xml:lang="en">Loading kernels...</source>
        <target state="translated">커널을 로드하는 중...</target>
<<<<<<< HEAD
      </trans-unit>
      <trans-unit id="changing">
        <source xml:lang="en">Changing kernel...</source>
        <target state="translated">커널을 변경하는 중...</target>
      </trans-unit>
      <trans-unit id="AttachTo">
        <source xml:lang="en">Attach to </source>
        <target state="translated">연결 대상 </target>
      </trans-unit>
      <trans-unit id="Kernel">
        <source xml:lang="en">Kernel </source>
        <target state="translated">커널 </target>
      </trans-unit>
      <trans-unit id="loadingContexts">
        <source xml:lang="en">Loading contexts...</source>
        <target state="translated">컨텍스트를 로드하는 중...</target>
      </trans-unit>
      <trans-unit id="changeConnection">
        <source xml:lang="en">Change Connection</source>
        <target state="translated">연결 변경</target>
      </trans-unit>
      <trans-unit id="selectConnection">
        <source xml:lang="en">Select Connection</source>
        <target state="translated">연결 선택</target>
      </trans-unit>
      <trans-unit id="localhost">
        <source xml:lang="en">localhost</source>
        <target state="translated">localhost</target>
      </trans-unit>
      <trans-unit id="noKernel">
        <source xml:lang="en">No Kernel</source>
        <target state="translated">커널 없음</target>
      </trans-unit>
      <trans-unit id="kernelNotSupported">
        <source xml:lang="en">This notebook cannot run with parameters as the kernel is not supported. Please use the supported kernels and format. [Learn more](https://docs.microsoft.com/sql/azure-data-studio/notebooks/notebooks-parameterization).</source>
        <target state="translated">커널이 지원되지 않으므로 이 전자 필기장을 매개 변수로 실행할 수 없습니다. 지원되는 커널 및 형식을 사용하세요. [자세한 정보] (https://docs.microsoft.com/sql/azure-data-studio/notebooks/notebooks-parameterization).</target>
      </trans-unit>
      <trans-unit id="noParametersCell">
        <source xml:lang="en">This notebook cannot run with parameters until a parameter cell is added. [Learn more](https://docs.microsoft.com/sql/azure-data-studio/notebooks/notebooks-parameterization).</source>
        <target state="translated">이 전자 필기장은 매개 변수 셀이 추가될 때까지 매개 변수를 사용하여 실행할 수 없습니다. [자세히 알아보기] (https://docs.microsoft.com/sql/azure-data-studio/notebooks/notebooks-parameterization).</target>
      </trans-unit>
      <trans-unit id="noParametersInCell">
        <source xml:lang="en">This notebook cannot run with parameters until there are parameters added to the parameter cell. [Learn more](https://docs.microsoft.com/sql/azure-data-studio/notebooks/notebooks-parameterization).</source>
        <target state="translated">매개 변수 셀에 추가된 매개 변수가 있을 때까지 이 전자 필기장을 매개 변수로 실행할 수 없습니다. [자세한 정보] (https://docs.microsoft.com/sql/azure-data-studio/notebooks/notebooks-parameterization).</target>
      </trans-unit>
      <trans-unit id="clearResults">
        <source xml:lang="en">Clear Results</source>
        <target state="translated">결과 지우기</target>
      </trans-unit>
      <trans-unit id="trustLabel">
        <source xml:lang="en">Trusted</source>
        <target state="translated">신뢰할 수 있음</target>
      </trans-unit>
      <trans-unit id="untrustLabel">
        <source xml:lang="en">Not Trusted</source>
        <target state="translated">신뢰할 수 없음</target>
      </trans-unit>
      <trans-unit id="collapseAllCells">
        <source xml:lang="en">Collapse Cells</source>
        <target state="translated">셀 축소</target>
      </trans-unit>
      <trans-unit id="expandAllCells">
        <source xml:lang="en">Expand Cells</source>
        <target state="translated">셀 확장</target>
      </trans-unit>
      <trans-unit id="runParameters">
        <source xml:lang="en">Run with Parameters</source>
        <target state="translated">매개 변수를 사용하여 실행</target>
      </trans-unit>
      <trans-unit id="noContextAvailable">
        <source xml:lang="en">None</source>
        <target state="translated">없음</target>
      </trans-unit>
      <trans-unit id="newNotebookAction">
        <source xml:lang="en">New Notebook</source>
        <target state="translated">새 Notebook</target>
      </trans-unit>
      <trans-unit id="notebook.findNext">
        <source xml:lang="en">Find Next String</source>
        <target state="translated">다음 문자열 찾기</target>
      </trans-unit>
      <trans-unit id="notebook.findPrevious">
        <source xml:lang="en">Find Previous String</source>
        <target state="translated">이전 문자열 찾기</target>
      </trans-unit>
    </body>
  </file>
  <file original="src/sql/workbench/contrib/notebook/browser/notebookEditor" source-language="en" datatype="plaintext" target-language="ko">
    <body>
      <trans-unit id="notebookEditor.name">
        <source xml:lang="en">Notebook Editor</source>
        <target state="new">Notebook Editor</target>
      </trans-unit>
    </body>
  </file>
  <file original="src/sql/workbench/contrib/notebook/browser/notebookExplorer/notebookExplorerViewlet" source-language="en" datatype="plaintext" target-language="ko">
    <body>
      <trans-unit id="notebookExplorer.searchResults">
        <source xml:lang="en">Search Results</source>
        <target state="translated">검색 결과</target>
      </trans-unit>
      <trans-unit id="searchPathNotFoundError">
        <source xml:lang="en">Search path not found: {0}</source>
        <target state="translated">검색 경로를 찾을 수 없음: {0}</target>
      </trans-unit>
      <trans-unit id="notebookExplorer.name">
        <source xml:lang="en">Notebooks</source>
        <target state="translated">Notebook</target>
      </trans-unit>
    </body>
  </file>
  <file original="src/sql/workbench/contrib/notebook/browser/notebookExplorer/notebookSearch" source-language="en" datatype="plaintext" target-language="ko">
    <body>
      <trans-unit id="searchWithoutFolder">
        <source xml:lang="en">You have not opened any folder that contains notebooks/books. </source>
        <target state="translated">Notebook/Book이 포함된 폴더를 열지 않았습니다. </target>
      </trans-unit>
      <trans-unit id="openNotebookFolder">
        <source xml:lang="en">Open Notebooks</source>
        <target state="translated">Notebook 열기</target>
      </trans-unit>
      <trans-unit id="searchMaxResultsWarning">
        <source xml:lang="en">The result set only contains a subset of all matches. Please be more specific in your search to narrow down the results.</source>
        <target state="translated">결과 집합에는 모든 일치 항목의 하위 집합만 포함됩니다. 결과 범위를 좁히려면 검색을 더 세분화하세요.</target>
      </trans-unit>
      <trans-unit id="searchInProgress">
        <source xml:lang="en">Search in progress... - </source>
        <target state="translated">검색 진행 중... - </target>
      </trans-unit>
      <trans-unit id="noResultsIncludesExcludes">
        <source xml:lang="en">No results found in '{0}' excluding '{1}' - </source>
        <target state="translated">'{0}'에 '{1}'을(를) 제외한 결과 없음 - </target>
      </trans-unit>
      <trans-unit id="noResultsIncludes">
        <source xml:lang="en">No results found in '{0}' - </source>
        <target state="translated">'{0}'에 결과 없음 - </target>
      </trans-unit>
      <trans-unit id="noResultsExcludes">
        <source xml:lang="en">No results found excluding '{0}' - </source>
        <target state="translated">'{0}'을(를) 제외하는 결과가 없음 - </target>
      </trans-unit>
      <trans-unit id="noResultsFound">
        <source xml:lang="en">No results found. Review your settings for configured exclusions and check your gitignore files - </source>
        <target state="translated">결과가 없습니다. 구성된 제외에 대한 설정을 검토하고 gitignore 파일을 확인하세요. - </target>
      </trans-unit>
      <trans-unit id="rerunSearch.message">
        <source xml:lang="en">Search again</source>
        <target state="translated">다시 검색</target>
      </trans-unit>
      <trans-unit id="rerunSearchInAll.message">
        <source xml:lang="en">Search again in all files</source>
        <target state="translated">모든 파일에서 다시 검색</target>
      </trans-unit>
      <trans-unit id="openSettings.message">
        <source xml:lang="en">Open Settings</source>
        <target state="translated">설정 열기</target>
      </trans-unit>
      <trans-unit id="ariaSearchResultsStatus">
        <source xml:lang="en">Search returned {0} results in {1} files</source>
        <target state="translated">검색에서 {1}개의 파일에 {0}개의 결과를 반환했습니다.</target>
      </trans-unit>
      <trans-unit id="ToggleCollapseAndExpandAction.label">
        <source xml:lang="en">Toggle Collapse and Expand</source>
        <target state="translated">축소 및 확장 전환</target>
      </trans-unit>
      <trans-unit id="CancelSearchAction.label">
        <source xml:lang="en">Cancel Search</source>
        <target state="translated">검색 취소</target>
      </trans-unit>
      <trans-unit id="ExpandAllAction.label">
        <source xml:lang="en">Expand All</source>
        <target state="translated">모두 확장</target>
      </trans-unit>
      <trans-unit id="CollapseDeepestExpandedLevelAction.label">
        <source xml:lang="en">Collapse All</source>
        <target state="translated">모두 축소</target>
      </trans-unit>
      <trans-unit id="ClearSearchResultsAction.label">
        <source xml:lang="en">Clear Search Results</source>
        <target state="translated">검색 결과 지우기</target>
      </trans-unit>
    </body>
  </file>
  <file original="src/sql/workbench/contrib/notebook/browser/notebookExplorer/notebookSearchWidget" source-language="en" datatype="plaintext" target-language="ko">
    <body>
      <trans-unit id="label.Search">
        <source xml:lang="en">Search: Type Search Term and press Enter to search or Escape to cancel</source>
        <target state="translated">검색: 검색어를 입력하고 Enter 키를 눌러서 검색하세요. 취소하려면 Esc 키를 누르세요.</target>
      </trans-unit>
      <trans-unit id="search.placeHolder">
        <source xml:lang="en">Search</source>
        <target state="translated">검색</target>
      </trans-unit>
    </body>
  </file>
  <file original="src/sql/workbench/contrib/notebook/browser/notebookViews/notebookViews.component" source-language="en" datatype="plaintext" target-language="ko">
    <body>
      <trans-unit id="cellNotFound">
        <source xml:lang="en">cell with URI {0} was not found in this model</source>
        <target state="translated">이 모델에서 URI가 {0}인 셀을 찾을 수 없습니다.</target>
      </trans-unit>
      <trans-unit id="cellRunFailed">
        <source xml:lang="en">Run Cells failed - See error in output of the currently selected cell for more information.</source>
        <target state="translated">셀 실행 실패 - 자세한 내용은 현재 선택한 셀의 출력 오류를 참조하세요.</target>
      </trans-unit>
    </body>
  </file>
  <file original="src/sql/workbench/contrib/notebook/browser/notebookViews/notebookViewsCodeCell.component" source-language="en" datatype="plaintext" target-language="ko">
    <body>
      <trans-unit id="viewsCodeCell.emptyCellText">
        <source xml:lang="en">Please run this cell to view outputs.</source>
        <target state="translated">출력을 보려면 이 셀을 실행하세요.</target>
      </trans-unit>
    </body>
  </file>
  <file original="src/sql/workbench/contrib/notebook/browser/notebookViews/notebookViewsGrid.component" source-language="en" datatype="plaintext" target-language="ko">
    <body>
      <trans-unit id="emptyText">
        <source xml:lang="en">This view is empty. Add a cell to this view by clicking the Insert Cells button.</source>
        <target state="translated">이 보기는 비어 있습니다. 셀 삽입 단추를 클릭하여 이 보기에 셀을 추가합니다.</target>
      </trans-unit>
    </body>
  </file>
  <file original="src/sql/workbench/contrib/notebook/browser/outputs/gridOutput.component" source-language="en" datatype="plaintext" target-language="ko">
    <body>
      <trans-unit id="copyFailed">
        <source xml:lang="en">Copy failed with error {0}</source>
        <target state="translated">{0} 오류를 나타내며 복사 실패</target>
      </trans-unit>
      <trans-unit id="notebook.showChart">
        <source xml:lang="en">Show chart</source>
        <target state="translated">차트 표시</target>
      </trans-unit>
      <trans-unit id="notebook.showTable">
        <source xml:lang="en">Show table</source>
        <target state="translated">테이블 표시</target>
      </trans-unit>
    </body>
  </file>
  <file original="src/sql/workbench/contrib/notebook/browser/outputs/mimeRenderer.component" source-language="en" datatype="plaintext" target-language="ko">
    <body>
      <trans-unit id="noRendererFound">
        <source xml:lang="en">No {0} renderer could be found for output. It has the following MIME types: {1}</source>
        <target state="translated">출력의 {0} 렌더러를 찾을 수 없습니다. MIME 형식이 {1}입니다.</target>
      </trans-unit>
      <trans-unit id="safe">
        <source xml:lang="en">(safe) </source>
        <target state="translated">(안전) </target>
      </trans-unit>
    </body>
  </file>
  <file original="src/sql/workbench/contrib/notebook/browser/outputs/plotlyOutput.component" source-language="en" datatype="plaintext" target-language="ko">
    <body>
      <trans-unit id="plotlyError">
        <source xml:lang="en">Error displaying Plotly graph: {0}</source>
        <target state="translated">플롯 그래프 {0}을(를) 표시하는 동안 오류가 발생했습니다.</target>
      </trans-unit>
    </body>
  </file>
  <file original="src/sql/workbench/contrib/objectExplorer/browser/serverTreeView" source-language="en" datatype="plaintext" target-language="ko">
    <body>
      <trans-unit id="servers.noConnections">
        <source xml:lang="en">No connections found.</source>
        <target state="translated">연결이 없습니다.</target>
      </trans-unit>
      <trans-unit id="serverTree.addConnection">
        <source xml:lang="en">Add Connection</source>
        <target state="translated">연결 추가</target>
      </trans-unit>
    </body>
  </file>
  <file original="src/sql/workbench/contrib/objectExplorer/common/serverGroup.contribution" source-language="en" datatype="plaintext" target-language="ko">
    <body>
      <trans-unit id="serverGroup.colors">
        <source xml:lang="en">Server Group color palette used in the Object Explorer viewlet.</source>
        <target state="translated">개체 탐색기 뷰렛에서 사용되는 서버 그룹 색상표입니다.</target>
      </trans-unit>
      <trans-unit id="serverGroup.autoExpand">
        <source xml:lang="en">Auto-expand Server Groups in the Object Explorer viewlet.</source>
        <target state="translated">개체 탐색기 뷰렛에서 서버 그룹을 자동으로 확장합니다.</target>
      </trans-unit>
      <trans-unit id="serverTree.useAsyncServerTree">
        <source xml:lang="en">(Preview) Use the new async server tree for the Servers view and Connection Dialog with support for new features such as dynamic node filtering.</source>
        <target state="translated">(미리 보기) 동적 노드 필터링과 같은 새로운 기능 지원을 사용하여 서버 보기 및 연결 대화 상자에 새 비동기 서버 트리를 사용합니다.</target>
      </trans-unit>
    </body>
  </file>
  <file original="src/sql/workbench/contrib/preferences/browser/sqlSettingsLayout" source-language="en" datatype="plaintext" target-language="ko">
    <body>
      <trans-unit id="data">
        <source xml:lang="en">Data</source>
        <target state="translated">데이터</target>
      </trans-unit>
      <trans-unit id="connection">
        <source xml:lang="en">Connection</source>
        <target state="translated">연결</target>
      </trans-unit>
      <trans-unit id="queryEditor">
        <source xml:lang="en">Query Editor</source>
        <target state="translated">쿼리 편집기</target>
      </trans-unit>
      <trans-unit id="notebook">
        <source xml:lang="en">Notebook</source>
        <target state="translated">Notebook</target>
      </trans-unit>
      <trans-unit id="dashboard">
        <source xml:lang="en">Dashboard</source>
        <target state="translated">대시보드</target>
      </trans-unit>
      <trans-unit id="profiler">
        <source xml:lang="en">Profiler</source>
        <target state="translated">Profiler</target>
      </trans-unit>
      <trans-unit id="builtinCharts">
        <source xml:lang="en">Built-in Charts</source>
        <target state="translated">기본 제공 차트</target>
      </trans-unit>
    </body>
  </file>
  <file original="src/sql/workbench/contrib/profiler/browser/profiler.contribution" source-language="en" datatype="plaintext" target-language="ko">
    <body>
      <trans-unit id="profiler.settings.viewTemplates">
        <source xml:lang="en">Specifies view templates</source>
        <target state="translated">뷰 템플릿 지정</target>
      </trans-unit>
      <trans-unit id="profiler.settings.sessionTemplates">
        <source xml:lang="en">Specifies session templates</source>
        <target state="translated">세션 템플릿 지정</target>
      </trans-unit>
      <trans-unit id="profiler.settings.Filters">
        <source xml:lang="en">Profiler Filters</source>
        <target state="translated">Profiler 필터</target>
      </trans-unit>
    </body>
  </file>
  <file original="src/sql/workbench/contrib/profiler/browser/profilerActions" source-language="en" datatype="plaintext" target-language="ko">
    <body>
      <trans-unit id="profilerAction.connect">
        <source xml:lang="en">Connect</source>
        <target state="translated">연결</target>
      </trans-unit>
      <trans-unit id="profilerAction.disconnect">
        <source xml:lang="en">Disconnect</source>
        <target state="translated">연결 끊기</target>
      </trans-unit>
      <trans-unit id="start">
        <source xml:lang="en">Start</source>
        <target state="translated">시작</target>
      </trans-unit>
      <trans-unit id="create">
        <source xml:lang="en">New Session</source>
        <target state="translated">새 세션</target>
      </trans-unit>
      <trans-unit id="profilerAction.pauseCapture">
        <source xml:lang="en">Pause</source>
        <target state="translated">일시 중지</target>
      </trans-unit>
      <trans-unit id="profilerAction.resumeCapture">
        <source xml:lang="en">Resume</source>
        <target state="translated">재개</target>
      </trans-unit>
      <trans-unit id="profilerStop.stop">
        <source xml:lang="en">Stop</source>
        <target state="translated">중지</target>
      </trans-unit>
      <trans-unit id="profiler.clear">
        <source xml:lang="en">Clear Data</source>
        <target state="translated">데이터 지우기</target>
      </trans-unit>
      <trans-unit id="profiler.clearDataPrompt">
        <source xml:lang="en">Are you sure you want to clear the data?</source>
        <target state="translated">데이터를 지우시겠습니까?</target>
      </trans-unit>
      <trans-unit id="profiler.yes">
        <source xml:lang="en">Yes</source>
        <target state="translated">예</target>
      </trans-unit>
      <trans-unit id="profiler.no">
        <source xml:lang="en">No</source>
        <target state="translated">아니요</target>
      </trans-unit>
      <trans-unit id="profilerAction.autoscrollOn">
        <source xml:lang="en">Auto Scroll: On</source>
        <target state="translated">자동 스크롤: 켜기</target>
      </trans-unit>
      <trans-unit id="profilerAction.autoscrollOff">
        <source xml:lang="en">Auto Scroll: Off</source>
        <target state="translated">자동 스크롤: 끄기</target>
      </trans-unit>
      <trans-unit id="profiler.toggleCollapsePanel">
        <source xml:lang="en">Toggle Collapsed Panel</source>
        <target state="translated">축소된 패널로 전환</target>
      </trans-unit>
      <trans-unit id="profiler.editColumns">
        <source xml:lang="en">Edit Columns</source>
        <target state="translated">열 편집</target>
      </trans-unit>
      <trans-unit id="profiler.findNext">
        <source xml:lang="en">Find Next String</source>
        <target state="translated">다음 문자열 찾기</target>
      </trans-unit>
      <trans-unit id="profiler.findPrevious">
        <source xml:lang="en">Find Previous String</source>
        <target state="translated">이전 문자열 찾기</target>
      </trans-unit>
      <trans-unit id="profilerAction.newProfiler">
        <source xml:lang="en">Launch Profiler</source>
        <target state="translated">Profiler 시작</target>
      </trans-unit>
      <trans-unit id="profiler.filter">
        <source xml:lang="en">Filter…</source>
        <target state="translated">필터...</target>
      </trans-unit>
      <trans-unit id="profiler.clearFilter">
        <source xml:lang="en">Clear Filter</source>
        <target state="translated">필터 지우기</target>
      </trans-unit>
      <trans-unit id="profiler.clearFilterPrompt">
        <source xml:lang="en">Are you sure you want to clear the filters?</source>
        <target state="translated">필터를 지우시겠습니까?</target>
      </trans-unit>
    </body>
  </file>
  <file original="src/sql/workbench/contrib/profiler/browser/profilerEditor" source-language="en" datatype="plaintext" target-language="ko">
    <body>
      <trans-unit id="profiler.viewSelectAccessibleName">
        <source xml:lang="en">Select View</source>
        <target state="translated">뷰 선택</target>
      </trans-unit>
      <trans-unit id="profiler.sessionSelectAccessibleName">
        <source xml:lang="en">Select Session</source>
        <target state="translated">세션 선택</target>
      </trans-unit>
      <trans-unit id="profiler.sessionSelectLabel">
        <source xml:lang="en">Select Session:</source>
        <target state="translated">세션 선택:</target>
      </trans-unit>
      <trans-unit id="profiler.viewSelectLabel">
        <source xml:lang="en">Select View:</source>
        <target state="translated">뷰 선택:</target>
      </trans-unit>
      <trans-unit id="text">
        <source xml:lang="en">Text</source>
        <target state="translated">텍스트</target>
      </trans-unit>
      <trans-unit id="label">
        <source xml:lang="en">Label</source>
        <target state="translated">레이블</target>
      </trans-unit>
      <trans-unit id="profilerEditor.value">
        <source xml:lang="en">Value</source>
        <target state="translated">값</target>
      </trans-unit>
      <trans-unit id="details">
        <source xml:lang="en">Details</source>
        <target state="translated">세부 정보</target>
      </trans-unit>
    </body>
  </file>
  <file original="src/sql/workbench/contrib/profiler/browser/profilerFindWidget" source-language="en" datatype="plaintext" target-language="ko">
    <body>
      <trans-unit id="label.find">
        <source xml:lang="en">Find</source>
        <target state="translated">찾기</target>
      </trans-unit>
      <trans-unit id="placeholder.find">
        <source xml:lang="en">Find</source>
        <target state="translated">찾기</target>
      </trans-unit>
      <trans-unit id="label.previousMatchButton">
        <source xml:lang="en">Previous match</source>
        <target state="translated">이전 검색 결과</target>
      </trans-unit>
      <trans-unit id="label.nextMatchButton">
        <source xml:lang="en">Next match</source>
        <target state="translated">다음 검색 결과</target>
      </trans-unit>
      <trans-unit id="label.closeButton">
        <source xml:lang="en">Close</source>
        <target state="translated">닫기</target>
      </trans-unit>
      <trans-unit id="title.matchesCountLimit">
        <source xml:lang="en">Your search returned a large number of results, only the first 999 matches will be highlighted.</source>
        <target state="translated">많은 수의 검색 결과가 반환되었습니다. 처음 999개의 일치 항목만 강조 표시됩니다.</target>
      </trans-unit>
      <trans-unit id="label.matchesLocation">
        <source xml:lang="en">{0} of {1}</source>
        <target state="translated">{0}/{1}</target>
      </trans-unit>
      <trans-unit id="label.noResults">
        <source xml:lang="en">No Results</source>
        <target state="translated">결과 없음</target>
      </trans-unit>
    </body>
  </file>
  <file original="src/sql/workbench/contrib/profiler/browser/profilerResourceEditor" source-language="en" datatype="plaintext" target-language="ko">
    <body>
      <trans-unit id="profilerTextEditorAriaLabel">
        <source xml:lang="en">Profiler editor for event text. Readonly</source>
        <target state="translated">이벤트 텍스트의 Profiler 편집기. 읽기 전용</target>
      </trans-unit>
    </body>
  </file>
  <file original="src/sql/workbench/contrib/profiler/browser/profilerTableEditor" source-language="en" datatype="plaintext" target-language="ko">
    <body>
      <trans-unit id="ProfilerTableEditor.eventCountFiltered">
        <source xml:lang="en">Events (Filtered): {0}/{1}</source>
        <target state="translated">이벤트(필터링됨): {0}/{1}</target>
      </trans-unit>
      <trans-unit id="ProfilerTableEditor.eventCount">
        <source xml:lang="en">Events: {0}</source>
        <target state="translated">이벤트: {0}</target>
      </trans-unit>
      <trans-unit id="status.eventCount">
        <source xml:lang="en">Event Count</source>
        <target state="translated">이벤트 수</target>
      </trans-unit>
    </body>
  </file>
  <file original="src/sql/workbench/contrib/query/browser/actions" source-language="en" datatype="plaintext" target-language="ko">
    <body>
      <trans-unit id="saveAsCsv">
        <source xml:lang="en">Save As CSV</source>
        <target state="translated">CSV로 저장</target>
      </trans-unit>
      <trans-unit id="saveAsJson">
        <source xml:lang="en">Save As JSON</source>
        <target state="translated">JSON으로 저장</target>
      </trans-unit>
      <trans-unit id="saveAsExcel">
        <source xml:lang="en">Save As Excel</source>
        <target state="translated">Excel로 저장</target>
      </trans-unit>
      <trans-unit id="saveAsXml">
        <source xml:lang="en">Save As XML</source>
        <target state="translated">XML로 저장</target>
      </trans-unit>
      <trans-unit id="jsonEncoding">
        <source xml:lang="en">Results encoding will not be saved when exporting to JSON, remember to save with desired encoding once file is created.</source>
        <target state="translated">JSON으로 내보낼 때 결과 인코딩이 저장되지 않습니다. 파일이 만들어지면 원하는 인코딩으로 저장해야 합니다.</target>
      </trans-unit>
      <trans-unit id="saveToFileNotSupported">
        <source xml:lang="en">Save to file is not supported by the backing data source</source>
        <target state="translated">백업 데이터 원본에서 파일로 저장하도록 지원하지 않습니다.</target>
      </trans-unit>
      <trans-unit id="copySelection">
        <source xml:lang="en">Copy</source>
        <target state="translated">복사</target>
      </trans-unit>
      <trans-unit id="copyWithHeaders">
        <source xml:lang="en">Copy With Headers</source>
        <target state="translated">복사(머리글 포함)</target>
      </trans-unit>
      <trans-unit id="selectAll">
        <source xml:lang="en">Select All</source>
        <target state="translated">모두 선택</target>
      </trans-unit>
      <trans-unit id="maximize">
        <source xml:lang="en">Maximize</source>
        <target state="translated">최대화</target>
      </trans-unit>
      <trans-unit id="restore">
        <source xml:lang="en">Restore</source>
        <target state="translated">복원</target>
      </trans-unit>
      <trans-unit id="chart">
        <source xml:lang="en">Chart</source>
        <target state="translated">차트</target>
      </trans-unit>
=======
      </trans-unit>
      <trans-unit id="changing">
        <source xml:lang="en">Changing kernel...</source>
        <target state="translated">커널을 변경하는 중...</target>
      </trans-unit>
      <trans-unit id="AttachTo">
        <source xml:lang="en">Attach to </source>
        <target state="translated">연결 대상 </target>
      </trans-unit>
      <trans-unit id="Kernel">
        <source xml:lang="en">Kernel </source>
        <target state="translated">커널 </target>
      </trans-unit>
      <trans-unit id="loadingContexts">
        <source xml:lang="en">Loading contexts...</source>
        <target state="translated">컨텍스트를 로드하는 중...</target>
      </trans-unit>
      <trans-unit id="changeConnection">
        <source xml:lang="en">Change Connection</source>
        <target state="translated">연결 변경</target>
      </trans-unit>
      <trans-unit id="selectConnection">
        <source xml:lang="en">Select Connection</source>
        <target state="translated">연결 선택</target>
      </trans-unit>
      <trans-unit id="localhost">
        <source xml:lang="en">localhost</source>
        <target state="translated">localhost</target>
      </trans-unit>
      <trans-unit id="noKernel">
        <source xml:lang="en">No Kernel</source>
        <target state="translated">커널 없음</target>
      </trans-unit>
      <trans-unit id="kernelNotSupported">
        <source xml:lang="en">This notebook cannot run with parameters as the kernel is not supported. Please use the supported kernels and format. [Learn more](https://docs.microsoft.com/sql/azure-data-studio/notebooks/notebooks-parameterization).</source>
        <target state="translated">커널이 지원되지 않으므로 이 전자 필기장을 매개 변수로 실행할 수 없습니다. 지원되는 커널 및 형식을 사용하세요. [자세한 정보] (https://docs.microsoft.com/sql/azure-data-studio/notebooks/notebooks-parameterization).</target>
      </trans-unit>
      <trans-unit id="noParametersCell">
        <source xml:lang="en">This notebook cannot run with parameters until a parameter cell is added. [Learn more](https://docs.microsoft.com/sql/azure-data-studio/notebooks/notebooks-parameterization).</source>
        <target state="translated">이 전자 필기장은 매개 변수 셀이 추가될 때까지 매개 변수를 사용하여 실행할 수 없습니다. [자세히 알아보기] (https://docs.microsoft.com/sql/azure-data-studio/notebooks/notebooks-parameterization).</target>
      </trans-unit>
      <trans-unit id="noParametersInCell">
        <source xml:lang="en">This notebook cannot run with parameters until there are parameters added to the parameter cell. [Learn more](https://docs.microsoft.com/sql/azure-data-studio/notebooks/notebooks-parameterization).</source>
        <target state="translated">매개 변수 셀에 추가된 매개 변수가 있을 때까지 이 전자 필기장을 매개 변수로 실행할 수 없습니다. [자세한 정보] (https://docs.microsoft.com/sql/azure-data-studio/notebooks/notebooks-parameterization).</target>
      </trans-unit>
      <trans-unit id="clearResults">
        <source xml:lang="en">Clear Results</source>
        <target state="translated">결과 지우기</target>
      </trans-unit>
      <trans-unit id="trustLabel">
        <source xml:lang="en">Trusted</source>
        <target state="translated">신뢰할 수 있음</target>
      </trans-unit>
      <trans-unit id="untrustLabel">
        <source xml:lang="en">Not Trusted</source>
        <target state="translated">신뢰할 수 없음</target>
      </trans-unit>
      <trans-unit id="collapseAllCells">
        <source xml:lang="en">Collapse Cells</source>
        <target state="translated">셀 축소</target>
      </trans-unit>
      <trans-unit id="expandAllCells">
        <source xml:lang="en">Expand Cells</source>
        <target state="translated">셀 확장</target>
      </trans-unit>
      <trans-unit id="runParameters">
        <source xml:lang="en">Run with Parameters</source>
        <target state="translated">매개 변수를 사용하여 실행</target>
      </trans-unit>
      <trans-unit id="noContextAvailable">
        <source xml:lang="en">None</source>
        <target state="translated">없음</target>
      </trans-unit>
      <trans-unit id="newNotebookAction">
        <source xml:lang="en">New Notebook</source>
        <target state="translated">새 Notebook</target>
      </trans-unit>
      <trans-unit id="notebook.findNext">
        <source xml:lang="en">Find Next String</source>
        <target state="translated">다음 문자열 찾기</target>
      </trans-unit>
      <trans-unit id="notebook.findPrevious">
        <source xml:lang="en">Find Previous String</source>
        <target state="translated">이전 문자열 찾기</target>
      </trans-unit>
    </body>
  </file>
  <file original="src/sql/workbench/contrib/notebook/browser/notebookEditor" source-language="en" datatype="plaintext" target-language="ko">
    <body>
      <trans-unit id="notebookEditor.name">
        <source xml:lang="en">Notebook Editor</source>
        <target state="translated">Notebook 편집기</target>
      </trans-unit>
    </body>
  </file>
  <file original="src/sql/workbench/contrib/notebook/browser/notebookExplorer/notebookExplorerViewlet" source-language="en" datatype="plaintext" target-language="ko">
    <body>
      <trans-unit id="notebookExplorer.searchResults">
        <source xml:lang="en">Search Results</source>
        <target state="translated">검색 결과</target>
      </trans-unit>
      <trans-unit id="searchPathNotFoundError">
        <source xml:lang="en">Search path not found: {0}</source>
        <target state="translated">검색 경로를 찾을 수 없음: {0}</target>
      </trans-unit>
      <trans-unit id="notebookExplorer.name">
        <source xml:lang="en">Notebooks</source>
        <target state="translated">Notebook</target>
      </trans-unit>
    </body>
  </file>
  <file original="src/sql/workbench/contrib/notebook/browser/notebookExplorer/notebookSearch" source-language="en" datatype="plaintext" target-language="ko">
    <body>
      <trans-unit id="searchWithoutFolder">
        <source xml:lang="en">You have not opened any folder that contains notebooks/books. </source>
        <target state="translated">Notebook/Book이 포함된 폴더를 열지 않았습니다. </target>
      </trans-unit>
      <trans-unit id="openNotebookFolder">
        <source xml:lang="en">Open Notebooks</source>
        <target state="translated">Notebook 열기</target>
      </trans-unit>
      <trans-unit id="searchMaxResultsWarning">
        <source xml:lang="en">The result set only contains a subset of all matches. Please be more specific in your search to narrow down the results.</source>
        <target state="translated">결과 집합에는 모든 일치 항목의 하위 집합만 포함됩니다. 결과 범위를 좁히려면 검색을 더 세분화하세요.</target>
      </trans-unit>
      <trans-unit id="searchInProgress">
        <source xml:lang="en">Search in progress... - </source>
        <target state="translated">검색 진행 중... - </target>
      </trans-unit>
      <trans-unit id="noResultsIncludesExcludes">
        <source xml:lang="en">No results found in '{0}' excluding '{1}' - </source>
        <target state="translated">'{0}'에 '{1}'을(를) 제외한 결과 없음 - </target>
      </trans-unit>
      <trans-unit id="noResultsIncludes">
        <source xml:lang="en">No results found in '{0}' - </source>
        <target state="translated">'{0}'에 결과 없음 - </target>
      </trans-unit>
      <trans-unit id="noResultsExcludes">
        <source xml:lang="en">No results found excluding '{0}' - </source>
        <target state="translated">'{0}'을(를) 제외하는 결과가 없음 - </target>
      </trans-unit>
      <trans-unit id="noResultsFound">
        <source xml:lang="en">No results found. Review your settings for configured exclusions and check your gitignore files - </source>
        <target state="translated">결과가 없습니다. 구성된 제외에 대한 설정을 검토하고 gitignore 파일을 확인하세요. - </target>
      </trans-unit>
      <trans-unit id="rerunSearch.message">
        <source xml:lang="en">Search again</source>
        <target state="translated">다시 검색</target>
      </trans-unit>
      <trans-unit id="rerunSearchInAll.message">
        <source xml:lang="en">Search again in all files</source>
        <target state="translated">모든 파일에서 다시 검색</target>
      </trans-unit>
      <trans-unit id="openSettings.message">
        <source xml:lang="en">Open Settings</source>
        <target state="translated">설정 열기</target>
      </trans-unit>
      <trans-unit id="ariaSearchResultsStatus">
        <source xml:lang="en">Search returned {0} results in {1} files</source>
        <target state="translated">검색에서 {1}개의 파일에 {0}개의 결과를 반환했습니다.</target>
      </trans-unit>
      <trans-unit id="ToggleCollapseAndExpandAction.label">
        <source xml:lang="en">Toggle Collapse and Expand</source>
        <target state="translated">축소 및 확장 전환</target>
      </trans-unit>
      <trans-unit id="CancelSearchAction.label">
        <source xml:lang="en">Cancel Search</source>
        <target state="translated">검색 취소</target>
      </trans-unit>
      <trans-unit id="ExpandAllAction.label">
        <source xml:lang="en">Expand All</source>
        <target state="translated">모두 확장</target>
      </trans-unit>
      <trans-unit id="CollapseDeepestExpandedLevelAction.label">
        <source xml:lang="en">Collapse All</source>
        <target state="translated">모두 축소</target>
      </trans-unit>
      <trans-unit id="ClearSearchResultsAction.label">
        <source xml:lang="en">Clear Search Results</source>
        <target state="translated">검색 결과 지우기</target>
      </trans-unit>
    </body>
  </file>
  <file original="src/sql/workbench/contrib/notebook/browser/notebookExplorer/notebookSearchWidget" source-language="en" datatype="plaintext" target-language="ko">
    <body>
      <trans-unit id="label.Search">
        <source xml:lang="en">Search: Type Search Term and press Enter to search or Escape to cancel</source>
        <target state="translated">검색: 검색어를 입력하고 Enter 키를 눌러서 검색하세요. 취소하려면 Esc 키를 누르세요.</target>
      </trans-unit>
      <trans-unit id="search.placeHolder">
        <source xml:lang="en">Search</source>
        <target state="translated">검색</target>
      </trans-unit>
    </body>
  </file>
  <file original="src/sql/workbench/contrib/notebook/browser/notebookViews/notebookViews.component" source-language="en" datatype="plaintext" target-language="ko">
    <body>
      <trans-unit id="cellNotFound">
        <source xml:lang="en">cell with URI {0} was not found in this model</source>
        <target state="translated">이 모델에서 URI가 {0}인 셀을 찾을 수 없습니다.</target>
      </trans-unit>
      <trans-unit id="cellRunFailed">
        <source xml:lang="en">Run Cells failed - See error in output of the currently selected cell for more information.</source>
        <target state="translated">셀 실행 실패 - 자세한 내용은 현재 선택한 셀의 출력 오류를 참조하세요.</target>
      </trans-unit>
    </body>
  </file>
  <file original="src/sql/workbench/contrib/notebook/browser/notebookViews/notebookViewsCodeCell.component" source-language="en" datatype="plaintext" target-language="ko">
    <body>
      <trans-unit id="viewsCodeCell.emptyCellText">
        <source xml:lang="en">Please run this cell to view outputs.</source>
        <target state="translated">출력을 보려면 이 셀을 실행하세요.</target>
      </trans-unit>
    </body>
  </file>
  <file original="src/sql/workbench/contrib/notebook/browser/notebookViews/notebookViewsGrid.component" source-language="en" datatype="plaintext" target-language="ko">
    <body>
      <trans-unit id="emptyText">
        <source xml:lang="en">This view is empty. Add a cell to this view by clicking the Insert Cells button.</source>
        <target state="translated">이 보기는 비어 있습니다. 셀 삽입 단추를 클릭하여 이 보기에 셀을 추가합니다.</target>
      </trans-unit>
    </body>
  </file>
  <file original="src/sql/workbench/contrib/notebook/browser/outputs/gridOutput.component" source-language="en" datatype="plaintext" target-language="ko">
    <body>
      <trans-unit id="copyFailed">
        <source xml:lang="en">Copy failed with error {0}</source>
        <target state="translated">{0} 오류를 나타내며 복사 실패</target>
      </trans-unit>
      <trans-unit id="notebook.showChart">
        <source xml:lang="en">Show chart</source>
        <target state="translated">차트 표시</target>
      </trans-unit>
      <trans-unit id="notebook.showTable">
        <source xml:lang="en">Show table</source>
        <target state="translated">테이블 표시</target>
      </trans-unit>
    </body>
  </file>
  <file original="src/sql/workbench/contrib/notebook/browser/outputs/mimeRenderer.component" source-language="en" datatype="plaintext" target-language="ko">
    <body>
      <trans-unit id="noRendererFound">
        <source xml:lang="en">No {0} renderer could be found for output. It has the following MIME types: {1}</source>
        <target state="translated">출력의 {0} 렌더러를 찾을 수 없습니다. MIME 형식이 {1}입니다.</target>
      </trans-unit>
      <trans-unit id="safe">
        <source xml:lang="en">(safe) </source>
        <target state="translated">(안전) </target>
      </trans-unit>
    </body>
  </file>
  <file original="src/sql/workbench/contrib/notebook/browser/outputs/plotlyOutput.component" source-language="en" datatype="plaintext" target-language="ko">
    <body>
      <trans-unit id="plotlyError">
        <source xml:lang="en">Error displaying Plotly graph: {0}</source>
        <target state="translated">플롯 그래프 {0}을(를) 표시하는 동안 오류가 발생했습니다.</target>
      </trans-unit>
    </body>
  </file>
  <file original="src/sql/workbench/contrib/objectExplorer/browser/serverTreeView" source-language="en" datatype="plaintext" target-language="ko">
    <body>
      <trans-unit id="servers.noConnections">
        <source xml:lang="en">No connections found.</source>
        <target state="translated">연결이 없습니다.</target>
      </trans-unit>
      <trans-unit id="serverTree.addConnection">
        <source xml:lang="en">Add Connection</source>
        <target state="translated">연결 추가</target>
      </trans-unit>
    </body>
  </file>
  <file original="src/sql/workbench/contrib/objectExplorer/common/serverGroup.contribution" source-language="en" datatype="plaintext" target-language="ko">
    <body>
      <trans-unit id="serverGroup.colors">
        <source xml:lang="en">Server Group color palette used in the Object Explorer viewlet.</source>
        <target state="translated">개체 탐색기 뷰렛에서 사용되는 서버 그룹 색상표입니다.</target>
      </trans-unit>
      <trans-unit id="serverGroup.autoExpand">
        <source xml:lang="en">Auto-expand Server Groups in the Object Explorer viewlet.</source>
        <target state="translated">개체 탐색기 뷰렛에서 서버 그룹을 자동으로 확장합니다.</target>
      </trans-unit>
      <trans-unit id="serverTree.useAsyncServerTree">
        <source xml:lang="en">(Preview) Use the new async server tree for the Servers view and Connection Dialog with support for new features such as dynamic node filtering.</source>
        <target state="translated">(미리 보기) 동적 노드 필터링과 같은 새로운 기능 지원을 사용하여 서버 보기 및 연결 대화 상자에 새 비동기 서버 트리를 사용합니다.</target>
      </trans-unit>
    </body>
  </file>
  <file original="src/sql/workbench/contrib/preferences/browser/sqlSettingsLayout" source-language="en" datatype="plaintext" target-language="ko">
    <body>
      <trans-unit id="data">
        <source xml:lang="en">Data</source>
        <target state="translated">데이터</target>
      </trans-unit>
      <trans-unit id="connection">
        <source xml:lang="en">Connection</source>
        <target state="translated">연결</target>
      </trans-unit>
      <trans-unit id="queryEditor">
        <source xml:lang="en">Query Editor</source>
        <target state="translated">쿼리 편집기</target>
      </trans-unit>
      <trans-unit id="notebook">
        <source xml:lang="en">Notebook</source>
        <target state="translated">Notebook</target>
      </trans-unit>
      <trans-unit id="dashboard">
        <source xml:lang="en">Dashboard</source>
        <target state="translated">대시보드</target>
      </trans-unit>
      <trans-unit id="profiler">
        <source xml:lang="en">Profiler</source>
        <target state="translated">Profiler</target>
      </trans-unit>
      <trans-unit id="builtinCharts">
        <source xml:lang="en">Built-in Charts</source>
        <target state="translated">기본 제공 차트</target>
      </trans-unit>
    </body>
  </file>
  <file original="src/sql/workbench/contrib/profiler/browser/profiler.contribution" source-language="en" datatype="plaintext" target-language="ko">
    <body>
      <trans-unit id="profiler.settings.viewTemplates">
        <source xml:lang="en">Specifies view templates</source>
        <target state="translated">뷰 템플릿 지정</target>
      </trans-unit>
      <trans-unit id="profiler.settings.sessionTemplates">
        <source xml:lang="en">Specifies session templates</source>
        <target state="translated">세션 템플릿 지정</target>
      </trans-unit>
      <trans-unit id="profiler.settings.Filters">
        <source xml:lang="en">Profiler Filters</source>
        <target state="translated">Profiler 필터</target>
      </trans-unit>
    </body>
  </file>
  <file original="src/sql/workbench/contrib/profiler/browser/profilerActions" source-language="en" datatype="plaintext" target-language="ko">
    <body>
      <trans-unit id="profilerAction.connect">
        <source xml:lang="en">Connect</source>
        <target state="translated">연결</target>
      </trans-unit>
      <trans-unit id="profilerAction.disconnect">
        <source xml:lang="en">Disconnect</source>
        <target state="translated">연결 끊기</target>
      </trans-unit>
      <trans-unit id="start">
        <source xml:lang="en">Start</source>
        <target state="translated">시작</target>
      </trans-unit>
      <trans-unit id="create">
        <source xml:lang="en">New Session</source>
        <target state="translated">새 세션</target>
      </trans-unit>
      <trans-unit id="profilerAction.pauseCapture">
        <source xml:lang="en">Pause</source>
        <target state="translated">일시 중지</target>
      </trans-unit>
      <trans-unit id="profilerAction.resumeCapture">
        <source xml:lang="en">Resume</source>
        <target state="translated">재개</target>
      </trans-unit>
      <trans-unit id="profilerStop.stop">
        <source xml:lang="en">Stop</source>
        <target state="translated">중지</target>
      </trans-unit>
      <trans-unit id="profiler.clear">
        <source xml:lang="en">Clear Data</source>
        <target state="translated">데이터 지우기</target>
      </trans-unit>
      <trans-unit id="profiler.clearDataPrompt">
        <source xml:lang="en">Are you sure you want to clear the data?</source>
        <target state="translated">데이터를 지우시겠습니까?</target>
      </trans-unit>
      <trans-unit id="profilerAction.autoscrollOn">
        <source xml:lang="en">Auto Scroll: On</source>
        <target state="translated">자동 스크롤: 켜기</target>
      </trans-unit>
      <trans-unit id="profilerAction.autoscrollOff">
        <source xml:lang="en">Auto Scroll: Off</source>
        <target state="translated">자동 스크롤: 끄기</target>
      </trans-unit>
      <trans-unit id="profiler.toggleCollapsePanel">
        <source xml:lang="en">Toggle Collapsed Panel</source>
        <target state="translated">축소된 패널로 전환</target>
      </trans-unit>
      <trans-unit id="profiler.editColumns">
        <source xml:lang="en">Edit Columns</source>
        <target state="translated">열 편집</target>
      </trans-unit>
      <trans-unit id="profiler.findNext">
        <source xml:lang="en">Find Next String</source>
        <target state="translated">다음 문자열 찾기</target>
      </trans-unit>
      <trans-unit id="profiler.findPrevious">
        <source xml:lang="en">Find Previous String</source>
        <target state="translated">이전 문자열 찾기</target>
      </trans-unit>
      <trans-unit id="profilerAction.newProfiler">
        <source xml:lang="en">Launch Profiler</source>
        <target state="translated">Profiler 시작</target>
      </trans-unit>
      <trans-unit id="profiler.filter">
        <source xml:lang="en">Filter…</source>
        <target state="translated">필터...</target>
      </trans-unit>
      <trans-unit id="profiler.clearFilter">
        <source xml:lang="en">Clear Filter</source>
        <target state="translated">필터 지우기</target>
      </trans-unit>
      <trans-unit id="profiler.clearFilterPrompt">
        <source xml:lang="en">Are you sure you want to clear the filters?</source>
        <target state="translated">필터를 지우시겠습니까?</target>
      </trans-unit>
    </body>
  </file>
  <file original="src/sql/workbench/contrib/profiler/browser/profilerEditor" source-language="en" datatype="plaintext" target-language="ko">
    <body>
      <trans-unit id="profiler.viewSelectAccessibleName">
        <source xml:lang="en">Select View</source>
        <target state="translated">뷰 선택</target>
      </trans-unit>
      <trans-unit id="profiler.sessionSelectAccessibleName">
        <source xml:lang="en">Select Session</source>
        <target state="translated">세션 선택</target>
      </trans-unit>
      <trans-unit id="profiler.sessionSelectLabel">
        <source xml:lang="en">Select Session:</source>
        <target state="translated">세션 선택:</target>
      </trans-unit>
      <trans-unit id="profiler.viewSelectLabel">
        <source xml:lang="en">Select View:</source>
        <target state="translated">뷰 선택:</target>
      </trans-unit>
      <trans-unit id="text">
        <source xml:lang="en">Text</source>
        <target state="translated">텍스트</target>
      </trans-unit>
      <trans-unit id="label">
        <source xml:lang="en">Label</source>
        <target state="translated">레이블</target>
      </trans-unit>
      <trans-unit id="profilerEditor.value">
        <source xml:lang="en">Value</source>
        <target state="translated">값</target>
      </trans-unit>
      <trans-unit id="details">
        <source xml:lang="en">Details</source>
        <target state="translated">세부 정보</target>
      </trans-unit>
    </body>
  </file>
  <file original="src/sql/workbench/contrib/profiler/browser/profilerFindWidget" source-language="en" datatype="plaintext" target-language="ko">
    <body>
      <trans-unit id="label.find">
        <source xml:lang="en">Find</source>
        <target state="translated">찾기</target>
      </trans-unit>
      <trans-unit id="placeholder.find">
        <source xml:lang="en">Find</source>
        <target state="translated">찾기</target>
      </trans-unit>
      <trans-unit id="label.previousMatchButton">
        <source xml:lang="en">Previous match</source>
        <target state="translated">이전 검색 결과</target>
      </trans-unit>
      <trans-unit id="label.nextMatchButton">
        <source xml:lang="en">Next match</source>
        <target state="translated">다음 검색 결과</target>
      </trans-unit>
      <trans-unit id="label.closeButton">
        <source xml:lang="en">Close</source>
        <target state="translated">닫기</target>
      </trans-unit>
      <trans-unit id="title.matchesCountLimit">
        <source xml:lang="en">Your search returned a large number of results, only the first 999 matches will be highlighted.</source>
        <target state="translated">많은 수의 검색 결과가 반환되었습니다. 처음 999개의 일치 항목만 강조 표시됩니다.</target>
      </trans-unit>
      <trans-unit id="label.matchesLocation">
        <source xml:lang="en">{0} of {1}</source>
        <target state="translated">{0}/{1}</target>
      </trans-unit>
      <trans-unit id="label.noResults">
        <source xml:lang="en">No Results</source>
        <target state="translated">결과 없음</target>
      </trans-unit>
    </body>
  </file>
  <file original="src/sql/workbench/contrib/profiler/browser/profilerResourceEditor" source-language="en" datatype="plaintext" target-language="ko">
    <body>
      <trans-unit id="profilerTextEditorAriaLabel">
        <source xml:lang="en">Profiler editor for event text. Readonly</source>
        <target state="translated">이벤트 텍스트의 Profiler 편집기. 읽기 전용</target>
      </trans-unit>
    </body>
  </file>
  <file original="src/sql/workbench/contrib/profiler/browser/profilerTableEditor" source-language="en" datatype="plaintext" target-language="ko">
    <body>
      <trans-unit id="ProfilerTableEditor.eventCountFiltered">
        <source xml:lang="en">Events (Filtered): {0}/{1}</source>
        <target state="translated">이벤트(필터링됨): {0}/{1}</target>
      </trans-unit>
      <trans-unit id="ProfilerTableEditor.eventCount">
        <source xml:lang="en">Events: {0}</source>
        <target state="translated">이벤트: {0}</target>
      </trans-unit>
      <trans-unit id="status.eventCount">
        <source xml:lang="en">Event Count</source>
        <target state="translated">이벤트 수</target>
      </trans-unit>
    </body>
  </file>
  <file original="src/sql/workbench/contrib/query/browser/actions" source-language="en" datatype="plaintext" target-language="ko">
    <body>
      <trans-unit id="saveAsCsv">
        <source xml:lang="en">Save As CSV</source>
        <target state="translated">CSV로 저장</target>
      </trans-unit>
      <trans-unit id="saveAsJson">
        <source xml:lang="en">Save As JSON</source>
        <target state="translated">JSON으로 저장</target>
      </trans-unit>
      <trans-unit id="saveAsExcel">
        <source xml:lang="en">Save As Excel</source>
        <target state="translated">Excel로 저장</target>
      </trans-unit>
      <trans-unit id="saveAsXml">
        <source xml:lang="en">Save As XML</source>
        <target state="translated">XML로 저장</target>
      </trans-unit>
      <trans-unit id="jsonEncoding">
        <source xml:lang="en">Results encoding will not be saved when exporting to JSON, remember to save with desired encoding once file is created.</source>
        <target state="translated">JSON으로 내보낼 때 결과 인코딩이 저장되지 않습니다. 파일이 만들어지면 원하는 인코딩으로 저장해야 합니다.</target>
      </trans-unit>
      <trans-unit id="saveToFileNotSupported">
        <source xml:lang="en">Save to file is not supported by the backing data source</source>
        <target state="translated">백업 데이터 원본에서 파일로 저장하도록 지원하지 않습니다.</target>
      </trans-unit>
      <trans-unit id="copySelection">
        <source xml:lang="en">Copy</source>
        <target state="translated">복사</target>
      </trans-unit>
      <trans-unit id="copyWithHeaders">
        <source xml:lang="en">Copy With Headers</source>
        <target state="translated">복사(머리글 포함)</target>
      </trans-unit>
      <trans-unit id="selectAll">
        <source xml:lang="en">Select All</source>
        <target state="translated">모두 선택</target>
      </trans-unit>
      <trans-unit id="maximize">
        <source xml:lang="en">Maximize</source>
        <target state="translated">최대화</target>
      </trans-unit>
      <trans-unit id="restore">
        <source xml:lang="en">Restore</source>
        <target state="translated">복원</target>
      </trans-unit>
      <trans-unit id="chart">
        <source xml:lang="en">Chart</source>
        <target state="translated">차트</target>
      </trans-unit>
>>>>>>> 3e2bf7b9
      <trans-unit id="visualizer">
        <source xml:lang="en">Visualizer</source>
        <target state="translated">시각화 도우미</target>
      </trans-unit>
    </body>
  </file>
  <file original="src/sql/workbench/contrib/query/browser/flavorStatus" source-language="en" datatype="plaintext" target-language="ko">
    <body>
      <trans-unit id="chooseSqlLang">
        <source xml:lang="en">Choose SQL Language</source>
        <target state="translated">SQL 언어 선택</target>
      </trans-unit>
      <trans-unit id="changeProvider">
        <source xml:lang="en">Change SQL language provider</source>
        <target state="translated">SQL 언어 공급자 변경</target>
      </trans-unit>
      <trans-unit id="status.query.flavor">
        <source xml:lang="en">SQL Language Flavor</source>
        <target state="translated">SQL 언어 버전</target>
      </trans-unit>
      <trans-unit id="changeSqlProvider">
        <source xml:lang="en">Change SQL Engine Provider</source>
        <target state="translated">SQL 엔진 공급자 변경</target>
      </trans-unit>
      <trans-unit id="alreadyConnected">
        <source xml:lang="en">A connection using engine {0} exists. To change please disconnect or change connection</source>
        <target state="translated">{0} 엔진을 사용하는 연결이 존재합니다. 변경하려면 연결을 끊거나 연결을 변경하세요.</target>
      </trans-unit>
      <trans-unit id="noEditor">
        <source xml:lang="en">No text editor active at this time</source>
        <target state="translated">현재 활성 텍스트 편집기 없음</target>
      </trans-unit>
      <trans-unit id="pickSqlProvider">
        <source xml:lang="en">Select Language Provider</source>
        <target state="translated">언어 공급자 선택</target>
      </trans-unit>
    </body>
  </file>
  <file original="src/sql/workbench/contrib/query/browser/gridPanel" source-language="en" datatype="plaintext" target-language="ko">
    <body>
      <trans-unit id="xmlShowplan">
        <source xml:lang="en">XML Showplan</source>
        <target state="translated">XML 실행 계획</target>
      </trans-unit>
      <trans-unit id="resultsGrid">
        <source xml:lang="en">Results grid</source>
        <target state="translated">결과 표</target>
      </trans-unit>
      <trans-unit id="resultsGrid.maxRowCountExceeded">
        <source xml:lang="en">Max row count for filtering/sorting has been exceeded. To update it, you can go to User Settings and change the setting: 'queryEditor.results.inMemoryDataProcessingThreshold'</source>
        <target state="translated">필터링/정렬에 대한 최대 행 수가 초과되었습니다. 업데이트하려면 사용자 설정으로 이동하여 'queryEditor.results.inMemoryDataProcessingThreshold' 설정을 변경할 수 있습니다.</target>
      </trans-unit>
    </body>
  </file>
  <file original="src/sql/workbench/contrib/query/browser/keyboardQueryActions" source-language="en" datatype="plaintext" target-language="ko">
    <body>
      <trans-unit id="focusOnCurrentQueryKeyboardAction">
        <source xml:lang="en">Focus on Current Query</source>
        <target state="translated">현재 쿼리에 포커스</target>
      </trans-unit>
      <trans-unit id="runQueryKeyboardAction">
        <source xml:lang="en">Run Query</source>
        <target state="translated">쿼리 실행</target>
      </trans-unit>
      <trans-unit id="runCurrentQueryKeyboardAction">
        <source xml:lang="en">Run Current Query</source>
        <target state="translated">현재 쿼리 실행</target>
      </trans-unit>
      <trans-unit id="copyQueryWithResultsKeyboardAction">
        <source xml:lang="en">Copy Query With Results</source>
        <target state="translated">결과와 함께 쿼리 복사</target>
      </trans-unit>
      <trans-unit id="queryActions.queryResultsCopySuccess">
        <source xml:lang="en">Successfully copied query and results.</source>
        <target state="translated">쿼리 및 결과를 복사했습니다.</target>
      </trans-unit>
      <trans-unit id="runCurrentQueryWithActualPlanKeyboardAction">
        <source xml:lang="en">Run Current Query with Actual Plan</source>
        <target state="translated">실제 계획에 따라 현재 쿼리 실행</target>
      </trans-unit>
      <trans-unit id="cancelQueryKeyboardAction">
        <source xml:lang="en">Cancel Query</source>
        <target state="translated">쿼리 취소</target>
      </trans-unit>
      <trans-unit id="refreshIntellisenseKeyboardAction">
        <source xml:lang="en">Refresh IntelliSense Cache</source>
        <target state="translated">IntelliSense 캐시 새로 고침</target>
      </trans-unit>
      <trans-unit id="toggleQueryResultsKeyboardAction">
        <source xml:lang="en">Toggle Query Results</source>
        <target state="translated">쿼리 결과 전환</target>
      </trans-unit>
      <trans-unit id="ToggleFocusBetweenQueryEditorAndResultsAction">
        <source xml:lang="en">Toggle Focus Between Query And Results</source>
        <target state="translated">쿼리와 결과 간 포커스 전환</target>
      </trans-unit>
      <trans-unit id="queryShortcutNoEditor">
        <source xml:lang="en">Editor parameter is required for a shortcut to be executed</source>
        <target state="translated">바로 가기를 실행하려면 편집기 매개 변수가 필요합니다.</target>
      </trans-unit>
      <trans-unit id="parseSyntaxLabel">
        <source xml:lang="en">Parse Query</source>
        <target state="translated">쿼리 구문 분석</target>
      </trans-unit>
      <trans-unit id="queryActions.parseSyntaxSuccess">
        <source xml:lang="en">Commands completed successfully</source>
        <target state="translated">명령을 완료했습니다.</target>
      </trans-unit>
      <trans-unit id="queryActions.parseSyntaxFailure">
        <source xml:lang="en">Command failed: </source>
        <target state="translated">명령 실패: </target>
      </trans-unit>
      <trans-unit id="queryActions.notConnected">
        <source xml:lang="en">Please connect to a server</source>
        <target state="translated">서버에 연결하세요.</target>
      </trans-unit>
    </body>
  </file>
  <file original="src/sql/workbench/contrib/query/browser/messagePanel" source-language="en" datatype="plaintext" target-language="ko">
    <body>
      <trans-unit id="messagePanel">
        <source xml:lang="en">Message Panel</source>
        <target state="translated">메시지 패널</target>
      </trans-unit>
      <trans-unit id="copy">
        <source xml:lang="en">Copy</source>
        <target state="translated">복사</target>
      </trans-unit>
      <trans-unit id="copyAll">
        <source xml:lang="en">Copy All</source>
        <target state="translated">모두 복사</target>
      </trans-unit>
    </body>
  </file>
  <file original="src/sql/workbench/contrib/query/browser/query.contribution" source-language="en" datatype="plaintext" target-language="ko">
    <body>
      <trans-unit id="queryResultsEditor.name">
        <source xml:lang="en">Query Results</source>
        <target state="translated">쿼리 결과</target>
      </trans-unit>
      <trans-unit id="newQuery">
        <source xml:lang="en">New Query</source>
        <target state="translated">새 쿼리</target>
      </trans-unit>
      <trans-unit id="queryEditorConfigurationTitle">
        <source xml:lang="en">Query Editor</source>
        <target state="translated">쿼리 편집기</target>
      </trans-unit>
      <trans-unit id="queryEditor.results.saveAsCsv.includeHeaders">
        <source xml:lang="en">When true, column headers are included when saving results as CSV</source>
        <target state="translated">true이면 결과를 CSV로 저장할 때 열 머리글이 포함됩니다.</target>
      </trans-unit>
      <trans-unit id="queryEditor.results.saveAsCsv.delimiter">
        <source xml:lang="en">The custom delimiter to use between values when saving as CSV</source>
        <target state="translated">CSV로 저장할 때 값 사이에 사용할 사용자 지정 구분 기호</target>
      </trans-unit>
      <trans-unit id="queryEditor.results.saveAsCsv.lineSeperator">
        <source xml:lang="en">Character(s) used for seperating rows when saving results as CSV</source>
        <target state="translated">결과를 CSV로 저장할 때 행을 분리하는 데 사용하는 문자</target>
      </trans-unit>
      <trans-unit id="queryEditor.results.saveAsCsv.textIdentifier">
        <source xml:lang="en">Character used for enclosing text fields when saving results as CSV</source>
        <target state="translated">결과를 CSV로 저장할 때 텍스트 필드를 묶는 데 사용하는 문자</target>
      </trans-unit>
      <trans-unit id="queryEditor.results.saveAsCsv.encoding">
        <source xml:lang="en">File encoding used when saving results as CSV</source>
        <target state="translated">결과를 CSV로 저장할 때 사용되는 파일 인코딩</target>
      </trans-unit>
      <trans-unit id="queryEditor.results.saveAsXml.formatted">
        <source xml:lang="en">When true, XML output will be formatted when saving results as XML</source>
        <target state="translated">true이면 결과를 XML로 저장할 때 XML 출력에 형식이 지정됩니다.</target>
      </trans-unit>
      <trans-unit id="queryEditor.results.saveAsXml.encoding">
        <source xml:lang="en">File encoding used when saving results as XML</source>
        <target state="translated">결과를 XML로 저장할 때 사용되는 파일 인코딩</target>
      </trans-unit>
      <trans-unit id="queryEditor.results.streaming">
        <source xml:lang="en">Enable results streaming; contains few minor visual issues</source>
        <target state="translated">결과 스트리밍을 사용하도록 설정합니다. 몇 가지 사소한 시각적 문제가 있습니다.</target>
      </trans-unit>
      <trans-unit id="queryEditor.results.copyIncludeHeaders">
        <source xml:lang="en">Configuration options for copying results from the Results View</source>
        <target state="translated">결과 뷰에서 결과를 복사하기 위한 구성 옵션</target>
      </trans-unit>
      <trans-unit id="queryEditor.results.copyRemoveNewLine">
        <source xml:lang="en">Configuration options for copying multi-line results from the Results View</source>
        <target state="translated">결과 뷰에서 여러 줄 결과를 복사하기 위한 구성 옵션</target>
      </trans-unit>
      <trans-unit id="queryEditor.results.optimizedTable">
        <source xml:lang="en">(Experimental) Use a optimized table in the results out. Some functionality might be missing and in the works.</source>
        <target state="translated">(실험적) 결과에 최적화된 테이블을 사용합니다. 일부 기능이 누락되거나 작동 중입니다.</target>
      </trans-unit>
      <trans-unit id="queryEditor.inMemoryDataProcessingThreshold">
        <source xml:lang="en">Controls the max number of rows allowed to do filtering and sorting in memory. If the number is exceeded, sorting and filtering will be disabled. Warning: Increasing this may impact performance.</source>
        <target state="translated">메모리에서 필터링 및 정렬할 수 있는 최대 행 수를 제어합니다. 숫자를 초과하는 경우 정렬과 필터링이 비활성화됩니다. 경고: 이 항목을 늘리면 성능에 영향을 미칠 수 있습니다.</target>
      </trans-unit>
      <trans-unit id="queryEditor.results.openAfterSave">
        <source xml:lang="en">Whether to open the file in Azure Data Studio after the result is saved.</source>
        <target state="translated">결과를 저장한 후 Azure Data Studio의 파일을 열지 여부입니다.</target>
      </trans-unit>
      <trans-unit id="queryEditor.messages.showBatchTime">
        <source xml:lang="en">Should execution time be shown for individual batches</source>
        <target state="translated">개별 일괄 처리에 대한 실행 시간 표시 여부</target>
      </trans-unit>
      <trans-unit id="queryEditor.messages.wordwrap">
        <source xml:lang="en">Word wrap messages</source>
        <target state="translated">메시지 자동 줄 바꿈</target>
      </trans-unit>
      <trans-unit id="queryEditor.chart.defaultChartType">
        <source xml:lang="en">The default chart type to use when opening Chart Viewer from a Query Results</source>
        <target state="translated">쿼리 결과에서 차트 뷰어를 열 때 사용할 기본 차트 유형</target>
      </trans-unit>
      <trans-unit id="queryEditor.tabColorMode.off">
        <source xml:lang="en">Tab coloring will be disabled</source>
        <target state="translated">탭 색 지정이 사용하지 않도록 설정됩니다.</target>
      </trans-unit>
      <trans-unit id="queryEditor.tabColorMode.border">
        <source xml:lang="en">The top border of each editor tab will be colored to match the relevant server group</source>
        <target state="translated">각 편집기 탭의 상단 테두리는 관련 서버 그룹과 일치하도록 칠해집니다.</target>
      </trans-unit>
      <trans-unit id="queryEditor.tabColorMode.fill">
        <source xml:lang="en">Each editor tab's background color will match the relevant server group</source>
        <target state="translated">각 편집기 탭의 배경색이 관련 서버 그룹과 일치합니다.</target>
      </trans-unit>
      <trans-unit id="queryEditor.tabColorMode">
        <source xml:lang="en">Controls how to color tabs based on the server group of their active connection</source>
        <target state="translated">활성 연결의 서버 그룹을 기준으로 탭 색상 지정 방법을 제어합니다.</target>
      </trans-unit>
      <trans-unit id="queryEditor.showConnectionInfoInTitle">
        <source xml:lang="en">Controls whether to show the connection info for a tab in the title.</source>
        <target state="translated">제목에 있는 탭에 연결 정보를 표시할지 여부를 제어합니다.</target>
      </trans-unit>
      <trans-unit id="queryEditor.promptToSaveGeneratedFiles">
        <source xml:lang="en">Prompt to save generated SQL files</source>
        <target state="translated">생성된 SQL 파일 저장 여부 확인</target>
      </trans-unit>
      <trans-unit id="queryShortcutDescription">
        <source xml:lang="en">Set keybinding workbench.action.query.shortcut{0} to run the shortcut text as a procedure call or query execution. Any selected text in the query editor will be passed as a parameter at the end of your query, or you can reference it with {arg}</source>
        <target state="translated">keybinding workbench.action.query.shortcut{0}를 설정하여 프로시저 호출 또는 쿼리 실행으로 바로 가기 텍스트를 실행합니다. 쿼리 편집기에서 선택한 모든 텍스트는 쿼리 끝에 매개 변수로 전달되거나 {arg}로 참조할 수 있습니다.</target>
      </trans-unit>
    </body>
  </file>
  <file original="src/sql/workbench/contrib/query/browser/queryActions" source-language="en" datatype="plaintext" target-language="ko">
    <body>
      <trans-unit id="newQueryTask.newQuery">
        <source xml:lang="en">New Query</source>
        <target state="translated">새 쿼리</target>
<<<<<<< HEAD
      </trans-unit>
      <trans-unit id="runQueryLabel">
        <source xml:lang="en">Run</source>
        <target state="translated">실행</target>
      </trans-unit>
      <trans-unit id="cancelQueryLabel">
        <source xml:lang="en">Cancel</source>
        <target state="translated">취소</target>
      </trans-unit>
      <trans-unit id="estimatedQueryPlan">
        <source xml:lang="en">Explain</source>
        <target state="translated">설명</target>
      </trans-unit>
      <trans-unit id="actualQueryPlan">
        <source xml:lang="en">Actual</source>
        <target state="translated">실제</target>
      </trans-unit>
      <trans-unit id="disconnectDatabaseLabel">
        <source xml:lang="en">Disconnect</source>
        <target state="translated">연결 끊기</target>
      </trans-unit>
      <trans-unit id="changeConnectionDatabaseLabel">
        <source xml:lang="en">Change Connection</source>
        <target state="translated">연결 변경</target>
      </trans-unit>
      <trans-unit id="connectDatabaseLabel">
        <source xml:lang="en">Connect</source>
        <target state="translated">연결</target>
      </trans-unit>
      <trans-unit id="enablesqlcmdLabel">
        <source xml:lang="en">Enable SQLCMD</source>
        <target state="translated">SQLCMD 사용</target>
      </trans-unit>
      <trans-unit id="disablesqlcmdLabel">
        <source xml:lang="en">Disable SQLCMD</source>
        <target state="translated">SQLCMD 사용 안 함</target>
      </trans-unit>
      <trans-unit id="selectDatabase">
        <source xml:lang="en">Select Database</source>
        <target state="translated">데이터베이스 선택</target>
      </trans-unit>
      <trans-unit id="changeDatabase.failed">
        <source xml:lang="en">Failed to change database</source>
        <target state="translated">데이터베이스를 변경하지 못함</target>
      </trans-unit>
      <trans-unit id="changeDatabase.failedWithError">
        <source xml:lang="en">Failed to change database: {0}</source>
        <target state="translated">데이터베이스 {0}을(를) 변경하지 못함</target>
      </trans-unit>
      <trans-unit id="queryEditor.exportSqlAsNotebook">
        <source xml:lang="en">Export as Notebook</source>
        <target state="translated">Notebook으로 내보내기</target>
      </trans-unit>
    </body>
  </file>
  <file original="src/sql/workbench/contrib/query/browser/queryEditor" source-language="en" datatype="plaintext" target-language="ko">
    <body>
      <trans-unit id="queryEditor.name">
        <source xml:lang="en">Query Editor</source>
        <target state="new">Query Editor</target>
      </trans-unit>
    </body>
  </file>
  <file original="src/sql/workbench/contrib/query/browser/queryResultsView" source-language="en" datatype="plaintext" target-language="ko">
    <body>
      <trans-unit id="resultsTabTitle">
        <source xml:lang="en">Results</source>
        <target state="translated">결과</target>
      </trans-unit>
      <trans-unit id="messagesTabTitle">
        <source xml:lang="en">Messages</source>
        <target state="translated">메시지</target>
      </trans-unit>
    </body>
  </file>
  <file original="src/sql/workbench/contrib/query/browser/statusBarItems" source-language="en" datatype="plaintext" target-language="ko">
    <body>
      <trans-unit id="status.query.timeElapsed">
        <source xml:lang="en">Time Elapsed</source>
        <target state="translated">경과 시간</target>
      </trans-unit>
      <trans-unit id="status.query.rowCount">
        <source xml:lang="en">Row Count</source>
        <target state="translated">행 개수</target>
      </trans-unit>
      <trans-unit id="rowCount">
        <source xml:lang="en">{0} rows</source>
        <target state="translated">{0}개의 행</target>
      </trans-unit>
      <trans-unit id="query.status.executing">
        <source xml:lang="en">Executing query...</source>
        <target state="translated">쿼리를 실행하는 중...</target>
      </trans-unit>
      <trans-unit id="status.query.status">
        <source xml:lang="en">Execution Status</source>
        <target state="translated">실행 상태</target>
      </trans-unit>
      <trans-unit id="status.query.selection-summary">
        <source xml:lang="en">Selection Summary</source>
        <target state="translated">선택 요약</target>
      </trans-unit>
      <trans-unit id="status.query.summaryText">
        <source xml:lang="en">Average: {0}  Count: {1}  Sum: {2}</source>
        <target state="translated">평균: {0} 개수: {1} 합계: {2}</target>
      </trans-unit>
    </body>
  </file>
  <file original="src/sql/workbench/contrib/query/common/resultsGrid.contribution" source-language="en" datatype="plaintext" target-language="ko">
    <body>
      <trans-unit id="resultsGridConfigurationTitle">
        <source xml:lang="en">Results Grid and Messages</source>
        <target state="translated">결과 표 및 메시지</target>
      </trans-unit>
      <trans-unit id="fontFamily">
        <source xml:lang="en">Controls the font family.</source>
        <target state="translated">글꼴 패밀리를 제어합니다.</target>
      </trans-unit>
      <trans-unit id="fontWeight">
        <source xml:lang="en">Controls the font weight.</source>
        <target state="translated">글꼴 두께를 제어합니다.</target>
      </trans-unit>
      <trans-unit id="fontSize">
        <source xml:lang="en">Controls the font size in pixels.</source>
        <target state="translated">글꼴 크기(픽셀)를 제어합니다.</target>
      </trans-unit>
      <trans-unit id="letterSpacing">
        <source xml:lang="en">Controls the letter spacing in pixels.</source>
        <target state="translated">문자 간격(픽셀)을 제어합니다.</target>
      </trans-unit>
      <trans-unit id="rowHeight">
        <source xml:lang="en">Controls the row height in pixels</source>
        <target state="translated">행 높이(픽셀)를 제어합니다.</target>
      </trans-unit>
      <trans-unit id="cellPadding">
        <source xml:lang="en">Controls the cell padding in pixels</source>
        <target state="translated">셀 안쪽 여백(픽셀)을 제어합니다.</target>
      </trans-unit>
      <trans-unit id="autoSizeColumns">
        <source xml:lang="en">Auto size the columns width on inital results. Could have performance problems with large number of columns or large cells</source>
        <target state="translated">초기 결과의 열 너비를 자동으로 조정합니다. 열 개수가 많거나 셀이 크면 성능 문제가 발생할 수 있습니다.</target>
      </trans-unit>
      <trans-unit id="maxColumnWidth">
        <source xml:lang="en">The maximum width in pixels for auto-sized columns</source>
        <target state="translated">자동으로 크기가 조정되는 열의 최대 너비(픽셀)</target>
      </trans-unit>
    </body>
  </file>
  <file original="src/sql/workbench/contrib/queryHistory/browser/queryHistoryActions" source-language="en" datatype="plaintext" target-language="ko">
    <body>
      <trans-unit id="toggleQueryHistory">
        <source xml:lang="en">Toggle Query History</source>
        <target state="translated">쿼리 기록 전환</target>
      </trans-unit>
      <trans-unit id="queryHistory.delete">
        <source xml:lang="en">Delete</source>
        <target state="translated">삭제</target>
      </trans-unit>
      <trans-unit id="queryHistory.clearLabel">
        <source xml:lang="en">Clear All History</source>
        <target state="translated">모든 기록 지우기</target>
      </trans-unit>
      <trans-unit id="queryHistory.openQuery">
        <source xml:lang="en">Open Query</source>
        <target state="translated">쿼리 열기</target>
      </trans-unit>
      <trans-unit id="queryHistory.runQuery">
        <source xml:lang="en">Run Query</source>
        <target state="translated">쿼리 실행</target>
      </trans-unit>
      <trans-unit id="queryHistory.toggleCaptureLabel">
        <source xml:lang="en">Toggle Query History capture</source>
        <target state="translated">쿼리 기록 캡처 전환</target>
      </trans-unit>
      <trans-unit id="queryHistory.disableCapture">
        <source xml:lang="en">Pause Query History Capture</source>
        <target state="translated">쿼리 기록 캡처 일시 중지</target>
      </trans-unit>
      <trans-unit id="queryHistory.enableCapture">
        <source xml:lang="en">Start Query History Capture</source>
        <target state="translated">쿼리 기록 캡처 시작</target>
      </trans-unit>
=======
      </trans-unit>
      <trans-unit id="runQueryLabel">
        <source xml:lang="en">Run</source>
        <target state="translated">실행</target>
      </trans-unit>
      <trans-unit id="cancelQueryLabel">
        <source xml:lang="en">Cancel</source>
        <target state="translated">취소</target>
      </trans-unit>
      <trans-unit id="estimatedQueryPlan">
        <source xml:lang="en">Explain</source>
        <target state="translated">설명</target>
      </trans-unit>
      <trans-unit id="actualQueryPlan">
        <source xml:lang="en">Actual</source>
        <target state="translated">실제</target>
      </trans-unit>
      <trans-unit id="disconnectDatabaseLabel">
        <source xml:lang="en">Disconnect</source>
        <target state="translated">연결 끊기</target>
      </trans-unit>
      <trans-unit id="changeConnectionDatabaseLabel">
        <source xml:lang="en">Change Connection</source>
        <target state="translated">연결 변경</target>
      </trans-unit>
      <trans-unit id="connectDatabaseLabel">
        <source xml:lang="en">Connect</source>
        <target state="translated">연결</target>
      </trans-unit>
      <trans-unit id="enablesqlcmdLabel">
        <source xml:lang="en">Enable SQLCMD</source>
        <target state="translated">SQLCMD 사용</target>
      </trans-unit>
      <trans-unit id="disablesqlcmdLabel">
        <source xml:lang="en">Disable SQLCMD</source>
        <target state="translated">SQLCMD 사용 안 함</target>
      </trans-unit>
      <trans-unit id="selectDatabase">
        <source xml:lang="en">Select Database</source>
        <target state="translated">데이터베이스 선택</target>
      </trans-unit>
      <trans-unit id="changeDatabase.failed">
        <source xml:lang="en">Failed to change database</source>
        <target state="translated">데이터베이스를 변경하지 못함</target>
      </trans-unit>
      <trans-unit id="changeDatabase.failedWithError">
        <source xml:lang="en">Failed to change database: {0}</source>
        <target state="translated">데이터베이스 {0}을(를) 변경하지 못함</target>
      </trans-unit>
      <trans-unit id="queryEditor.exportSqlAsNotebook">
        <source xml:lang="en">Export as Notebook</source>
        <target state="translated">Notebook으로 내보내기</target>
      </trans-unit>
    </body>
  </file>
  <file original="src/sql/workbench/contrib/query/browser/queryEditor" source-language="en" datatype="plaintext" target-language="ko">
    <body>
      <trans-unit id="queryEditor.name">
        <source xml:lang="en">Query Editor</source>
        <target state="translated">쿼리 편집기</target>
      </trans-unit>
    </body>
  </file>
  <file original="src/sql/workbench/contrib/query/browser/queryResultsView" source-language="en" datatype="plaintext" target-language="ko">
    <body>
      <trans-unit id="resultsTabTitle">
        <source xml:lang="en">Results</source>
        <target state="translated">결과</target>
      </trans-unit>
      <trans-unit id="messagesTabTitle">
        <source xml:lang="en">Messages</source>
        <target state="translated">메시지</target>
      </trans-unit>
    </body>
  </file>
  <file original="src/sql/workbench/contrib/query/browser/statusBarItems" source-language="en" datatype="plaintext" target-language="ko">
    <body>
      <trans-unit id="status.query.timeElapsed">
        <source xml:lang="en">Time Elapsed</source>
        <target state="translated">경과 시간</target>
      </trans-unit>
      <trans-unit id="status.query.rowCount">
        <source xml:lang="en">Row Count</source>
        <target state="translated">행 개수</target>
      </trans-unit>
      <trans-unit id="rowCount">
        <source xml:lang="en">{0} rows</source>
        <target state="translated">{0}개의 행</target>
      </trans-unit>
      <trans-unit id="query.status.executing">
        <source xml:lang="en">Executing query...</source>
        <target state="translated">쿼리를 실행하는 중...</target>
      </trans-unit>
      <trans-unit id="status.query.status">
        <source xml:lang="en">Execution Status</source>
        <target state="translated">실행 상태</target>
      </trans-unit>
      <trans-unit id="status.query.selection-summary">
        <source xml:lang="en">Selection Summary</source>
        <target state="translated">선택 요약</target>
      </trans-unit>
      <trans-unit id="status.query.summaryText">
        <source xml:lang="en">Average: {0}  Count: {1}  Sum: {2}</source>
        <target state="translated">평균: {0} 개수: {1} 합계: {2}</target>
      </trans-unit>
    </body>
  </file>
  <file original="src/sql/workbench/contrib/query/common/resultsGrid.contribution" source-language="en" datatype="plaintext" target-language="ko">
    <body>
      <trans-unit id="resultsGridConfigurationTitle">
        <source xml:lang="en">Results Grid and Messages</source>
        <target state="translated">결과 표 및 메시지</target>
      </trans-unit>
      <trans-unit id="fontFamily">
        <source xml:lang="en">Controls the font family.</source>
        <target state="translated">글꼴 패밀리를 제어합니다.</target>
      </trans-unit>
      <trans-unit id="fontWeight">
        <source xml:lang="en">Controls the font weight.</source>
        <target state="translated">글꼴 두께를 제어합니다.</target>
      </trans-unit>
      <trans-unit id="fontSize">
        <source xml:lang="en">Controls the font size in pixels.</source>
        <target state="translated">글꼴 크기(픽셀)를 제어합니다.</target>
      </trans-unit>
      <trans-unit id="letterSpacing">
        <source xml:lang="en">Controls the letter spacing in pixels.</source>
        <target state="translated">문자 간격(픽셀)을 제어합니다.</target>
      </trans-unit>
      <trans-unit id="rowHeight">
        <source xml:lang="en">Controls the row height in pixels</source>
        <target state="translated">행 높이(픽셀)를 제어합니다.</target>
      </trans-unit>
      <trans-unit id="cellPadding">
        <source xml:lang="en">Controls the cell padding in pixels</source>
        <target state="translated">셀 안쪽 여백(픽셀)을 제어합니다.</target>
      </trans-unit>
      <trans-unit id="autoSizeColumns">
        <source xml:lang="en">Auto size the columns width on inital results. Could have performance problems with large number of columns or large cells</source>
        <target state="translated">초기 결과의 열 너비를 자동으로 조정합니다. 열 개수가 많거나 셀이 크면 성능 문제가 발생할 수 있습니다.</target>
      </trans-unit>
      <trans-unit id="maxColumnWidth">
        <source xml:lang="en">The maximum width in pixels for auto-sized columns</source>
        <target state="translated">자동으로 크기가 조정되는 열의 최대 너비(픽셀)</target>
      </trans-unit>
    </body>
  </file>
  <file original="src/sql/workbench/contrib/queryHistory/browser/queryHistoryActions" source-language="en" datatype="plaintext" target-language="ko">
    <body>
      <trans-unit id="toggleQueryHistory">
        <source xml:lang="en">Toggle Query History</source>
        <target state="translated">쿼리 기록 전환</target>
      </trans-unit>
      <trans-unit id="queryHistory.delete">
        <source xml:lang="en">Delete</source>
        <target state="translated">삭제</target>
      </trans-unit>
      <trans-unit id="queryHistory.clearLabel">
        <source xml:lang="en">Clear All History</source>
        <target state="translated">모든 기록 지우기</target>
      </trans-unit>
      <trans-unit id="queryHistory.openQuery">
        <source xml:lang="en">Open Query</source>
        <target state="translated">쿼리 열기</target>
      </trans-unit>
      <trans-unit id="queryHistory.runQuery">
        <source xml:lang="en">Run Query</source>
        <target state="translated">쿼리 실행</target>
      </trans-unit>
      <trans-unit id="queryHistory.toggleCaptureLabel">
        <source xml:lang="en">Toggle Query History capture</source>
        <target state="translated">쿼리 기록 캡처 전환</target>
      </trans-unit>
      <trans-unit id="queryHistory.disableCapture">
        <source xml:lang="en">Pause Query History Capture</source>
        <target state="translated">쿼리 기록 캡처 일시 중지</target>
      </trans-unit>
      <trans-unit id="queryHistory.enableCapture">
        <source xml:lang="en">Start Query History Capture</source>
        <target state="translated">쿼리 기록 캡처 시작</target>
      </trans-unit>
>>>>>>> 3e2bf7b9
    </body>
  </file>
  <file original="src/sql/workbench/contrib/queryHistory/browser/queryHistoryRenderer" source-language="en" datatype="plaintext" target-language="ko">
    <body>
      <trans-unit id="succeeded">
        <source xml:lang="en">succeeded</source>
        <target state="translated">성공</target>
      </trans-unit>
      <trans-unit id="failed">
        <source xml:lang="en">failed</source>
        <target state="translated">실패</target>
      </trans-unit>
    </body>
  </file>
  <file original="src/sql/workbench/contrib/queryHistory/browser/queryHistoryView" source-language="en" datatype="plaintext" target-language="ko">
    <body>
      <trans-unit id="noQueriesMessage">
        <source xml:lang="en">No queries to display.</source>
        <target state="translated">표시할 쿼리가 없습니다.</target>
      </trans-unit>
      <trans-unit id="queryHistory.regTreeAriaLabel">
        <source xml:lang="en">Query History</source>
        <note>QueryHistory</note>
        <target state="translated">쿼리 기록</target>
      </trans-unit>
    </body>
  </file>
  <file original="src/sql/workbench/contrib/queryHistory/electron-browser/queryHistory" source-language="en" datatype="plaintext" target-language="ko">
    <body>
      <trans-unit id="queryHistoryConfigurationTitle">
        <source xml:lang="en">QueryHistory</source>
        <target state="translated">QueryHistory</target>
<<<<<<< HEAD
      </trans-unit>
      <trans-unit id="queryHistoryCaptureEnabled">
        <source xml:lang="en">Whether Query History capture is enabled. If false queries executed will not be captured.</source>
        <target state="translated">쿼리 기록 캡처가 사용하도록 설정되어 있는지 여부입니다. false이면 실행된 쿼리가 캡처되지 않습니다.</target>
      </trans-unit>
      <trans-unit id="queryHistory.clearLabel">
        <source xml:lang="en">Clear All History</source>
        <target state="translated">모든 기록 지우기</target>
      </trans-unit>
      <trans-unit id="queryHistory.disableCapture">
        <source xml:lang="en">Pause Query History Capture</source>
        <target state="translated">쿼리 기록 캡처 일시 중지</target>
      </trans-unit>
      <trans-unit id="queryHistory.enableCapture">
        <source xml:lang="en">Start Query History Capture</source>
        <target state="translated">쿼리 기록 캡처 시작</target>
      </trans-unit>
      <trans-unit id="viewCategory">
        <source xml:lang="en">View</source>
        <target state="translated">보기</target>
      </trans-unit>
      <trans-unit id="miViewQueryHistory">
        <source xml:lang="en">&amp;&amp;Query History</source>
        <note>&amp;&amp; denotes a mnemonic</note>
        <target state="translated">쿼리 기록(&amp;Q)</target>
      </trans-unit>
      <trans-unit id="queryHistory">
        <source xml:lang="en">Query History</source>
        <target state="translated">쿼리 기록</target>
      </trans-unit>
=======
      </trans-unit>
      <trans-unit id="queryHistoryCaptureEnabled">
        <source xml:lang="en">Whether Query History capture is enabled. If false queries executed will not be captured.</source>
        <target state="translated">쿼리 기록 캡처가 사용하도록 설정되어 있는지 여부입니다. false이면 실행된 쿼리가 캡처되지 않습니다.</target>
      </trans-unit>
      <trans-unit id="queryHistory.clearLabel">
        <source xml:lang="en">Clear All History</source>
        <target state="translated">모든 기록 지우기</target>
      </trans-unit>
      <trans-unit id="queryHistory.disableCapture">
        <source xml:lang="en">Pause Query History Capture</source>
        <target state="translated">쿼리 기록 캡처 일시 중지</target>
      </trans-unit>
      <trans-unit id="queryHistory.enableCapture">
        <source xml:lang="en">Start Query History Capture</source>
        <target state="translated">쿼리 기록 캡처 시작</target>
      </trans-unit>
      <trans-unit id="viewCategory">
        <source xml:lang="en">View</source>
        <target state="translated">보기</target>
      </trans-unit>
      <trans-unit id="miViewQueryHistory">
        <source xml:lang="en">&amp;&amp;Query History</source>
        <note>&amp;&amp; denotes a mnemonic</note>
        <target state="translated">쿼리 기록(&amp;Q)</target>
      </trans-unit>
      <trans-unit id="queryHistory">
        <source xml:lang="en">Query History</source>
        <target state="translated">쿼리 기록</target>
      </trans-unit>
>>>>>>> 3e2bf7b9
    </body>
  </file>
  <file original="src/sql/workbench/contrib/queryPlan/browser/queryPlan" source-language="en" datatype="plaintext" target-language="ko">
    <body>
      <trans-unit id="queryPlanTitle">
        <source xml:lang="en">Query Plan</source>
        <target state="translated">쿼리 계획</target>
      </trans-unit>
    </body>
  </file>
  <file original="src/sql/workbench/contrib/queryPlan/browser/queryPlanEditor" source-language="en" datatype="plaintext" target-language="ko">
    <body>
      <trans-unit id="queryPlanEditor">
        <source xml:lang="en">Query Plan Editor</source>
<<<<<<< HEAD
        <target state="new">Query Plan Editor</target>
=======
        <target state="translated">쿼리 플랜 편집기</target>
>>>>>>> 3e2bf7b9
      </trans-unit>
    </body>
  </file>
  <file original="src/sql/workbench/contrib/queryPlan/browser/topOperations" source-language="en" datatype="plaintext" target-language="ko">
    <body>
      <trans-unit id="topOperations.operation">
        <source xml:lang="en">Operation</source>
        <target state="translated">작업</target>
      </trans-unit>
      <trans-unit id="topOperations.object">
        <source xml:lang="en">Object</source>
        <target state="translated">개체</target>
      </trans-unit>
      <trans-unit id="topOperations.estCost">
        <source xml:lang="en">Est Cost</source>
        <target state="translated">예상 비용</target>
      </trans-unit>
      <trans-unit id="topOperations.estSubtreeCost">
        <source xml:lang="en">Est Subtree Cost</source>
        <target state="translated">예상 하위 트리 비용</target>
      </trans-unit>
      <trans-unit id="topOperations.actualRows">
        <source xml:lang="en">Actual Rows</source>
        <target state="translated">실제 행 수</target>
      </trans-unit>
      <trans-unit id="topOperations.estRows">
        <source xml:lang="en">Est Rows</source>
        <target state="translated">예상 행 수</target>
      </trans-unit>
      <trans-unit id="topOperations.actualExecutions">
        <source xml:lang="en">Actual Executions</source>
        <target state="translated">실제 실행 수</target>
      </trans-unit>
      <trans-unit id="topOperations.estCPUCost">
        <source xml:lang="en">Est CPU Cost</source>
        <target state="translated">예상 CPU 비용</target>
      </trans-unit>
      <trans-unit id="topOperations.estIOCost">
        <source xml:lang="en">Est IO Cost</source>
        <target state="translated">예상 입출력 비용</target>
      </trans-unit>
      <trans-unit id="topOperations.parallel">
        <source xml:lang="en">Parallel</source>
        <target state="translated">병렬</target>
      </trans-unit>
      <trans-unit id="topOperations.actualRebinds">
        <source xml:lang="en">Actual Rebinds</source>
        <target state="translated">실제 다시 바인딩 횟수</target>
      </trans-unit>
      <trans-unit id="topOperations.estRebinds">
        <source xml:lang="en">Est Rebinds</source>
        <target state="translated">예상 다시 바인딩 횟수</target>
      </trans-unit>
      <trans-unit id="topOperations.actualRewinds">
        <source xml:lang="en">Actual Rewinds</source>
        <target state="translated">실제 되감기 횟수</target>
      </trans-unit>
      <trans-unit id="topOperations.estRewinds">
        <source xml:lang="en">Est Rewinds</source>
        <target state="translated">예상 되감기 횟수</target>
      </trans-unit>
      <trans-unit id="topOperations.partitioned">
        <source xml:lang="en">Partitioned</source>
        <target state="translated">분할됨</target>
      </trans-unit>
      <trans-unit id="topOperationsTitle">
        <source xml:lang="en">Top Operations</source>
        <target state="translated">상위 작업</target>
      </trans-unit>
    </body>
  </file>
<<<<<<< HEAD
  <file original="src/sql/workbench/contrib/resourceViewer/browser/resourceViewer.contribution" source-language="en" datatype="plaintext" target-language="ko">
    <body>
=======
  <file original="src/sql/workbench/contrib/resourceDeployment/browser/resourceDeployment.contribution" source-language="en" datatype="plaintext" target-language="ko">
    <body>
      <trans-unit id="deployment.title">
        <source xml:lang="en">New Deployment...</source>
        <target state="translated">새 배포...</target>
      </trans-unit>
    </body>
  </file>
  <file original="src/sql/workbench/contrib/resourceViewer/browser/resourceViewer.contribution" source-language="en" datatype="plaintext" target-language="ko">
    <body>
>>>>>>> 3e2bf7b9
      <trans-unit id="resourceViewer">
        <source xml:lang="en">Resource Viewer</source>
        <target state="translated">리소스 뷰어</target>
      </trans-unit>
    </body>
  </file>
  <file original="src/sql/workbench/contrib/resourceViewer/browser/resourceViewerActions" source-language="en" datatype="plaintext" target-language="ko">
    <body>
      <trans-unit id="resourceViewer.refresh">
        <source xml:lang="en">Refresh</source>
        <target state="translated">새로 고침</target>
      </trans-unit>
    </body>
  </file>
  <file original="src/sql/workbench/contrib/resourceViewer/browser/resourceViewerTable" source-language="en" datatype="plaintext" target-language="ko">
    <body>
      <trans-unit id="resourceViewerTable.openError">
        <source xml:lang="en">Error opening link : {0}</source>
        <target state="translated">링크를 여는 동안 오류 발생: {0}</target>
      </trans-unit>
      <trans-unit id="resourceViewerTable.commandError">
        <source xml:lang="en">Error executing command '{0}' : {1}</source>
        <target state="translated">'{0}' 명령을 실행하는 동안 오류 발생: {1}</target>
      </trans-unit>
    </body>
  </file>
  <file original="src/sql/workbench/contrib/resourceViewer/browser/resourceViewerView" source-language="en" datatype="plaintext" target-language="ko">
    <body>
      <trans-unit id="resourceViewer.ariaLabel">
        <source xml:lang="en">Resource Viewer Tree</source>
        <target state="translated">리소스 뷰어 트리</target>
      </trans-unit>
    </body>
  </file>
  <file original="src/sql/workbench/contrib/resourceViewer/common/resourceViewerViewExtensionPoint" source-language="en" datatype="plaintext" target-language="ko">
    <body>
      <trans-unit id="extension.contributes.resourceView.resource.id">
        <source xml:lang="en">Identifier of the resource.</source>
        <target state="translated">리소스 식별자입니다.</target>
      </trans-unit>
      <trans-unit id="extension.contributes.resourceView.resource.name">
        <source xml:lang="en">The human-readable name of the view. Will be shown</source>
        <target state="translated">사용자가 읽을 수 있는 뷰 이름입니다. 표시됩니다.</target>
      </trans-unit>
      <trans-unit id="extension.contributes.resourceView.resource.icon">
        <source xml:lang="en">Path to the resource icon.</source>
        <target state="translated">리소스 아이콘의 경로입니다.</target>
      </trans-unit>
      <trans-unit id="extension.contributes.resourceViewResources">
        <source xml:lang="en">Contributes resource to the resource view</source>
        <target state="translated">리소스 뷰에 리소스 제공</target>
      </trans-unit>
      <trans-unit id="requirestring">
        <source xml:lang="en">property `{0}` is mandatory and must be of type `string`</source>
        <target state="translated">속성 '{0}'은(는) 필수이며 'string' 형식이어야 합니다.</target>
      </trans-unit>
      <trans-unit id="optstring">
        <source xml:lang="en">property `{0}` can be omitted or must be of type `string`</source>
        <target state="translated">속성 '{0}'은(는) 생략할 수 있으며 'string' 형식이어야 합니다.</target>
      </trans-unit>
    </body>
  </file>
  <file original="src/sql/workbench/contrib/restore/browser/restore.contribution" source-language="en" datatype="plaintext" target-language="ko">
    <body>
      <trans-unit id="restore">
        <source xml:lang="en">Restore</source>
        <target state="translated">복원</target>
      </trans-unit>
      <trans-unit id="backup">
        <source xml:lang="en">Restore</source>
        <target state="translated">복원</target>
      </trans-unit>
    </body>
  </file>
  <file original="src/sql/workbench/contrib/restore/browser/restoreActions" source-language="en" datatype="plaintext" target-language="ko">
    <body>
      <trans-unit id="restore.isPreviewFeature">
        <source xml:lang="en">You must enable preview features in order to use restore</source>
        <target state="translated">복원을 사용하려면 미리 보기 기능을 사용하도록 설정해야 합니다.</target>
      </trans-unit>
      <trans-unit id="restore.commandNotSupportedOutsideContext">
        <source xml:lang="en">Restore command is not supported outside of a server context. Please select a server or database and try again.</source>
        <target state="translated">복원 명령은 서버 컨텍스트 외부에서 지원되지 않습니다. 서버 또는 데이터베이스를 선택하고 다시 시도하세요.</target>
      </trans-unit>
      <trans-unit id="restore.commandNotSupported">
        <source xml:lang="en">Restore command is not supported for Azure SQL databases.</source>
        <target state="translated">Azure SQL Database에 대해 복원 명령이 지원되지 않습니다.</target>
      </trans-unit>
      <trans-unit id="restoreAction.restore">
        <source xml:lang="en">Restore</source>
        <target state="translated">복원</target>
      </trans-unit>
    </body>
  </file>
  <file original="src/sql/workbench/contrib/scripting/browser/scripting.contribution" source-language="en" datatype="plaintext" target-language="ko">
    <body>
      <trans-unit id="scriptAsCreate">
        <source xml:lang="en">Script as Create</source>
        <target state="translated">Create로 스크립트</target>
      </trans-unit>
      <trans-unit id="scriptAsDelete">
        <source xml:lang="en">Script as Drop</source>
        <target state="translated">Drop으로 스크립트</target>
      </trans-unit>
      <trans-unit id="scriptAsSelect">
        <source xml:lang="en">Select Top 1000</source>
        <target state="translated">상위 1,000개 선택</target>
      </trans-unit>
      <trans-unit id="scriptAsExecute">
        <source xml:lang="en">Script as Execute</source>
        <target state="translated">Execute로 스크립트</target>
      </trans-unit>
      <trans-unit id="scriptAsAlter">
        <source xml:lang="en">Script as Alter</source>
        <target state="translated">Alter로 스크립트</target>
      </trans-unit>
      <trans-unit id="editData">
        <source xml:lang="en">Edit Data</source>
        <target state="translated">데이터 편집</target>
      </trans-unit>
      <trans-unit id="scriptSelect">
        <source xml:lang="en">Select Top 1000</source>
        <target state="translated">상위 1,000개 선택</target>
      </trans-unit>
      <trans-unit id="scriptKustoSelect">
        <source xml:lang="en">Take 10</source>
        <target state="translated">Take 10</target>
      </trans-unit>
      <trans-unit id="scriptCreate">
        <source xml:lang="en">Script as Create</source>
        <target state="translated">Create로 스크립트</target>
      </trans-unit>
      <trans-unit id="scriptExecute">
        <source xml:lang="en">Script as Execute</source>
        <target state="translated">Execute로 스크립트</target>
      </trans-unit>
      <trans-unit id="scriptAlter">
        <source xml:lang="en">Script as Alter</source>
        <target state="translated">Alter로 스크립트</target>
      </trans-unit>
      <trans-unit id="scriptDelete">
        <source xml:lang="en">Script as Drop</source>
        <target state="translated">Drop으로 스크립트</target>
      </trans-unit>
      <trans-unit id="refreshNode">
        <source xml:lang="en">Refresh</source>
        <target state="translated">새로 고침</target>
      </trans-unit>
    </body>
  </file>
  <file original="src/sql/workbench/contrib/scripting/browser/scriptingActions" source-language="en" datatype="plaintext" target-language="ko">
    <body>
      <trans-unit id="refreshError">
        <source xml:lang="en">An error occurred refreshing node '{0}': {1}</source>
        <target state="translated">'{0}' 노드를 새로 고치는 동안 오류가 발생했습니다. {1}</target>
      </trans-unit>
    </body>
  </file>
  <file original="src/sql/workbench/contrib/tasks/browser/tasks.contribution" source-language="en" datatype="plaintext" target-language="ko">
    <body>
      <trans-unit id="inProgressTasksChangesBadge">
        <source xml:lang="en">{0} in progress tasks</source>
        <target state="translated">진행 중인 작업 {0}개</target>
      </trans-unit>
      <trans-unit id="viewCategory">
        <source xml:lang="en">View</source>
        <target state="translated">보기</target>
      </trans-unit>
      <trans-unit id="tasks">
        <source xml:lang="en">Tasks</source>
        <target state="translated">작업</target>
      </trans-unit>
      <trans-unit id="miViewTasks">
        <source xml:lang="en">&amp;&amp;Tasks</source>
        <note>&amp;&amp; denotes a mnemonic</note>
        <target state="translated">작업(&amp;T)</target>
      </trans-unit>
    </body>
  </file>
  <file original="src/sql/workbench/contrib/tasks/browser/tasksActions" source-language="en" datatype="plaintext" target-language="ko">
    <body>
      <trans-unit id="toggleTasks">
        <source xml:lang="en">Toggle Tasks</source>
        <target state="translated">작업 토글</target>
      </trans-unit>
    </body>
  </file>
  <file original="src/sql/workbench/contrib/tasks/browser/tasksRenderer" source-language="en" datatype="plaintext" target-language="ko">
    <body>
      <trans-unit id="succeeded">
        <source xml:lang="en">succeeded</source>
        <target state="translated">성공</target>
      </trans-unit>
      <trans-unit id="failed">
        <source xml:lang="en">failed</source>
        <target state="translated">실패</target>
      </trans-unit>
      <trans-unit id="inProgress">
        <source xml:lang="en">in progress</source>
        <target state="translated">진행 중</target>
      </trans-unit>
      <trans-unit id="notStarted">
        <source xml:lang="en">not started</source>
        <target state="translated">시작되지 않음</target>
      </trans-unit>
      <trans-unit id="canceled">
        <source xml:lang="en">canceled</source>
        <target state="translated">취소됨</target>
      </trans-unit>
      <trans-unit id="canceling">
        <source xml:lang="en">canceling</source>
        <target state="translated">취소 중</target>
      </trans-unit>
    </body>
  </file>
  <file original="src/sql/workbench/contrib/tasks/browser/tasksView" source-language="en" datatype="plaintext" target-language="ko">
    <body>
      <trans-unit id="noTaskMessage">
        <source xml:lang="en">No task history to display.</source>
        <target state="translated">표시할 작업 기록이 없습니다.</target>
      </trans-unit>
      <trans-unit id="taskHistory.regTreeAriaLabel">
        <source xml:lang="en">Task history</source>
        <note>TaskHistory</note>
        <target state="translated">작업 기록</target>
      </trans-unit>
      <trans-unit id="taskError">
        <source xml:lang="en">Task error</source>
        <target state="translated">작업 오류</target>
      </trans-unit>
    </body>
  </file>
  <file original="src/sql/workbench/contrib/tasks/common/tasksAction" source-language="en" datatype="plaintext" target-language="ko">
    <body>
      <trans-unit id="cancelTask.cancel">
        <source xml:lang="en">Cancel</source>
        <target state="translated">취소</target>
      </trans-unit>
      <trans-unit id="errorMsgFromCancelTask">
        <source xml:lang="en">The task failed to cancel.</source>
        <target state="translated">작업을 취소하지 못했습니다.</target>
      </trans-unit>
      <trans-unit id="taskAction.script">
        <source xml:lang="en">Script</source>
        <target state="translated">스크립트</target>
      </trans-unit>
    </body>
  </file>
  <file original="src/sql/workbench/contrib/views/browser/treeView" source-language="en" datatype="plaintext" target-language="ko">
    <body>
      <trans-unit id="no-dataprovider">
        <source xml:lang="en">There is no data provider registered that can provide view data.</source>
        <target state="translated">보기 데이터를 제공할 수 있는 등록된 데이터 공급자가 없습니다.</target>
      </trans-unit>
      <trans-unit id="refresh">
        <source xml:lang="en">Refresh</source>
        <target state="translated">새로 고침</target>
      </trans-unit>
      <trans-unit id="collapseAll">
        <source xml:lang="en">Collapse All</source>
        <target state="translated">모두 축소</target>
      </trans-unit>
      <trans-unit id="command-error">
        <source xml:lang="en">Error running command {1}: {0}. This is likely caused by the extension that contributes {1}.</source>
        <target state="translated">오류 실행 명령 {1}: {0}. 이는 {1}을(를) 제공하는 확장으로 인해 발생할 수 있습니다.</target>
      </trans-unit>
    </body>
  </file>
  <file original="src/sql/workbench/contrib/webview/browser/webViewDialog" source-language="en" datatype="plaintext" target-language="ko">
    <body>
      <trans-unit id="webViewDialog.ok">
        <source xml:lang="en">OK</source>
        <target state="translated">확인</target>
      </trans-unit>
      <trans-unit id="webViewDialog.close">
        <source xml:lang="en">Close</source>
        <target state="translated">닫기</target>
      </trans-unit>
    </body>
  </file>
  <file original="src/sql/workbench/contrib/welcome/gettingStarted/browser/abstractEnablePreviewFeatures" source-language="en" datatype="plaintext" target-language="ko">
    <body>
      <trans-unit id="enablePreviewFeatures.notice">
        <source xml:lang="en">Preview features enhance your experience in Azure Data Studio by giving you full access to new features and improvements. You can learn more about preview features [here]({0}). Would you like to enable preview features?</source>
        <target state="translated">미리 보기 기능을 사용하면 새로운 기능 및 개선 사항에 대한 모든 권한을 제공함으로써 Azure Data Studio에서 환경이 개선됩니다. [여기]({0})에서 미리 보기 기능에 관해 자세히 알아볼 수 있습니다. 미리 보기 기능을 사용하시겠습니까?</target>
      </trans-unit>
      <trans-unit id="enablePreviewFeatures.yes">
        <source xml:lang="en">Yes (recommended)</source>
        <target state="translated">예(추천)</target>
      </trans-unit>
      <trans-unit id="enablePreviewFeatures.no">
        <source xml:lang="en">No</source>
        <target state="translated">아니요</target>
      </trans-unit>
      <trans-unit id="enablePreviewFeatures.never">
        <source xml:lang="en">No, don't show again</source>
        <target state="translated">아니요, 다시 표시 안 함</target>
      </trans-unit>
    </body>
  </file>
  <file original="src/sql/workbench/contrib/welcome/page/browser/az_data_welcome_page" source-language="en" datatype="plaintext" target-language="ko">
    <body>
      <trans-unit id="welcomePage.previewBody">
        <source xml:lang="en">This feature page is in preview. Preview features introduce new functionalities that are on track to becoming a permanent part the product. They are stable, but need additional accessibility improvements. We welcome your early feedback while they are under development.</source>
        <target state="translated">이 기능 페이지는 미리 보기로 제공됩니다. 미리 보기 기능은 제품에 영구적으로 포함될 예정인 새로운 기능을 도입합니다. 이와 같은 기능은 안정적이지만 접근성 측면에서 추가적인 개선이 필요합니다. 해당 기능이 개발되는 동안 초기 피드백을 주시면 감사하겠습니다.</target>
      </trans-unit>
      <trans-unit id="welcomePage.preview">
        <source xml:lang="en">Preview</source>
        <target state="translated">미리 보기</target>
      </trans-unit>
      <trans-unit id="welcomePage.createConnection">
        <source xml:lang="en">Create a connection</source>
        <target state="translated">연결 만들기</target>
      </trans-unit>
      <trans-unit id="welcomePage.createConnectionBody">
        <source xml:lang="en">Connect to a database instance through the connection dialog.</source>
        <target state="translated">연결 대화 상자를 통해 데이터베이스 인스턴스에 연결합니다.</target>
      </trans-unit>
      <trans-unit id="welcomePage.runQuery">
        <source xml:lang="en">Run a query</source>
        <target state="translated">쿼리 실행</target>
      </trans-unit>
      <trans-unit id="welcomePage.runQueryBody">
        <source xml:lang="en">Interact with data through a query editor.</source>
        <target state="translated">쿼리 편집기를 통해 데이터와 상호 작용합니다.</target>
      </trans-unit>
      <trans-unit id="welcomePage.createNotebook">
        <source xml:lang="en">Create a notebook</source>
        <target state="translated">Notebook 만들기</target>
      </trans-unit>
      <trans-unit id="welcomePage.createNotebookBody">
        <source xml:lang="en">Build a new notebook using a native notebook editor.</source>
        <target state="translated">네이티브 Notebook 편집기를 사용하여 새 Notebook을 빌드합니다.</target>
      </trans-unit>
      <trans-unit id="welcomePage.deployServer">
        <source xml:lang="en">Deploy a server</source>
        <target state="translated">서버 배포</target>
      </trans-unit>
      <trans-unit id="welcomePage.deployServerBody">
        <source xml:lang="en">Create a new instance of a relational data service on the platform of your choice.</source>
        <target state="translated">선택한 플랫폼에서 관계형 데이터 서비스의 새 인스턴스를 만듭니다.</target>
      </trans-unit>
      <trans-unit id="welcomePage.resources">
        <source xml:lang="en">Resources</source>
        <target state="translated">리소스</target>
      </trans-unit>
      <trans-unit id="welcomePage.history">
        <source xml:lang="en">History</source>
        <target state="translated">기록</target>
      </trans-unit>
      <trans-unit id="welcomePage.name">
        <source xml:lang="en">Name</source>
        <target state="translated">이름</target>
      </trans-unit>
      <trans-unit id="welcomePage.location">
        <source xml:lang="en">Location</source>
        <target state="translated">위치</target>
      </trans-unit>
      <trans-unit id="welcomePage.moreRecent">
        <source xml:lang="en">Show more</source>
        <target state="translated">자세히 표시</target>
      </trans-unit>
      <trans-unit id="welcomePage.showOnStartup">
        <source xml:lang="en">Show welcome page on startup</source>
        <target state="translated">시작 시 시작 페이지 표시</target>
      </trans-unit>
      <trans-unit id="welcomePage.usefuLinks">
        <source xml:lang="en">Useful Links</source>
        <target state="translated">유용한 링크</target>
      </trans-unit>
      <trans-unit id="welcomePage.gettingStarted">
        <source xml:lang="en">Getting Started</source>
        <target state="translated">시작</target>
      </trans-unit>
      <trans-unit id="welcomePage.gettingStartedBody">
        <source xml:lang="en">Discover the capabilities offered by Azure Data Studio and learn how to make the most of them.</source>
        <target state="translated">Azure Data Studio에서 제공하는 기능을 검색하고 기능을 최대한 활용하는 방법을 알아봅니다.</target>
      </trans-unit>
      <trans-unit id="welcomePage.documentation">
        <source xml:lang="en">Documentation</source>
        <target state="translated">설명서</target>
      </trans-unit>
      <trans-unit id="welcomePage.documentationBody">
        <source xml:lang="en">Visit the documentation center for quickstarts, how-to guides, and references for PowerShell, APIs, etc.</source>
        <target state="translated">PowerShell, API 등의 빠른 시작, 방법 가이드, 참조 자료를 보려면 설명서 센터를 방문합니다.</target>
      </trans-unit>
      <trans-unit id="welcomePage.videos">
        <source xml:lang="en">Videos</source>
        <target state="translated">비디오</target>
      </trans-unit>
      <trans-unit id="welcomePage.videoDescriptionOverview">
        <source xml:lang="en">Overview of Azure Data Studio</source>
        <target state="translated">Azure Data Studio 개요</target>
      </trans-unit>
      <trans-unit id="welcomePage.videoDescriptionIntroduction">
        <source xml:lang="en">Introduction to Azure Data Studio Notebooks | Data Exposed</source>
        <target state="translated">Azure Data Studio Notebook 소개 | 데이터 공개됨</target>
      </trans-unit>
      <trans-unit id="welcomePage.extensions">
        <source xml:lang="en">Extensions</source>
        <target state="translated">확장</target>
      </trans-unit>
      <trans-unit id="welcomePage.showAll">
        <source xml:lang="en">Show All</source>
        <target state="translated">모두 표시</target>
      </trans-unit>
      <trans-unit id="welcomePage.learnMore">
        <source xml:lang="en">Learn more </source>
        <target state="translated">자세한 정보 </target>
      </trans-unit>
    </body>
  </file>
  <file original="src/sql/workbench/contrib/welcome/page/browser/gettingStartedTour" source-language="en" datatype="plaintext" target-language="ko">
    <body>
      <trans-unit id="GuidedTour.connections">
        <source xml:lang="en">Connections</source>
        <target state="translated">연결</target>
      </trans-unit>
      <trans-unit id="GuidedTour.makeConnections">
        <source xml:lang="en">Connect, query, and manage your connections from SQL Server, Azure, and more.</source>
        <target state="translated">SQL Server, Azure 등에서 연결을 연결, 쿼리 및 관리합니다.</target>
      </trans-unit>
      <trans-unit id="GuidedTour.one">
        <source xml:lang="en">1</source>
        <target state="translated">1</target>
      </trans-unit>
      <trans-unit id="GuidedTour.next">
        <source xml:lang="en">Next</source>
        <target state="translated">다음</target>
      </trans-unit>
      <trans-unit id="GuidedTour.notebooks">
        <source xml:lang="en">Notebooks</source>
        <target state="translated">Notebook</target>
      </trans-unit>
      <trans-unit id="GuidedTour.gettingStartedNotebooks">
        <source xml:lang="en">Get started creating your own notebook or collection of notebooks in a single place.</source>
        <target state="translated">한 곳에서 사용자 Notebook 또는 Notebook 컬렉션을 만드는 작업을 시작합니다.</target>
      </trans-unit>
      <trans-unit id="GuidedTour.two">
        <source xml:lang="en">2</source>
        <target state="translated">2</target>
      </trans-unit>
      <trans-unit id="GuidedTour.extensions">
        <source xml:lang="en">Extensions</source>
        <target state="translated">확장</target>
      </trans-unit>
      <trans-unit id="GuidedTour.addExtensions">
        <source xml:lang="en">Extend the functionality of Azure Data Studio by installing extensions developed by us/Microsoft as well as the third-party community (you!).</source>
        <target state="translated">Microsoft 및 타사 커뮤니티에서 개발한 확장을 설치하여 Azure Data Studio 기능을 확장합니다.</target>
      </trans-unit>
      <trans-unit id="GuidedTour.three">
        <source xml:lang="en">3</source>
        <target state="translated">3</target>
      </trans-unit>
      <trans-unit id="GuidedTour.settings">
        <source xml:lang="en">Settings</source>
        <target state="translated">설정</target>
      </trans-unit>
      <trans-unit id="GuidedTour.makeConnesetSettings">
        <source xml:lang="en">Customize Azure Data Studio based on your preferences. You can configure Settings like autosave and tab size, personalize your Keyboard Shortcuts, and switch to a Color Theme of your liking.</source>
        <target state="translated">기본 설정에 따라 Azure Data Studio를 사용자 지정합니다. 자동 저장 및 탭 크기 같은 설정을 구성하고, 바로 가기 키를 개인 설정하고, 원하는 색 테마로 전환할 수 있습니다.</target>
      </trans-unit>
      <trans-unit id="GuidedTour.four">
        <source xml:lang="en">4</source>
        <target state="translated">4</target>
      </trans-unit>
      <trans-unit id="GuidedTour.welcomePage">
        <source xml:lang="en">Welcome Page</source>
        <target state="translated">시작 페이지</target>
      </trans-unit>
      <trans-unit id="GuidedTour.discoverWelcomePage">
        <source xml:lang="en">Discover top features, recently opened files, and recommended extensions on the Welcome page. For more information on how to get started in Azure Data Studio, check out our videos and documentation.</source>
        <target state="translated">시작 페이지에서 주요 기능, 최근에 연 파일 및 추천 확장을 검색합니다. Azure Data Studio를 시작하는 방법에 관한 자세한 내용은 비디오 및 설명서를 확인하세요.</target>
      </trans-unit>
      <trans-unit id="GuidedTour.five">
        <source xml:lang="en">5</source>
        <target state="translated">5</target>
      </trans-unit>
      <trans-unit id="GuidedTour.finish">
        <source xml:lang="en">Finish</source>
        <target state="translated">마침</target>
      </trans-unit>
      <trans-unit id="guidedTour">
        <source xml:lang="en">User Welcome Tour</source>
        <target state="translated">사용자 시작 둘러보기</target>
      </trans-unit>
      <trans-unit id="hideGuidedTour">
        <source xml:lang="en">Hide Welcome Tour</source>
        <target state="translated">시작 둘러보기 숨기기</target>
      </trans-unit>
      <trans-unit id="GuidedTour.readMore">
        <source xml:lang="en">Read more</source>
        <target state="translated">자세한 정보</target>
      </trans-unit>
      <trans-unit id="help">
        <source xml:lang="en">Help</source>
        <target state="translated">도움말</target>
      </trans-unit>
    </body>
  </file>
  <file original="src/sql/workbench/contrib/welcome/page/browser/welcomePage" source-language="en" datatype="plaintext" target-language="ko">
    <body>
      <trans-unit id="welcomePage">
        <source xml:lang="en">Welcome</source>
        <target state="translated">시작</target>
      </trans-unit>
      <trans-unit id="welcomePage.adminPack">
        <source xml:lang="en">SQL Admin Pack</source>
        <target state="translated">SQL 관리 팩</target>
      </trans-unit>
      <trans-unit id="welcomePage.showAdminPack">
        <source xml:lang="en">SQL Admin Pack</source>
        <target state="translated">SQL 관리 팩</target>
      </trans-unit>
      <trans-unit id="welcomePage.adminPackDescription">
        <source xml:lang="en">Admin Pack for SQL Server is a collection of popular database administration extensions to help you manage SQL Server</source>
        <target state="translated">SQL Server 관리 팩은 SQL Server를 관리하는 데 도움이 되는 인기 있는 데이터베이스 관리 확장 컬렉션입니다.</target>
      </trans-unit>
      <trans-unit id="welcomePage.sqlServerAgent">
        <source xml:lang="en">SQL Server Agent</source>
        <target state="translated">SQL Server 에이전트</target>
      </trans-unit>
      <trans-unit id="welcomePage.sqlServerProfiler">
        <source xml:lang="en">SQL Server Profiler</source>
        <target state="translated">SQL Server 프로파일러</target>
      </trans-unit>
      <trans-unit id="welcomePage.sqlServerImport">
        <source xml:lang="en">SQL Server Import</source>
        <target state="translated">SQL Server 가져오기</target>
      </trans-unit>
      <trans-unit id="welcomePage.sqlServerDacpac">
        <source xml:lang="en">SQL Server Dacpac</source>
        <target state="translated">SQL Server Dacpac</target>
      </trans-unit>
      <trans-unit id="welcomePage.powershell">
        <source xml:lang="en">Powershell</source>
        <target state="translated">PowerShell</target>
      </trans-unit>
      <trans-unit id="welcomePage.powershellDescription">
        <source xml:lang="en">Write and execute PowerShell scripts using Azure Data Studio's rich query editor</source>
        <target state="translated">Azure Data Studio에 제공되는 다양한 기능의 쿼리 편집기를 사용하여 PowerShell 스크립트 작성 및 실행</target>
      </trans-unit>
      <trans-unit id="welcomePage.dataVirtualization">
        <source xml:lang="en">Data Virtualization</source>
        <target state="translated">데이터 가상화</target>
      </trans-unit>
      <trans-unit id="welcomePage.dataVirtualizationDescription">
        <source xml:lang="en">Virtualize data with SQL Server 2019 and create external tables using interactive wizards</source>
        <target state="translated">SQL Server 2019로 데이터를 가상화하고 대화형 마법사를 사용하여 외부 테이블 만들기</target>
      </trans-unit>
      <trans-unit id="welcomePage.PostgreSQL">
        <source xml:lang="en">PostgreSQL</source>
        <target state="translated">PostgreSQL</target>
      </trans-unit>
      <trans-unit id="welcomePage.PostgreSQLDescription">
        <source xml:lang="en">Connect, query, and manage Postgres databases with Azure Data Studio</source>
        <target state="translated">Azure Data Studio를 사용하여 Postgres 데이터베이스 연결, 쿼리 및 관리</target>
      </trans-unit>
      <trans-unit id="welcomePage.extensionPackAlreadyInstalled">
        <source xml:lang="en">Support for {0} is already installed.</source>
        <target state="translated">{0}에 대한 지원이 이미 설치되어 있습니다.</target>
      </trans-unit>
      <trans-unit id="welcomePage.willReloadAfterInstallingExtensionPack">
        <source xml:lang="en">The window will reload after installing additional support for {0}.</source>
        <target state="translated">{0}에 대한 추가 지원을 설치한 후 창이 다시 로드됩니다.</target>
      </trans-unit>
      <trans-unit id="welcomePage.installingExtensionPack">
        <source xml:lang="en">Installing additional support for {0}...</source>
        <target state="translated">{0}에 대한 추가 지원을 설치하는 중...</target>
      </trans-unit>
      <trans-unit id="welcomePage.extensionPackNotFound">
        <source xml:lang="en">Support for {0} with id {1} could not be found.</source>
        <target state="translated">ID가 {1}인 {0}에 대한 지원을 찾을 수 없습니다.</target>
      </trans-unit>
      <trans-unit id="welcomePage.newConnection">
        <source xml:lang="en">New connection</source>
        <target state="translated">새 연결</target>
      </trans-unit>
      <trans-unit id="welcomePage.newQuery">
        <source xml:lang="en">New query</source>
        <target state="translated">새 쿼리</target>
      </trans-unit>
      <trans-unit id="welcomePage.newNotebook">
        <source xml:lang="en">New notebook</source>
        <target state="translated">새 Notebook</target>
      </trans-unit>
      <trans-unit id="welcomePage.deployServer">
        <source xml:lang="en">Deploy a server</source>
        <target state="translated">서버 배포</target>
      </trans-unit>
      <trans-unit id="welcome.title">
        <source xml:lang="en">Welcome</source>
        <target state="translated">시작</target>
      </trans-unit>
      <trans-unit id="welcomePage.new">
        <source xml:lang="en">New</source>
        <target state="translated">새로 만들기</target>
      </trans-unit>
      <trans-unit id="welcomePage.open">
        <source xml:lang="en">Open…</source>
        <target state="translated">열기...</target>
      </trans-unit>
      <trans-unit id="welcomePage.openFile">
        <source xml:lang="en">Open file…</source>
        <target state="translated">파일 열기...</target>
      </trans-unit>
      <trans-unit id="welcomePage.openFolder">
        <source xml:lang="en">Open folder…</source>
        <target state="translated">폴더 열기...</target>
      </trans-unit>
      <trans-unit id="welcomePage.startTour">
        <source xml:lang="en">Start Tour</source>
        <target state="translated">둘러보기 시작</target>
      </trans-unit>
      <trans-unit id="closeTourBar">
        <source xml:lang="en">Close quick tour bar</source>
        <target state="translated">빠른 둘러보기 표시줄 닫기</target>
      </trans-unit>
      <trans-unit id="WelcomePage.TakeATour">
        <source xml:lang="en">Would you like to take a quick tour of Azure Data Studio?</source>
        <target state="translated">Azure Data Studio를 빠르게 둘러보시겠습니까?</target>
      </trans-unit>
      <trans-unit id="WelcomePage.welcome">
        <source xml:lang="en">Welcome!</source>
        <target state="translated">환영합니다!</target>
      </trans-unit>
      <trans-unit id="welcomePage.openFolderWithPath">
        <source xml:lang="en">Open folder {0} with path {1}</source>
        <target state="translated">경로가 {1}인 {0} 폴더 열기</target>
      </trans-unit>
      <trans-unit id="welcomePage.install">
        <source xml:lang="en">Install</source>
        <target state="translated">설치</target>
      </trans-unit>
      <trans-unit id="welcomePage.installKeymap">
        <source xml:lang="en">Install {0} keymap</source>
        <target state="translated">{0} 키맵 설치</target>
      </trans-unit>
      <trans-unit id="welcomePage.installExtensionPack">
        <source xml:lang="en">Install additional support for {0}</source>
        <target state="translated">{0}에 대한 추가 지원 설치</target>
      </trans-unit>
      <trans-unit id="welcomePage.installed">
        <source xml:lang="en">Installed</source>
        <target state="translated">설치됨</target>
      </trans-unit>
      <trans-unit id="welcomePage.installedKeymap">
        <source xml:lang="en">{0} keymap is already installed</source>
        <target state="translated">{0} 키맵이 이미 설치되어 있습니다.</target>
      </trans-unit>
      <trans-unit id="welcomePage.installedExtensionPack">
        <source xml:lang="en">{0} support is already installed</source>
        <target state="translated">{0} 지원이 이미 설치되어 있습니다.</target>
      </trans-unit>
      <trans-unit id="ok">
        <source xml:lang="en">OK</source>
        <target state="translated">확인</target>
      </trans-unit>
      <trans-unit id="details">
        <source xml:lang="en">Details</source>
        <target state="translated">세부 정보</target>
      </trans-unit>
      <trans-unit id="welcomePage.background">
        <source xml:lang="en">Background color for the Welcome page.</source>
        <target state="translated">시작 페이지 배경색입니다.</target>
      </trans-unit>
    </body>
  </file>
  <file original="src/sql/workbench/contrib/welcome2/page/browser/az_data_welcome_page" source-language="en" datatype="plaintext" target-language="ko">
    <body>
      <trans-unit id="welcomePage.azdata">
        <source xml:lang="en">Azure Data Studio</source>
        <target state="translated">Azure Data Studio</target>
      </trans-unit>
      <trans-unit id="welcomePage.start">
        <source xml:lang="en">Start</source>
        <target state="translated">시작</target>
      </trans-unit>
      <trans-unit id="welcomePage.newConnection">
        <source xml:lang="en">New connection</source>
        <target state="translated">새 연결</target>
      </trans-unit>
      <trans-unit id="welcomePage.newQuery">
        <source xml:lang="en">New query</source>
        <target state="translated">새 쿼리</target>
      </trans-unit>
      <trans-unit id="welcomePage.newNotebook">
        <source xml:lang="en">New notebook</source>
        <target state="translated">새 Notebook</target>
      </trans-unit>
      <trans-unit id="welcomePage.openFileMac">
        <source xml:lang="en">Open file</source>
        <target state="translated">파일 열기</target>
      </trans-unit>
      <trans-unit id="welcomePage.openFileLinuxPC">
        <source xml:lang="en">Open file</source>
        <target state="translated">파일 열기</target>
      </trans-unit>
      <trans-unit id="welcomePage.deploy">
        <source xml:lang="en">Deploy</source>
        <target state="translated">배포</target>
      </trans-unit>
      <trans-unit id="welcomePage.newDeployment">
        <source xml:lang="en">New Deployment…</source>
        <target state="translated">새 배포...</target>
      </trans-unit>
      <trans-unit id="welcomePage.recent">
        <source xml:lang="en">Recent</source>
        <target state="translated">최근 항목</target>
      </trans-unit>
      <trans-unit id="welcomePage.moreRecent">
        <source xml:lang="en">More...</source>
        <target state="translated">자세히...</target>
      </trans-unit>
      <trans-unit id="welcomePage.noRecentFolders">
        <source xml:lang="en">No recent folders</source>
        <target state="translated">최근 폴더 없음</target>
      </trans-unit>
      <trans-unit id="welcomePage.help">
        <source xml:lang="en">Help</source>
        <target state="translated">도움말</target>
      </trans-unit>
      <trans-unit id="welcomePage.gettingStarted">
        <source xml:lang="en">Getting started</source>
        <target state="translated">시작</target>
      </trans-unit>
      <trans-unit id="welcomePage.productDocumentation">
        <source xml:lang="en">Documentation</source>
        <target state="translated">설명서</target>
      </trans-unit>
      <trans-unit id="welcomePage.reportIssue">
        <source xml:lang="en">Report issue or feature request</source>
        <target state="translated">문제 또는 기능 요청 보고</target>
      </trans-unit>
      <trans-unit id="welcomePage.gitHubRepository">
        <source xml:lang="en">GitHub repository</source>
        <target state="translated">GitHub 리포지토리</target>
      </trans-unit>
      <trans-unit id="welcomePage.releaseNotes">
        <source xml:lang="en">Release notes</source>
        <target state="translated">릴리스 정보</target>
      </trans-unit>
      <trans-unit id="welcomePage.showOnStartup">
        <source xml:lang="en">Show welcome page on startup</source>
        <target state="translated">시작 시 시작 페이지 표시</target>
      </trans-unit>
      <trans-unit id="welcomePage.customize">
        <source xml:lang="en">Customize</source>
        <target state="translated">사용자 지정</target>
      </trans-unit>
      <trans-unit id="welcomePage.extensions">
        <source xml:lang="en">Extensions</source>
        <target state="translated">확장</target>
      </trans-unit>
      <trans-unit id="welcomePage.extensionDescription">
        <source xml:lang="en">Download extensions that you need, including the SQL Server Admin pack and more</source>
        <target state="translated">SQL Server 관리자 팩 등을 포함하여 필요한 확장 다운로드</target>
      </trans-unit>
      <trans-unit id="welcomePage.keyboardShortcut">
        <source xml:lang="en">Keyboard Shortcuts</source>
        <target state="translated">바로 가기 키</target>
      </trans-unit>
      <trans-unit id="welcomePage.keyboardShortcutDescription">
        <source xml:lang="en">Find your favorite commands and customize them</source>
        <target state="translated">즐겨 찾는 명령을 찾아 사용자 지정</target>
      </trans-unit>
      <trans-unit id="welcomePage.colorTheme">
        <source xml:lang="en">Color theme</source>
        <target state="translated">색 테마</target>
      </trans-unit>
      <trans-unit id="welcomePage.colorThemeDescription">
        <source xml:lang="en">Make the editor and your code look the way you love</source>
        <target state="translated">편집기 및 코드를 원하는 방식으로 표시</target>
      </trans-unit>
      <trans-unit id="welcomePage.learn">
        <source xml:lang="en">Learn</source>
        <target state="translated">학습</target>
      </trans-unit>
      <trans-unit id="welcomePage.showCommands">
        <source xml:lang="en">Find and run all commands</source>
        <target state="translated">모든 명령 찾기 및 실행</target>
      </trans-unit>
      <trans-unit id="welcomePage.showCommandsDescription">
        <source xml:lang="en">Rapidly access and search commands from the Command Palette ({0})</source>
        <target state="translated">명령 팔레트({0})에서 명령을 빠른 액세스 및 검색</target>
      </trans-unit>
      <trans-unit id="welcomePage.azdataBlog">
        <source xml:lang="en">Discover what's new in the latest release</source>
        <target state="translated">최신 릴리스의 새로운 기능 알아보기</target>
      </trans-unit>
      <trans-unit id="welcomePage.azdataBlogDescription">
        <source xml:lang="en">New monthly blog posts each month showcasing our new features</source>
        <target state="translated">매월 새로운 기능을 보여주는 새로운 월간 블로그 게시물</target>
      </trans-unit>
      <trans-unit id="welcomePage.followTwitter">
        <source xml:lang="en">Follow us on Twitter</source>
        <target state="translated">Twitter에서 팔로우</target>
      </trans-unit>
      <trans-unit id="welcomePage.followTwitterDescription">
        <source xml:lang="en">Keep up to date with how the community is using Azure Data Studio and to talk directly with the engineers.</source>
        <target state="translated">커뮤니티가 Azure Data Studio를 사용하는 방식과 엔지니어와 직접 대화하는 방법을 최신 상태로 유지하세요.</target>
      </trans-unit>
    </body>
  </file>
  <file original="src/sql/workbench/services/accountManagement/browser/accountDialog" source-language="en" datatype="plaintext" target-language="ko">
    <body>
      <trans-unit id="accountExplorer.name">
        <source xml:lang="en">Accounts</source>
        <target state="translated">계정</target>
      </trans-unit>
      <trans-unit id="linkedAccounts">
        <source xml:lang="en">Linked accounts</source>
        <target state="translated">연결된 계정</target>
      </trans-unit>
      <trans-unit id="accountDialog.close">
        <source xml:lang="en">Close</source>
        <target state="translated">닫기</target>
      </trans-unit>
      <trans-unit id="accountDialog.noAccountLabel">
        <source xml:lang="en">There is no linked account. Please add an account.</source>
        <target state="translated">연결된 계정이 없습니다. 계정을 추가하세요.</target>
      </trans-unit>
      <trans-unit id="accountDialog.addConnection">
        <source xml:lang="en">Add an account</source>
        <target state="translated">계정 추가</target>
      </trans-unit>
      <trans-unit id="accountDialog.noCloudsRegistered">
        <source xml:lang="en">You have no clouds enabled. Go to Settings -&gt; Search Azure Account Configuration -&gt; Enable at least one cloud</source>
        <target state="translated">클라우드를 사용할 수 없습니다. [설정] -&gt; [Azure 계정 구성 검색] -&gt; [하나 이상의 클라우드 사용]으로 이동합니다.</target>
      </trans-unit>
      <trans-unit id="accountDialog.didNotPickAuthProvider">
        <source xml:lang="en">You didn't select any authentication provider. Please try again.</source>
        <target state="translated">인증 공급자를 선택하지 않았습니다. 다시 시도하세요.</target>
      </trans-unit>
    </body>
  </file>
  <file original="src/sql/workbench/services/accountManagement/browser/accountDialogController" source-language="en" datatype="plaintext" target-language="ko">
    <body>
      <trans-unit id="accountDialog.addAccountErrorTitle">
        <source xml:lang="en">Error adding account</source>
        <target state="translated">계정 추가 오류</target>
      </trans-unit>
    </body>
  </file>
  <file original="src/sql/workbench/services/accountManagement/browser/accountListRenderer" source-language="en" datatype="plaintext" target-language="ko">
    <body>
      <trans-unit id="refreshCredentials">
        <source xml:lang="en">You need to refresh the credentials for this account.</source>
        <target state="translated">이 계정의 자격 증명을 새로 고쳐야 합니다.</target>
      </trans-unit>
    </body>
  </file>
  <file original="src/sql/workbench/services/accountManagement/browser/accountManagementService" source-language="en" datatype="plaintext" target-language="ko">
    <body>
      <trans-unit id="accountManagementService.close">
        <source xml:lang="en">Close</source>
        <target state="translated">닫기</target>
      </trans-unit>
      <trans-unit id="loggingIn">
        <source xml:lang="en">Adding account...</source>
        <target state="translated">계정 추가...</target>
      </trans-unit>
      <trans-unit id="refreshFailed">
        <source xml:lang="en">Refresh account was canceled by the user</source>
        <target state="translated">사용자가 계정 새로 고침을 취소했습니다.</target>
      </trans-unit>
    </body>
  </file>
  <file original="src/sql/workbench/services/accountManagement/browser/accountPickerImpl" source-language="en" datatype="plaintext" target-language="ko">
    <body>
      <trans-unit id="azureAccount">
        <source xml:lang="en">Azure account</source>
        <target state="translated">Azure 계정</target>
      </trans-unit>
      <trans-unit id="azureTenant">
        <source xml:lang="en">Azure tenant</source>
        <target state="translated">Azure 테넌트</target>
      </trans-unit>
    </body>
  </file>
  <file original="src/sql/workbench/services/accountManagement/browser/autoOAuthDialog" source-language="en" datatype="plaintext" target-language="ko">
    <body>
      <trans-unit id="copyAndOpen">
        <source xml:lang="en">Copy &amp; Open</source>
        <target state="translated">복사 및 열기</target>
      </trans-unit>
      <trans-unit id="oauthDialog.cancel">
        <source xml:lang="en">Cancel</source>
        <target state="translated">취소</target>
      </trans-unit>
      <trans-unit id="userCode">
        <source xml:lang="en">User code</source>
        <target state="translated">사용자 코드</target>
      </trans-unit>
      <trans-unit id="website">
        <source xml:lang="en">Website</source>
        <target state="translated">웹 사이트</target>
      </trans-unit>
    </body>
  </file>
  <file original="src/sql/workbench/services/accountManagement/browser/autoOAuthDialogController" source-language="en" datatype="plaintext" target-language="ko">
    <body>
      <trans-unit id="oauthFlyoutIsAlreadyOpen">
        <source xml:lang="en">Cannot start auto OAuth. An auto OAuth is already in progress.</source>
        <target state="translated">자동 OAuth를 시작할 수 없습니다. 자동 OAuth가 이미 진행 중입니다.</target>
      </trans-unit>
    </body>
  </file>
  <file original="src/sql/workbench/services/admin/common/adminService" source-language="en" datatype="plaintext" target-language="ko">
    <body>
      <trans-unit id="adminService.providerIdNotValidError">
        <source xml:lang="en">Connection is required in order to interact with adminservice</source>
        <target state="translated">adminservice와 상호 작용하려면 연결이 필요합니다.</target>
      </trans-unit>
      <trans-unit id="adminService.noHandlerRegistered">
        <source xml:lang="en">No Handler Registered</source>
        <target state="translated">등록된 처리기 없음</target>
      </trans-unit>
    </body>
  </file>
  <file original="src/sql/workbench/services/assessment/common/assessmentService" source-language="en" datatype="plaintext" target-language="ko">
    <body>
      <trans-unit id="asmt.providerIdNotValidError">
        <source xml:lang="en">Connection is required in order to interact with Assessment Service</source>
        <target state="translated">평가 서비스와 상호 작용하려면 연결이 필요합니다.</target>
      </trans-unit>
      <trans-unit id="asmt.noHandlerRegistered">
        <source xml:lang="en">No Handler Registered</source>
        <target state="translated">등록된 처리기 없음</target>
      </trans-unit>
    </body>
  </file>
  <file original="src/sql/workbench/services/connection/browser/advancedPropertiesController" source-language="en" datatype="plaintext" target-language="ko">
    <body>
      <trans-unit id="connectionAdvancedProperties">
        <source xml:lang="en">Advanced Properties</source>
        <target state="translated">고급 속성</target>
      </trans-unit>
      <trans-unit id="advancedProperties.discard">
        <source xml:lang="en">Discard</source>
        <target state="translated">삭제</target>
      </trans-unit>
    </body>
  </file>
  <file original="src/sql/workbench/services/connection/browser/cmsConnectionWidget" source-language="en" datatype="plaintext" target-language="ko">
    <body>
      <trans-unit id="serverDescription">
        <source xml:lang="en">Server Description (optional)</source>
        <target state="translated">서버 설명(옵션)</target>
      </trans-unit>
    </body>
  </file>
  <file original="src/sql/workbench/services/connection/browser/connectionActions" source-language="en" datatype="plaintext" target-language="ko">
    <body>
      <trans-unit id="ClearRecentlyUsedLabel">
        <source xml:lang="en">Clear List</source>
        <target state="translated">목록 지우기</target>
      </trans-unit>
      <trans-unit id="ClearedRecentConnections">
        <source xml:lang="en">Recent connections list cleared</source>
        <target state="translated">최근 연결 목록을 삭제함</target>
      </trans-unit>
      <trans-unit id="connectionAction.yes">
        <source xml:lang="en">Yes</source>
        <target state="translated">예</target>
      </trans-unit>
      <trans-unit id="connectionAction.no">
        <source xml:lang="en">No</source>
        <target state="translated">아니요</target>
      </trans-unit>
      <trans-unit id="clearRecentConnectionMessage">
        <source xml:lang="en">Are you sure you want to delete all the connections from the list?</source>
        <target state="translated">목록에서 모든 연결을 삭제하시겠습니까?</target>
      </trans-unit>
      <trans-unit id="connectionDialog.yes">
        <source xml:lang="en">Yes</source>
        <target state="translated">예</target>
      </trans-unit>
      <trans-unit id="connectionDialog.no">
        <source xml:lang="en">No</source>
        <target state="translated">아니요</target>
      </trans-unit>
      <trans-unit id="delete">
        <source xml:lang="en">Delete</source>
        <target state="translated">삭제</target>
      </trans-unit>
      <trans-unit id="connectionAction.GetCurrentConnectionString">
        <source xml:lang="en">Get Current Connection String</source>
        <target state="translated">현재 연결 문자열 가져오기</target>
      </trans-unit>
      <trans-unit id="connectionAction.connectionString">
        <source xml:lang="en">Connection string not available</source>
        <target state="translated">연결 문자열을 사용할 수 없음</target>
      </trans-unit>
      <trans-unit id="connectionAction.noConnection">
        <source xml:lang="en">No active connection available</source>
        <target state="translated">사용 가능한 활성 연결이 없음</target>
      </trans-unit>
    </body>
  </file>
  <file original="src/sql/workbench/services/connection/browser/connectionBrowseTab" source-language="en" datatype="plaintext" target-language="ko">
    <body>
      <trans-unit id="connectionDialog.browser">
        <source xml:lang="en">Browse</source>
        <target state="translated">찾아보기</target>
      </trans-unit>
      <trans-unit id="connectionDialog.FilterPlaceHolder">
        <source xml:lang="en">Type here to filter the list</source>
        <target state="translated">목록을 필터링하려면 여기에 입력하세요.</target>
      </trans-unit>
      <trans-unit id="connectionDialog.FilterInputTitle">
        <source xml:lang="en">Filter connections</source>
        <target state="translated">연결 필터링</target>
      </trans-unit>
      <trans-unit id="connectionDialog.ApplyingFilter">
        <source xml:lang="en">Applying filter</source>
        <target state="translated">필터 적용</target>
      </trans-unit>
      <trans-unit id="connectionDialog.RemovingFilter">
        <source xml:lang="en">Removing filter</source>
        <target state="translated">필터 제거</target>
      </trans-unit>
      <trans-unit id="connectionDialog.FilterApplied">
        <source xml:lang="en">Filter applied</source>
        <target state="translated">필터가 적용됨</target>
      </trans-unit>
      <trans-unit id="connectionDialog.FilterRemoved">
        <source xml:lang="en">Filter removed</source>
        <target state="translated">필터가 제거됨</target>
      </trans-unit>
      <trans-unit id="savedConnections">
        <source xml:lang="en">Saved Connections</source>
        <target state="translated">저장된 연결</target>
      </trans-unit>
      <trans-unit id="savedConnection">
        <source xml:lang="en">Saved Connections</source>
        <target state="translated">저장된 연결</target>
      </trans-unit>
      <trans-unit id="connectionBrowserTree">
        <source xml:lang="en">Connection Browser Tree</source>
        <target state="translated">연결 브라우저 트리</target>
      </trans-unit>
    </body>
  </file>
  <file original="src/sql/workbench/services/connection/browser/connectionDialogService" source-language="en" datatype="plaintext" target-language="ko">
    <body>
      <trans-unit id="connectionError">
        <source xml:lang="en">Connection error</source>
        <target state="translated">연결 오류</target>
      </trans-unit>
      <trans-unit id="kerberosErrorStart">
        <source xml:lang="en">Connection failed due to Kerberos error.</source>
        <target state="translated">Kerberos 오류로 인해 연결이 실패했습니다.</target>
      </trans-unit>
      <trans-unit id="kerberosHelpLink">
        <source xml:lang="en">Help configuring Kerberos is available at {0}</source>
        <target state="translated">Kerberos 구성 도움말이 {0}에 있습니다.</target>
      </trans-unit>
      <trans-unit id="kerberosKinit">
        <source xml:lang="en">If you have previously connected you may need to re-run kinit.</source>
        <target state="translated">이전에 연결된 경우 kinit을 다시 실행해야 할 수 있습니다.</target>
      </trans-unit>
    </body>
  </file>
  <file original="src/sql/workbench/services/connection/browser/connectionDialogWidget" source-language="en" datatype="plaintext" target-language="ko">
    <body>
      <trans-unit id="connection">
        <source xml:lang="en">Connection</source>
        <target state="translated">연결</target>
      </trans-unit>
      <trans-unit id="connecting">
        <source xml:lang="en">Connecting</source>
        <target state="translated">연결</target>
      </trans-unit>
      <trans-unit id="connectType">
        <source xml:lang="en">Connection type</source>
        <target state="translated">연결 형식</target>
      </trans-unit>
      <trans-unit id="recentConnectionTitle">
        <source xml:lang="en">Recent</source>
        <target state="translated">최근 항목</target>
      </trans-unit>
      <trans-unit id="connectionDetailsTitle">
        <source xml:lang="en">Connection Details</source>
        <target state="translated">연결 세부 정보</target>
      </trans-unit>
      <trans-unit id="connectionDialog.connect">
        <source xml:lang="en">Connect</source>
        <target state="translated">연결</target>
      </trans-unit>
      <trans-unit id="connectionDialog.cancel">
        <source xml:lang="en">Cancel</source>
        <target state="translated">취소</target>
      </trans-unit>
      <trans-unit id="connectionDialog.recentConnections">
        <source xml:lang="en">Recent Connections</source>
        <target state="translated">최근 연결</target>
      </trans-unit>
      <trans-unit id="noRecentConnections">
        <source xml:lang="en">No recent connection</source>
        <target state="translated">최근 연결 없음</target>
      </trans-unit>
    </body>
  </file>
  <file original="src/sql/workbench/services/connection/browser/connectionManagementService" source-language="en" datatype="plaintext" target-language="ko">
    <body>
      <trans-unit id="connection.noAzureAccount">
        <source xml:lang="en">Failed to get Azure account token for connection</source>
        <target state="translated">연결을 위한 Azure 계정 토큰을 가져오지 못함</target>
      </trans-unit>
      <trans-unit id="connectionNotAcceptedError">
        <source xml:lang="en">Connection Not Accepted</source>
        <target state="translated">연결이 허용되지 않음</target>
      </trans-unit>
      <trans-unit id="connectionService.yes">
        <source xml:lang="en">Yes</source>
        <target state="translated">예</target>
      </trans-unit>
      <trans-unit id="connectionService.no">
        <source xml:lang="en">No</source>
        <target state="translated">아니요</target>
      </trans-unit>
      <trans-unit id="cancelConnectionConfirmation">
        <source xml:lang="en">Are you sure you want to cancel this connection?</source>
        <target state="translated">이 연결을 취소하시겠습니까?</target>
      </trans-unit>
    </body>
  </file>
  <file original="src/sql/workbench/services/connection/browser/connectionWidget" source-language="en" datatype="plaintext" target-language="ko">
    <body>
      <trans-unit id="connectionWidget.AddAzureAccount">
        <source xml:lang="en">Add an account...</source>
        <target state="translated">계정 추가...</target>
      </trans-unit>
      <trans-unit id="defaultDatabaseOption">
        <source xml:lang="en">&lt;Default&gt;</source>
        <target state="translated">&lt;기본값&gt;</target>
      </trans-unit>
      <trans-unit id="loadingDatabaseOption">
        <source xml:lang="en">Loading...</source>
        <target state="translated">로드 중...</target>
      </trans-unit>
      <trans-unit id="serverGroup">
        <source xml:lang="en">Server group</source>
        <target state="translated">서버 그룹</target>
      </trans-unit>
      <trans-unit id="defaultServerGroup">
        <source xml:lang="en">&lt;Default&gt;</source>
        <target state="translated">&lt;기본값&gt;</target>
      </trans-unit>
      <trans-unit id="addNewServerGroup">
        <source xml:lang="en">Add new group...</source>
        <target state="translated">새 그룹 추가...</target>
      </trans-unit>
      <trans-unit id="noneServerGroup">
        <source xml:lang="en">&lt;Do not save&gt;</source>
        <target state="translated">&lt;저장 안 함&gt;</target>
      </trans-unit>
      <trans-unit id="connectionWidget.missingRequireField">
        <source xml:lang="en">{0} is required.</source>
        <target state="translated">{0}이(가) 필요합니다.</target>
      </trans-unit>
      <trans-unit id="connectionWidget.fieldWillBeTrimmed">
        <source xml:lang="en">{0} will be trimmed.</source>
        <target state="translated">{0}이(가) 잘립니다.</target>
      </trans-unit>
      <trans-unit id="rememberPassword">
        <source xml:lang="en">Remember password</source>
        <target state="translated">암호 저장</target>
      </trans-unit>
      <trans-unit id="connection.azureAccountDropdownLabel">
        <source xml:lang="en">Account</source>
        <target state="translated">계정</target>
      </trans-unit>
      <trans-unit id="connectionWidget.refreshAzureCredentials">
        <source xml:lang="en">Refresh account credentials</source>
        <target state="translated">계정 자격 증명 새로 고침</target>
      </trans-unit>
      <trans-unit id="connection.azureTenantDropdownLabel">
        <source xml:lang="en">Azure AD tenant</source>
        <target state="translated">Azure AD 테넌트</target>
      </trans-unit>
      <trans-unit id="connectionName">
        <source xml:lang="en">Name (optional)</source>
        <target state="translated">이름(옵션)</target>
      </trans-unit>
      <trans-unit id="advanced">
        <source xml:lang="en">Advanced...</source>
        <target state="translated">고급...</target>
      </trans-unit>
      <trans-unit id="connectionWidget.invalidAzureAccount">
        <source xml:lang="en">You must select an account</source>
        <target state="translated">계정을 선택해야 합니다.</target>
      </trans-unit>
    </body>
  </file>
  <file original="src/sql/workbench/services/connection/browser/localizedConstants" source-language="en" datatype="plaintext" target-language="ko">
    <body>
      <trans-unit id="onDidConnectMessage">
        <source xml:lang="en">Connected to</source>
        <target state="translated">연결 대상</target>
      </trans-unit>
      <trans-unit id="onDidDisconnectMessage">
        <source xml:lang="en">Disconnected</source>
        <target state="translated">연결 끊김</target>
      </trans-unit>
      <trans-unit id="unsavedGroupLabel">
        <source xml:lang="en">Unsaved Connections</source>
        <target state="translated">저장되지 않은 연결</target>
      </trans-unit>
    </body>
  </file>
  <file original="src/sql/workbench/services/dashboard/browser/newDashboardTabDialogImpl" source-language="en" datatype="plaintext" target-language="ko">
    <body>
      <trans-unit id="newDashboardTab.openDashboardExtensions">
        <source xml:lang="en">Open dashboard extensions</source>
        <target state="translated">대시보드 확장 열기</target>
      </trans-unit>
      <trans-unit id="newDashboardTab.ok">
        <source xml:lang="en">OK</source>
        <target state="translated">확인</target>
      </trans-unit>
      <trans-unit id="newDashboardTab.cancel">
        <source xml:lang="en">Cancel</source>
        <target state="translated">취소</target>
      </trans-unit>
      <trans-unit id="newdashboardTabDialog.noExtensionLabel">
        <source xml:lang="en">No dashboard extensions are installed at this time. Go to Extension Manager to explore recommended extensions.</source>
        <target state="translated">현재 설치된 대시보드 확장이 없습니다. 확장 관리자로 가서 권장되는 확장을 살펴보세요.</target>
      </trans-unit>
    </body>
  </file>
  <file original="src/sql/workbench/services/dialog/browser/dialogPane" source-language="en" datatype="plaintext" target-language="ko">
    <body>
      <trans-unit id="wizardPageNumberDisplayText">
        <source xml:lang="en">Step {0}</source>
        <target state="translated">{0}단계</target>
      </trans-unit>
    </body>
  </file>
  <file original="src/sql/workbench/services/dialog/common/dialogTypes" source-language="en" datatype="plaintext" target-language="ko">
    <body>
      <trans-unit id="dialogModalDoneButtonLabel">
        <source xml:lang="en">Done</source>
        <target state="translated">완료</target>
      </trans-unit>
      <trans-unit id="dialogModalCancelButtonLabel">
        <source xml:lang="en">Cancel</source>
        <target state="translated">취소</target>
      </trans-unit>
    </body>
  </file>
  <file original="src/sql/workbench/services/editData/common/editQueryRunner" source-language="en" datatype="plaintext" target-language="ko">
    <body>
      <trans-unit id="query.initEditExecutionFailed">
        <source xml:lang="en">Initialize edit data session failed: </source>
        <target state="translated">편집 데이터 세션 초기화 실패: </target>
      </trans-unit>
    </body>
  </file>
  <file original="src/sql/workbench/services/errorMessage/browser/errorMessageDialog" source-language="en" datatype="plaintext" target-language="ko">
    <body>
      <trans-unit id="errorMessageDialog.ok">
        <source xml:lang="en">OK</source>
        <target state="translated">확인</target>
      </trans-unit>
      <trans-unit id="errorMessageDialog.close">
        <source xml:lang="en">Close</source>
        <target state="translated">닫기</target>
      </trans-unit>
      <trans-unit id="errorMessageDialog.action">
        <source xml:lang="en">Action</source>
        <target state="translated">작업</target>
      </trans-unit>
      <trans-unit id="copyDetails">
        <source xml:lang="en">Copy details</source>
        <target state="translated">세부 정보 복사</target>
      </trans-unit>
    </body>
  </file>
  <file original="src/sql/workbench/services/errorMessage/browser/errorMessageService" source-language="en" datatype="plaintext" target-language="ko">
    <body>
      <trans-unit id="error">
        <source xml:lang="en">Error</source>
        <target state="translated">오류</target>
      </trans-unit>
      <trans-unit id="warning">
        <source xml:lang="en">Warning</source>
        <target state="translated">경고</target>
      </trans-unit>
      <trans-unit id="info">
        <source xml:lang="en">Info</source>
        <target state="translated">정보</target>
      </trans-unit>
      <trans-unit id="ignore">
        <source xml:lang="en">Ignore</source>
        <target state="translated">무시</target>
      </trans-unit>
    </body>
  </file>
  <file original="src/sql/workbench/services/fileBrowser/browser/fileBrowserDialog" source-language="en" datatype="plaintext" target-language="ko">
    <body>
      <trans-unit id="filebrowser.filepath">
        <source xml:lang="en">Selected path</source>
        <target state="translated">선택한 경로</target>
      </trans-unit>
      <trans-unit id="fileFilter">
        <source xml:lang="en">Files of type</source>
        <target state="translated">파일 형식</target>
      </trans-unit>
      <trans-unit id="fileBrowser.ok">
        <source xml:lang="en">OK</source>
        <target state="translated">확인</target>
      </trans-unit>
      <trans-unit id="fileBrowser.discard">
        <source xml:lang="en">Discard</source>
        <target state="translated">삭제</target>
      </trans-unit>
    </body>
  </file>
  <file original="src/sql/workbench/services/fileBrowser/browser/fileBrowserDialogController" source-language="en" datatype="plaintext" target-language="ko">
    <body>
      <trans-unit id="filebrowser.selectFile">
        <source xml:lang="en">Select a file</source>
        <target state="translated">파일 선택</target>
      </trans-unit>
    </body>
  </file>
  <file original="src/sql/workbench/services/fileBrowser/browser/fileBrowserTreeView" source-language="en" datatype="plaintext" target-language="ko">
    <body>
      <trans-unit id="fileBrowser.regTreeAriaLabel">
        <source xml:lang="en">File browser tree</source>
        <note>FileBrowserTree</note>
        <target state="translated">파일 브라우저 트리</target>
      </trans-unit>
    </body>
  </file>
  <file original="src/sql/workbench/services/fileBrowser/common/fileBrowserService" source-language="en" datatype="plaintext" target-language="ko">
    <body>
      <trans-unit id="fileBrowserErrorMessage">
        <source xml:lang="en">An error occured while loading the file browser.</source>
        <target state="translated">파일 브라우저를 로드하는 동안 오류가 발생했습니다.</target>
      </trans-unit>
      <trans-unit id="fileBrowserErrorDialogTitle">
        <source xml:lang="en">File browser error</source>
        <target state="translated">파일 브라우저 오류</target>
      </trans-unit>
    </body>
  </file>
  <file original="src/sql/workbench/services/fileBrowser/common/fileBrowserViewModel" source-language="en" datatype="plaintext" target-language="ko">
    <body>
      <trans-unit id="allFiles">
        <source xml:lang="en">All files</source>
        <target state="translated">모든 파일</target>
      </trans-unit>
    </body>
  </file>
  <file original="src/sql/workbench/services/insights/browser/insightDialogActions" source-language="en" datatype="plaintext" target-language="ko">
    <body>
      <trans-unit id="workbench.action.insights.copySelection">
        <source xml:lang="en">Copy Cell</source>
        <target state="translated">셀 복사</target>
      </trans-unit>
    </body>
  </file>
  <file original="src/sql/workbench/services/insights/browser/insightsDialogController" source-language="en" datatype="plaintext" target-language="ko">
    <body>
      <trans-unit id="insightsInputError">
        <source xml:lang="en">No Connection Profile was passed to insights flyout</source>
        <target state="translated">인사이트 플라이아웃에 전달된 연결 프로필이 없습니다.</target>
      </trans-unit>
      <trans-unit id="insightsError">
        <source xml:lang="en">Insights error</source>
        <target state="translated">인사이트 오류</target>
      </trans-unit>
      <trans-unit id="insightsFileError">
        <source xml:lang="en">There was an error reading the query file: </source>
        <target state="translated">쿼리 파일을 읽는 동안 오류가 발생했습니다. </target>
      </trans-unit>
      <trans-unit id="insightsConfigError">
        <source xml:lang="en">There was an error parsing the insight config; could not find query array/string or queryfile</source>
        <target state="translated">인사이트 구성을 구문 분석하는 동안 오류가 발생했습니다. 쿼리 배열/문자열이나 쿼리 파일을 찾을 수 없습니다.</target>
      </trans-unit>
    </body>
  </file>
  <file original="src/sql/workbench/services/insights/browser/insightsDialogView" source-language="en" datatype="plaintext" target-language="ko">
    <body>
      <trans-unit id="insights.item">
        <source xml:lang="en">Item</source>
        <target state="translated">항목</target>
      </trans-unit>
      <trans-unit id="insights.value">
        <source xml:lang="en">Value</source>
        <target state="translated">값</target>
      </trans-unit>
      <trans-unit id="insightsDetailView.name">
        <source xml:lang="en">Insight Details</source>
        <target state="translated">인사이트 세부 정보</target>
      </trans-unit>
      <trans-unit id="property">
        <source xml:lang="en">Property</source>
        <target state="translated">속성</target>
      </trans-unit>
      <trans-unit id="value">
        <source xml:lang="en">Value</source>
        <target state="translated">값</target>
      </trans-unit>
      <trans-unit id="InsightsDialogTitle">
        <source xml:lang="en">Insights</source>
        <target state="translated">인사이트</target>
      </trans-unit>
      <trans-unit id="insights.dialog.items">
        <source xml:lang="en">Items</source>
        <target state="translated">항목</target>
      </trans-unit>
      <trans-unit id="insights.dialog.itemDetails">
        <source xml:lang="en">Item Details</source>
        <target state="translated">항목 세부 정보</target>
      </trans-unit>
    </body>
  </file>
  <file original="src/sql/workbench/services/insights/common/insightsUtils" source-language="en" datatype="plaintext" target-language="ko">
    <body>
      <trans-unit id="insightsDidNotFindResolvedFile">
        <source xml:lang="en">Could not find query file at any of the following paths :
 {0}</source>
        <target state="translated">다음 경로에서 쿼리 파일을 찾을 수 없습니다. 
 {0}</target>
      </trans-unit>
    </body>
  </file>
  <file original="src/sql/workbench/services/jobManagement/browser/jobManagementUtilities" source-language="en" datatype="plaintext" target-language="ko">
    <body>
      <trans-unit id="agentUtilities.failed">
        <source xml:lang="en">Failed</source>
        <target state="translated">실패</target>
      </trans-unit>
      <trans-unit id="agentUtilities.succeeded">
        <source xml:lang="en">Succeeded</source>
        <target state="translated">성공</target>
      </trans-unit>
      <trans-unit id="agentUtilities.retry">
        <source xml:lang="en">Retry</source>
        <target state="translated">다시 시도</target>
      </trans-unit>
      <trans-unit id="agentUtilities.canceled">
        <source xml:lang="en">Cancelled</source>
        <target state="translated">취소됨</target>
      </trans-unit>
      <trans-unit id="agentUtilities.inProgress">
        <source xml:lang="en">In Progress</source>
        <target state="translated">진행 중</target>
      </trans-unit>
      <trans-unit id="agentUtilities.statusUnknown">
        <source xml:lang="en">Status Unknown</source>
        <target state="translated">알 수 없는 상태</target>
      </trans-unit>
      <trans-unit id="agentUtilities.executing">
        <source xml:lang="en">Executing</source>
        <target state="translated">실행 중</target>
      </trans-unit>
      <trans-unit id="agentUtilities.waitingForThread">
        <source xml:lang="en">Waiting for Thread</source>
        <target state="translated">스레드 대기 중</target>
      </trans-unit>
      <trans-unit id="agentUtilities.betweenRetries">
        <source xml:lang="en">Between Retries</source>
        <target state="translated">다시 시도 대기 중</target>
      </trans-unit>
      <trans-unit id="agentUtilities.idle">
        <source xml:lang="en">Idle</source>
        <target state="translated">유휴 상태</target>
      </trans-unit>
      <trans-unit id="agentUtilities.suspended">
        <source xml:lang="en">Suspended</source>
        <target state="translated">일시 중지됨</target>
      </trans-unit>
      <trans-unit id="agentUtilities.obsolete">
        <source xml:lang="en">[Obsolete]</source>
        <target state="translated">[사용되지 않음]</target>
      </trans-unit>
      <trans-unit id="agentUtilities.yes">
        <source xml:lang="en">Yes</source>
        <target state="translated">예</target>
      </trans-unit>
      <trans-unit id="agentUtilities.no">
        <source xml:lang="en">No</source>
        <target state="translated">아니요</target>
      </trans-unit>
      <trans-unit id="agentUtilities.notScheduled">
        <source xml:lang="en">Not Scheduled</source>
        <target state="translated">예약되지 않음</target>
      </trans-unit>
      <trans-unit id="agentUtilities.neverRun">
        <source xml:lang="en">Never Run</source>
        <target state="translated">실행 안 함</target>
      </trans-unit>
    </body>
  </file>
  <file original="src/sql/workbench/services/jobManagement/common/jobManagementService" source-language="en" datatype="plaintext" target-language="ko">
    <body>
      <trans-unit id="providerIdNotValidError">
        <source xml:lang="en">Connection is required in order to interact with JobManagementService</source>
        <target state="translated">JobManagementService와 상호 작용하려면 연결이 필요합니다.</target>
      </trans-unit>
      <trans-unit id="noHandlerRegistered">
        <source xml:lang="en">No Handler Registered</source>
        <target state="translated">등록된 처리기 없음</target>
      </trans-unit>
    </body>
  </file>
  <file original="src/sql/workbench/services/notebook/browser/interfaces" source-language="en" datatype="plaintext" target-language="ko">
    <body>
      <trans-unit id="sqlKernel">
        <source xml:lang="en">SQL</source>
        <target state="translated">SQL</target>
      </trans-unit>
    </body>
  </file>
  <file original="src/sql/workbench/services/notebook/browser/models/cell" source-language="en" datatype="plaintext" target-language="ko">
    <body>
      <trans-unit id="runCellCancelled">
        <source xml:lang="en">Cell execution cancelled</source>
        <target state="translated">셀 실행을 취소함</target>
      </trans-unit>
      <trans-unit id="executionCanceled">
        <source xml:lang="en">Query execution was canceled</source>
        <target state="translated">쿼리 실행을 취소했습니다.</target>
      </trans-unit>
      <trans-unit id="notebookNotReady">
        <source xml:lang="en">The session for this notebook is not yet ready</source>
        <target state="translated">이 Notebook의 세션이 아직 준비되지 않았습니다.</target>
      </trans-unit>
      <trans-unit id="sessionNotReady">
        <source xml:lang="en">The session for this notebook will start momentarily</source>
        <target state="translated">이 Notebook의 세션이 곧 시작됩니다.</target>
      </trans-unit>
      <trans-unit id="noDefaultKernel">
        <source xml:lang="en">No kernel is available for this notebook</source>
        <target state="translated">이 Notebook에 사용할 수 있는 커널이 없습니다.</target>
      </trans-unit>
      <trans-unit id="commandSuccessful">
        <source xml:lang="en">Command executed successfully</source>
        <target state="translated">명령이 실행됨</target>
      </trans-unit>
    </body>
  </file>
  <file original="src/sql/workbench/services/notebook/browser/models/clientSession" source-language="en" datatype="plaintext" target-language="ko">
    <body>
      <trans-unit id="clientSession.unknownError">
        <source xml:lang="en">An error occurred while starting the notebook session</source>
        <target state="translated">Notebook 세션을 시작하는 동안 오류가 발생했습니다.</target>
      </trans-unit>
      <trans-unit id="ServerNotStarted">
        <source xml:lang="en">Server did not start for unknown reason</source>
        <target state="translated">알 수 없는 이유로 서버가 시작되지 않았습니다.</target>
      </trans-unit>
      <trans-unit id="kernelRequiresConnection">
        <source xml:lang="en">Kernel {0} was not found. The default kernel will be used instead.</source>
        <target state="translated">{0} 커널을 찾을 수 없습니다. 대신 기본 커널이 사용됩니다.</target>
      </trans-unit>
    </body>
  </file>
  <file original="src/sql/workbench/services/notebook/browser/models/notebookContexts" source-language="en" datatype="plaintext" target-language="ko">
    <body>
      <trans-unit id="selectConnection">
        <source xml:lang="en">Select Connection</source>
        <target state="translated">연결 선택</target>
      </trans-unit>
      <trans-unit id="localhost">
        <source xml:lang="en">localhost</source>
        <target state="translated">localhost</target>
      </trans-unit>
    </body>
  </file>
  <file original="src/sql/workbench/services/notebook/browser/models/notebookModel" source-language="en" datatype="plaintext" target-language="ko">
    <body>
      <trans-unit id="injectedParametersMsg">
        <source xml:lang="en"># Injected-Parameters
</source>
        <target state="translated"># 삽입된 매개 변수
</target>
      </trans-unit>
      <trans-unit id="kernelRequiresConnection">
        <source xml:lang="en">Please select a connection to run cells for this kernel</source>
        <target state="translated">이 커널에 대해 셀을 실행하려면 연결을 선택하세요.</target>
      </trans-unit>
      <trans-unit id="deleteCellFailed">
        <source xml:lang="en">Failed to delete cell.</source>
        <target state="translated">셀을 삭제하지 못했습니다.</target>
      </trans-unit>
      <trans-unit id="changeKernelFailedRetry">
        <source xml:lang="en">Failed to change kernel. Kernel {0} will be used. Error was: {1}</source>
        <target state="translated">커널을 변경하지 못했습니다. {0} 커널이 사용됩니다. 오류: {1}</target>
      </trans-unit>
      <trans-unit id="changeKernelFailed">
        <source xml:lang="en">Failed to change kernel due to error: {0}</source>
        <target state="translated">오류로 인해 커널을 변경하지 못했습니다. {0}</target>
      </trans-unit>
      <trans-unit id="changeContextFailed">
        <source xml:lang="en">Changing context failed: {0}</source>
        <target state="translated">{0} 컨텍스트를 변경하지 못했습니다.</target>
      </trans-unit>
      <trans-unit id="startSessionFailed">
        <source xml:lang="en">Could not start session: {0}</source>
        <target state="translated">{0} 세션을 시작할 수 없습니다.</target>
      </trans-unit>
      <trans-unit id="shutdownClientSessionError">
        <source xml:lang="en">A client session error occurred when closing the notebook: {0}</source>
        <target state="translated">Notebook을 닫는 동안 클라이언트 세션 오류가 발생했습니다. {0}</target>
      </trans-unit>
      <trans-unit id="ProviderNoManager">
        <source xml:lang="en">Can't find notebook manager for provider {0}</source>
        <target state="translated">{0} 공급자의 Notebook 관리자를 찾을 수 없습니다.</target>
      </trans-unit>
    </body>
  </file>
  <file original="src/sql/workbench/services/notebook/browser/notebookServiceImpl" source-language="en" datatype="plaintext" target-language="ko">
    <body>
      <trans-unit id="notebookUriNotDefined">
        <source xml:lang="en">No URI was passed when creating a notebook manager</source>
        <target state="translated">Notebook 관리자를 만들 때 URI가 전달되지 않았습니다.</target>
      </trans-unit>
      <trans-unit id="notebookServiceNoProvider">
        <source xml:lang="en">Notebook provider does not exist</source>
        <target state="translated">Notebook 공급자가 없습니다.</target>
      </trans-unit>
    </body>
  </file>
  <file original="src/sql/workbench/services/notebook/browser/notebookViews/notebookViewModel" source-language="en" datatype="plaintext" target-language="ko">
    <body>
      <trans-unit id="notebookView.nameTaken">
        <source xml:lang="en">A view with the name {0} already exists in this notebook.</source>
        <target state="translated">이름이 {0}인 보기가 이 전자 필기장에 이미 있습니다.</target>
      </trans-unit>
    </body>
  </file>
  <file original="src/sql/workbench/services/notebook/browser/sql/sqlSessionManager" source-language="en" datatype="plaintext" target-language="ko">
    <body>
      <trans-unit id="sqlKernelError">
        <source xml:lang="en">SQL kernel error</source>
        <target state="translated">SQL 커널 오류</target>
      </trans-unit>
      <trans-unit id="connectionRequired">
        <source xml:lang="en">A connection must be chosen to run notebook cells</source>
        <target state="translated">Notebook 셀을 실행하려면 연결을 선택해야 합니다.</target>
      </trans-unit>
      <trans-unit id="sqlMaxRowsDisplayed">
        <source xml:lang="en">Displaying Top {0} rows.</source>
        <target state="translated">상위 {0}개 행을 표시합니다.</target>
      </trans-unit>
    </body>
  </file>
  <file original="src/sql/workbench/services/notebook/common/contracts" source-language="en" datatype="plaintext" target-language="ko">
    <body>
      <trans-unit id="notebook.richTextEditMode">
        <source xml:lang="en">Rich Text</source>
        <target state="translated">서식있는 텍스트</target>
      </trans-unit>
      <trans-unit id="notebook.splitViewEditMode">
        <source xml:lang="en">Split View</source>
        <target state="translated">분할 보기</target>
      </trans-unit>
      <trans-unit id="notebook.markdownEditMode">
        <source xml:lang="en">Markdown</source>
        <target state="translated">Markdown</target>
      </trans-unit>
    </body>
  </file>
  <file original="src/sql/workbench/services/notebook/common/localContentManager" source-language="en" datatype="plaintext" target-language="ko">
    <body>
      <trans-unit id="nbformatNotRecognized">
        <source xml:lang="en">nbformat v{0}.{1} not recognized</source>
        <target state="translated">nbformat v{0}.{1}이(가) 인식되지 않습니다.</target>
      </trans-unit>
      <trans-unit id="nbNotSupported">
        <source xml:lang="en">This file does not have a valid notebook format</source>
        <target state="translated">이 파일에 유효한 Notebook 형식이 없습니다.</target>
      </trans-unit>
      <trans-unit id="unknownCellType">
        <source xml:lang="en">Cell type {0} unknown</source>
        <target state="translated">알 수 없는 셀 형식 {0}</target>
      </trans-unit>
      <trans-unit id="unrecognizedOutput">
        <source xml:lang="en">Output type {0} not recognized</source>
        <target state="translated">출력 형식 {0}을(를) 인식할 수 없습니다.</target>
      </trans-unit>
      <trans-unit id="invalidMimeData">
        <source xml:lang="en">Data for {0} is expected to be a string or an Array of strings</source>
        <target state="translated">{0}의 데이터는 문자열 또는 문자열 배열이어야 합니다.</target>
      </trans-unit>
      <trans-unit id="unrecognizedOutputType">
        <source xml:lang="en">Output type {0} not recognized</source>
        <target state="translated">출력 형식 {0}을(를) 인식할 수 없습니다.</target>
      </trans-unit>
    </body>
  </file>
  <file original="src/sql/workbench/services/notebook/common/notebookRegistry" source-language="en" datatype="plaintext" target-language="ko">
    <body>
      <trans-unit id="carbon.extension.contributes.notebook.provider">
        <source xml:lang="en">Identifier of the notebook provider.</source>
        <target state="translated">Notebook 공급자의 식별자입니다.</target>
      </trans-unit>
      <trans-unit id="carbon.extension.contributes.notebook.fileExtensions">
        <source xml:lang="en">What file extensions should be registered to this notebook provider</source>
        <target state="translated">이 Notebook 공급자에 등록해야 하는 파일 확장명</target>
      </trans-unit>
      <trans-unit id="carbon.extension.contributes.notebook.standardKernels">
        <source xml:lang="en">What kernels should be standard with this notebook provider</source>
        <target state="translated">이 Notebook 공급자에서 표준이어야 하는 커널</target>
      </trans-unit>
      <trans-unit id="vscode.extension.contributes.notebook.providers">
        <source xml:lang="en">Contributes notebook providers.</source>
        <target state="translated">Notebook 공급자를 적용합니다.</target>
      </trans-unit>
      <trans-unit id="carbon.extension.contributes.notebook.magic">
        <source xml:lang="en">Name of the cell magic, such as '%%sql'.</source>
        <target state="translated">'%%sql'과(와) 같은 셀 매직의 이름입니다.</target>
      </trans-unit>
      <trans-unit id="carbon.extension.contributes.notebook.language">
        <source xml:lang="en">The cell language to be used if this cell magic is included in the cell</source>
        <target state="translated">이 셀 매직이 셀에 포함되는 경우 사용되는 셀 언어</target>
      </trans-unit>
      <trans-unit id="carbon.extension.contributes.notebook.executionTarget">
        <source xml:lang="en">Optional execution target this magic indicates, for example Spark vs SQL</source>
        <target state="translated">이 매직이 나타내는 선택적 실행 대상(예: Spark 및 SQL)</target>
      </trans-unit>
      <trans-unit id="carbon.extension.contributes.notebook.kernels">
        <source xml:lang="en">Optional set of kernels this is valid for, e.g. python3, pyspark, sql</source>
        <target state="translated">유효한 선택적 커널 세트(예: python3, pyspark, sql)</target>
      </trans-unit>
      <trans-unit id="vscode.extension.contributes.notebook.languagemagics">
        <source xml:lang="en">Contributes notebook language.</source>
        <target state="translated">Notebook 언어를 적용합니다.</target>
      </trans-unit>
    </body>
  </file>
  <file original="src/sql/workbench/services/objectExplorer/browser/asyncServerTreeRenderer" source-language="en" datatype="plaintext" target-language="ko">
    <body>
      <trans-unit id="loading">
        <source xml:lang="en">Loading...</source>
        <target state="translated">로드 중...</target>
      </trans-unit>
    </body>
  </file>
  <file original="src/sql/workbench/services/objectExplorer/browser/connectionTreeAction" source-language="en" datatype="plaintext" target-language="ko">
    <body>
      <trans-unit id="connectionTree.refresh">
        <source xml:lang="en">Refresh</source>
        <target state="translated">새로 고침</target>
      </trans-unit>
      <trans-unit id="connectionTree.editConnection">
        <source xml:lang="en">Edit Connection</source>
        <target state="translated">연결 편집</target>
      </trans-unit>
      <trans-unit id="DisconnectAction">
        <source xml:lang="en">Disconnect</source>
        <target state="translated">연결 끊기</target>
      </trans-unit>
      <trans-unit id="connectionTree.addConnection">
        <source xml:lang="en">New Connection</source>
        <target state="translated">새 연결</target>
      </trans-unit>
      <trans-unit id="connectionTree.addServerGroup">
        <source xml:lang="en">New Server Group</source>
        <target state="translated">새 서버 그룹</target>
      </trans-unit>
      <trans-unit id="connectionTree.editServerGroup">
        <source xml:lang="en">Edit Server Group</source>
        <target state="translated">서버 그룹 편집</target>
      </trans-unit>
      <trans-unit id="activeConnections">
        <source xml:lang="en">Show Active Connections</source>
        <target state="translated">활성 연결 표시</target>
      </trans-unit>
      <trans-unit id="showAllConnections">
        <source xml:lang="en">Show All Connections</source>
        <target state="translated">모든 연결 표시</target>
      </trans-unit>
      <trans-unit id="deleteConnection">
        <source xml:lang="en">Delete Connection</source>
        <target state="translated">연결 삭제</target>
      </trans-unit>
      <trans-unit id="deleteConnectionGroup">
        <source xml:lang="en">Delete Group</source>
        <target state="translated">그룹 삭제</target>
      </trans-unit>
    </body>
  </file>
  <file original="src/sql/workbench/services/objectExplorer/browser/objectExplorerService" source-language="en" datatype="plaintext" target-language="ko">
    <body>
      <trans-unit id="OeSessionFailedError">
        <source xml:lang="en">Failed to create Object Explorer session</source>
        <target state="translated">개체 탐색기 세션을 만들지 못함</target>
      </trans-unit>
      <trans-unit id="nodeExpansionError">
        <source xml:lang="en">Multiple errors:</source>
        <target state="translated">여러 오류:</target>
      </trans-unit>
    </body>
  </file>
  <file original="src/sql/workbench/services/objectExplorer/browser/objectExplorerViewTreeShim" source-language="en" datatype="plaintext" target-language="ko">
    <body>
      <trans-unit id="noProviderFound">
        <source xml:lang="en">Cannot expand as the required connection provider '{0}' was not found</source>
        <target state="translated">필요한 연결 공급자 '{0}'을(를) 찾을 수 없으므로 확장할 수 없습니다.</target>
      </trans-unit>
      <trans-unit id="loginCanceled">
        <source xml:lang="en">User canceled</source>
        <target state="translated">사용자가 취소함</target>
      </trans-unit>
      <trans-unit id="firewallCanceled">
        <source xml:lang="en">Firewall dialog canceled</source>
        <target state="translated">방화벽 대화 상자를 취소함</target>
      </trans-unit>
    </body>
  </file>
  <file original="src/sql/workbench/services/objectExplorer/browser/serverTreeRenderer" source-language="en" datatype="plaintext" target-language="ko">
    <body>
      <trans-unit id="loading">
        <source xml:lang="en">Loading...</source>
        <target state="translated">로드 중...</target>
      </trans-unit>
    </body>
  </file>
  <file original="src/sql/workbench/services/objectExplorer/browser/treeCreationUtils" source-language="en" datatype="plaintext" target-language="ko">
    <body>
      <trans-unit id="treeAriaLabel">
        <source xml:lang="en">Recent Connections</source>
        <target state="translated">최근 연결</target>
      </trans-unit>
      <trans-unit id="serversAriaLabel">
        <source xml:lang="en">Servers</source>
        <target state="translated">서버</target>
      </trans-unit>
      <trans-unit id="treeCreation.regTreeAriaLabel">
        <source xml:lang="en">Servers</source>
        <target state="translated">서버</target>
      </trans-unit>
    </body>
  </file>
  <file original="src/sql/workbench/services/profiler/browser/profilerColumnEditorDialog" source-language="en" datatype="plaintext" target-language="ko">
    <body>
      <trans-unit id="eventSort">
        <source xml:lang="en">Sort by event</source>
        <target state="translated">이벤트 기준 정렬</target>
      </trans-unit>
      <trans-unit id="nameColumn">
        <source xml:lang="en">Sort by column</source>
        <target state="translated">열 기준 정렬</target>
      </trans-unit>
      <trans-unit id="profilerColumnDialog.profiler">
        <source xml:lang="en">Profiler</source>
        <target state="translated">Profiler</target>
      </trans-unit>
      <trans-unit id="profilerColumnDialog.ok">
        <source xml:lang="en">OK</source>
        <target state="translated">확인</target>
      </trans-unit>
      <trans-unit id="profilerColumnDialog.cancel">
        <source xml:lang="en">Cancel</source>
        <target state="translated">취소</target>
      </trans-unit>
    </body>
  </file>
  <file original="src/sql/workbench/services/profiler/browser/profilerFilterDialog" source-language="en" datatype="plaintext" target-language="ko">
    <body>
      <trans-unit id="profilerFilterDialog.clear">
        <source xml:lang="en">Clear all</source>
        <target state="translated">모두 지우기</target>
      </trans-unit>
      <trans-unit id="profilerFilterDialog.apply">
        <source xml:lang="en">Apply</source>
        <target state="translated">적용</target>
      </trans-unit>
      <trans-unit id="profilerFilterDialog.ok">
        <source xml:lang="en">OK</source>
        <target state="translated">확인</target>
      </trans-unit>
      <trans-unit id="profilerFilterDialog.cancel">
        <source xml:lang="en">Cancel</source>
        <target state="translated">취소</target>
      </trans-unit>
      <trans-unit id="profilerFilterDialog.title">
        <source xml:lang="en">Filters</source>
        <target state="translated">필터</target>
      </trans-unit>
      <trans-unit id="profilerFilterDialog.remove">
        <source xml:lang="en">Remove this clause</source>
        <target state="translated">이 절 제거</target>
      </trans-unit>
      <trans-unit id="profilerFilterDialog.saveFilter">
        <source xml:lang="en">Save Filter</source>
        <target state="translated">필터 저장</target>
      </trans-unit>
      <trans-unit id="profilerFilterDialog.loadFilter">
        <source xml:lang="en">Load Filter</source>
        <target state="translated">필터 로드</target>
      </trans-unit>
      <trans-unit id="profilerFilterDialog.addClauseText">
        <source xml:lang="en">Add a clause</source>
        <target state="translated">절 추가</target>
      </trans-unit>
      <trans-unit id="profilerFilterDialog.fieldColumn">
        <source xml:lang="en">Field</source>
        <target state="translated">필드</target>
      </trans-unit>
      <trans-unit id="profilerFilterDialog.operatorColumn">
        <source xml:lang="en">Operator</source>
        <target state="translated">연산자</target>
      </trans-unit>
      <trans-unit id="profilerFilterDialog.valueColumn">
        <source xml:lang="en">Value</source>
        <target state="translated">값</target>
      </trans-unit>
      <trans-unit id="profilerFilterDialog.isNullOperator">
        <source xml:lang="en">Is Null</source>
        <target state="translated">Null임</target>
      </trans-unit>
      <trans-unit id="profilerFilterDialog.isNotNullOperator">
        <source xml:lang="en">Is Not Null</source>
        <target state="translated">Null이 아님</target>
      </trans-unit>
      <trans-unit id="profilerFilterDialog.containsOperator">
        <source xml:lang="en">Contains</source>
        <target state="translated">포함</target>
      </trans-unit>
      <trans-unit id="profilerFilterDialog.notContainsOperator">
        <source xml:lang="en">Not Contains</source>
        <target state="translated">포함하지 않음</target>
      </trans-unit>
      <trans-unit id="profilerFilterDialog.startsWithOperator">
        <source xml:lang="en">Starts With</source>
        <target state="translated">다음으로 시작</target>
      </trans-unit>
      <trans-unit id="profilerFilterDialog.notStartsWithOperator">
        <source xml:lang="en">Not Starts With</source>
        <target state="translated">다음으로 시작하지 않음</target>
      </trans-unit>
    </body>
  </file>
  <file original="src/sql/workbench/services/query/common/queryModelService" source-language="en" datatype="plaintext" target-language="ko">
    <body>
      <trans-unit id="commitEditFailed">
        <source xml:lang="en">Commit row failed: </source>
        <target state="translated">행 커밋 실패: </target>
      </trans-unit>
      <trans-unit id="runQueryBatchStartMessage">
        <source xml:lang="en">Started executing query at </source>
        <target state="translated">다음에서 쿼리 실행 시작: </target>
      </trans-unit>
      <trans-unit id="runQueryStringBatchStartMessage">
        <source xml:lang="en">Started executing query "{0}"</source>
        <target state="translated">쿼리 "{0}" 실행을 시작함</target>
      </trans-unit>
      <trans-unit id="runQueryBatchStartLine">
        <source xml:lang="en">Line {0}</source>
        <target state="translated">줄 {0}</target>
      </trans-unit>
      <trans-unit id="msgCancelQueryFailed">
        <source xml:lang="en">Canceling the query failed: {0}</source>
        <target state="translated">쿼리 취소 실패: {0}</target>
      </trans-unit>
      <trans-unit id="updateCellFailed">
        <source xml:lang="en">Update cell failed: </source>
        <target state="translated">셀 업데이트 실패: </target>
      </trans-unit>
    </body>
  </file>
  <file original="src/sql/workbench/services/query/common/queryRunner" source-language="en" datatype="plaintext" target-language="ko">
    <body>
      <trans-unit id="query.ExecutionFailedError">
        <source xml:lang="en">Execution failed due to an unexpected error: {0}	{1}</source>
        <target state="translated">예기치 않은 오류로 인해 실행하지 못했습니다. {0}	{1}</target>
      </trans-unit>
      <trans-unit id="query.message.executionTime">
        <source xml:lang="en">Total execution time: {0}</source>
        <target state="translated">총 실행 시간: {0}</target>
      </trans-unit>
      <trans-unit id="query.message.startQueryWithRange">
        <source xml:lang="en">Started executing query at Line {0}</source>
        <target state="translated">줄 {0}에서 쿼리 실행을 시작함</target>
      </trans-unit>
      <trans-unit id="query.message.startQuery">
        <source xml:lang="en">Started executing batch {0}</source>
        <target state="translated">일괄 처리 {0} 실행을 시작함</target>
      </trans-unit>
      <trans-unit id="elapsedBatchTime">
        <source xml:lang="en">Batch execution time: {0}</source>
        <target state="translated">일괄 처리 실행 시간: {0}</target>
      </trans-unit>
      <trans-unit id="copyFailed">
        <source xml:lang="en">Copy failed with error {0}</source>
        <target state="translated">{0} 오류를 나타내며 복사 실패</target>
      </trans-unit>
    </body>
  </file>
  <file original="src/sql/workbench/services/query/common/resultSerializer" source-language="en" datatype="plaintext" target-language="ko">
    <body>
      <trans-unit id="msgSaveFailed">
        <source xml:lang="en">Failed to save results. </source>
        <target state="translated">결과를 저장하지 못했습니다. </target>
      </trans-unit>
      <trans-unit id="resultsSerializer.saveAsFileTitle">
        <source xml:lang="en">Choose Results File</source>
        <target state="translated">결과 파일 선택</target>
      </trans-unit>
      <trans-unit id="resultsSerializer.saveAsFileExtensionCSVTitle">
        <source xml:lang="en">CSV (Comma delimited)</source>
        <target state="translated">CSV(쉼표로 구분)</target>
      </trans-unit>
      <trans-unit id="resultsSerializer.saveAsFileExtensionJSONTitle">
        <source xml:lang="en">JSON</source>
        <target state="translated">JSON</target>
      </trans-unit>
      <trans-unit id="resultsSerializer.saveAsFileExtensionExcelTitle">
        <source xml:lang="en">Excel Workbook</source>
        <target state="translated">Excel 통합 문서</target>
      </trans-unit>
      <trans-unit id="resultsSerializer.saveAsFileExtensionXMLTitle">
        <source xml:lang="en">XML</source>
        <target state="translated">XML</target>
      </trans-unit>
      <trans-unit id="resultsSerializer.saveAsFileExtensionTXTTitle">
        <source xml:lang="en">Plain Text</source>
        <target state="translated">일반 텍스트</target>
      </trans-unit>
      <trans-unit id="savingFile">
        <source xml:lang="en">Saving file...</source>
        <target state="translated">파일을 저장하는 중...</target>
      </trans-unit>
      <trans-unit id="msgSaveSucceeded">
        <source xml:lang="en">Successfully saved results to {0}</source>
        <target state="translated">{0}에 결과를 저장함</target>
      </trans-unit>
      <trans-unit id="openFile">
        <source xml:lang="en">Open file</source>
        <target state="translated">파일 열기</target>
      </trans-unit>
    </body>
  </file>
  <file original="src/sql/workbench/services/resourceProvider/browser/firewallRuleDialog" source-language="en" datatype="plaintext" target-language="ko">
    <body>
      <trans-unit id="from">
        <source xml:lang="en">From</source>
        <target state="translated">시작</target>
      </trans-unit>
      <trans-unit id="to">
        <source xml:lang="en">To</source>
        <target state="translated">끝</target>
      </trans-unit>
      <trans-unit id="createNewFirewallRule">
        <source xml:lang="en">Create new firewall rule</source>
        <target state="translated">새 방화벽 규칙 만들기</target>
      </trans-unit>
      <trans-unit id="firewall.ok">
        <source xml:lang="en">OK</source>
        <target state="translated">확인</target>
      </trans-unit>
      <trans-unit id="firewall.cancel">
        <source xml:lang="en">Cancel</source>
        <target state="translated">취소</target>
      </trans-unit>
      <trans-unit id="firewallRuleDialogDescription">
        <source xml:lang="en">Your client IP address does not have access to the server. Sign in to an Azure account and create a new firewall rule to enable access.</source>
        <target state="translated">클라이언트 IP 주소에서 서버에 액세스할 수 없습니다. Azure 계정에 로그인하고 액세스를 허용하는 새 방화벽 규칙을 만드세요.</target>
      </trans-unit>
      <trans-unit id="firewallRuleHelpDescription">
        <source xml:lang="en">Learn more about firewall settings</source>
        <target state="translated">방화벽 설정에 대한 자세한 정보</target>
      </trans-unit>
      <trans-unit id="filewallRule">
        <source xml:lang="en">Firewall rule</source>
        <target state="translated">방화벽 규칙</target>
      </trans-unit>
      <trans-unit id="addIPAddressLabel">
        <source xml:lang="en">Add my client IP </source>
        <target state="translated">내 클라이언트 IP 추가 </target>
      </trans-unit>
      <trans-unit id="addIpRangeLabel">
        <source xml:lang="en">Add my subnet IP range</source>
        <target state="translated">내 서브넷 IP 범위 추가</target>
      </trans-unit>
    </body>
  </file>
  <file original="src/sql/workbench/services/resourceProvider/browser/firewallRuleDialogController" source-language="en" datatype="plaintext" target-language="ko">
    <body>
      <trans-unit id="firewallDialog.addAccountErrorTitle">
        <source xml:lang="en">Error adding account</source>
        <target state="translated">계정 추가 오류</target>
      </trans-unit>
      <trans-unit id="firewallRuleError">
        <source xml:lang="en">Firewall rule error</source>
        <target state="translated">방화벽 규칙 오류</target>
      </trans-unit>
    </body>
  </file>
  <file original="src/sql/workbench/services/restore/browser/restoreDialog" source-language="en" datatype="plaintext" target-language="ko">
    <body>
      <trans-unit id="backupFilePath">
        <source xml:lang="en">Backup file path</source>
        <target state="translated">백업 파일 경로</target>
      </trans-unit>
      <trans-unit id="targetDatabase">
        <source xml:lang="en">Target database</source>
        <target state="translated">대상 데이터베이스</target>
      </trans-unit>
      <trans-unit id="restoreDialog.restore">
        <source xml:lang="en">Restore</source>
        <target state="translated">복원</target>
      </trans-unit>
      <trans-unit id="restoreDialog.restoreTitle">
        <source xml:lang="en">Restore database</source>
        <target state="translated">데이터베이스 복원</target>
      </trans-unit>
      <trans-unit id="restoreDialog.database">
        <source xml:lang="en">Database</source>
        <target state="translated">데이터베이스</target>
      </trans-unit>
      <trans-unit id="restoreDialog.backupFile">
        <source xml:lang="en">Backup file</source>
        <target state="translated">백업 파일</target>
      </trans-unit>
      <trans-unit id="RestoreDialogTitle">
        <source xml:lang="en">Restore database</source>
        <target state="translated">데이터베이스 복원</target>
      </trans-unit>
      <trans-unit id="restoreDialog.cancel">
        <source xml:lang="en">Cancel</source>
        <target state="translated">취소</target>
      </trans-unit>
      <trans-unit id="restoreDialog.script">
        <source xml:lang="en">Script</source>
        <target state="translated">스크립트</target>
      </trans-unit>
      <trans-unit id="source">
        <source xml:lang="en">Source</source>
        <target state="translated">원본</target>
      </trans-unit>
      <trans-unit id="restoreFrom">
        <source xml:lang="en">Restore from</source>
        <target state="translated">복원할 원본 위치</target>
      </trans-unit>
      <trans-unit id="missingBackupFilePathError">
        <source xml:lang="en">Backup file path is required.</source>
        <target state="translated">백업 파일 경로가 필요합니다.</target>
      </trans-unit>
      <trans-unit id="multipleBackupFilePath">
        <source xml:lang="en">Please enter one or more file paths separated by commas</source>
        <target state="translated">하나 이상의 파일 경로를 쉼표로 구분하여 입력하세요.</target>
      </trans-unit>
      <trans-unit id="database">
        <source xml:lang="en">Database</source>
        <target state="translated">데이터베이스</target>
      </trans-unit>
      <trans-unit id="destination">
        <source xml:lang="en">Destination</source>
        <target state="translated">대상</target>
      </trans-unit>
      <trans-unit id="restoreTo">
        <source xml:lang="en">Restore to</source>
        <target state="translated">복원 위치</target>
      </trans-unit>
      <trans-unit id="restorePlan">
        <source xml:lang="en">Restore plan</source>
        <target state="translated">복원 계획</target>
      </trans-unit>
      <trans-unit id="backupSetsToRestore">
        <source xml:lang="en">Backup sets to restore</source>
        <target state="translated">복원할 백업 세트</target>
      </trans-unit>
      <trans-unit id="restoreDatabaseFileAs">
        <source xml:lang="en">Restore database files as</source>
        <target state="translated">데이터베이스 파일을 다음으로 복원</target>
      </trans-unit>
      <trans-unit id="restoreDatabaseFileDetails">
        <source xml:lang="en">Restore database file details</source>
        <target state="translated">데이터베이스 파일 복원 세부 정보</target>
      </trans-unit>
      <trans-unit id="logicalFileName">
        <source xml:lang="en">Logical file Name</source>
        <target state="translated">논리적 파일 이름</target>
      </trans-unit>
      <trans-unit id="fileType">
        <source xml:lang="en">File type</source>
        <target state="translated">파일 형식</target>
      </trans-unit>
      <trans-unit id="originalFileName">
        <source xml:lang="en">Original File Name</source>
        <target state="translated">원래 파일 이름</target>
      </trans-unit>
      <trans-unit id="restoreAs">
        <source xml:lang="en">Restore as</source>
        <target state="translated">다음으로 복원</target>
      </trans-unit>
      <trans-unit id="restoreOptions">
        <source xml:lang="en">Restore options</source>
        <target state="translated">복원 옵션</target>
      </trans-unit>
      <trans-unit id="taillogBackup">
        <source xml:lang="en">Tail-Log backup</source>
        <target state="translated">비상 로그 백업</target>
      </trans-unit>
      <trans-unit id="serverConnection">
        <source xml:lang="en">Server connections</source>
        <target state="translated">서버 연결</target>
      </trans-unit>
      <trans-unit id="generalTitle">
        <source xml:lang="en">General</source>
        <target state="translated">일반</target>
      </trans-unit>
      <trans-unit id="filesTitle">
        <source xml:lang="en">Files</source>
        <target state="translated">파일</target>
      </trans-unit>
      <trans-unit id="optionsTitle">
        <source xml:lang="en">Options</source>
        <target state="translated">옵션</target>
      </trans-unit>
    </body>
  </file>
  <file original="src/sql/workbench/services/restore/common/constants" source-language="en" datatype="plaintext" target-language="ko">
    <body>
      <trans-unit id="backup.filterBackupFiles">
        <source xml:lang="en">Backup Files</source>
        <target state="translated">백업 파일</target>
      </trans-unit>
      <trans-unit id="backup.allFiles">
        <source xml:lang="en">All Files</source>
        <target state="translated">모든 파일</target>
      </trans-unit>
    </body>
  </file>
  <file original="src/sql/workbench/services/serverGroup/browser/serverGroupDialog" source-language="en" datatype="plaintext" target-language="ko">
    <body>
      <trans-unit id="ServerGroupsDialogTitle">
        <source xml:lang="en">Server Groups</source>
        <target state="translated">서버 그룹</target>
      </trans-unit>
      <trans-unit id="serverGroup.ok">
        <source xml:lang="en">OK</source>
        <target state="translated">확인</target>
      </trans-unit>
      <trans-unit id="serverGroup.cancel">
        <source xml:lang="en">Cancel</source>
        <target state="translated">취소</target>
      </trans-unit>
      <trans-unit id="connectionGroupName">
        <source xml:lang="en">Server group name</source>
        <target state="translated">서버 그룹 이름</target>
      </trans-unit>
      <trans-unit id="MissingGroupNameError">
        <source xml:lang="en">Group name is required.</source>
        <target state="translated">그룹 이름이 필요합니다.</target>
      </trans-unit>
      <trans-unit id="groupDescription">
        <source xml:lang="en">Group description</source>
        <target state="translated">그룹 설명</target>
      </trans-unit>
      <trans-unit id="groupColor">
        <source xml:lang="en">Group color</source>
        <target state="translated">그룹 색</target>
      </trans-unit>
    </body>
  </file>
  <file original="src/sql/workbench/services/serverGroup/common/serverGroupViewModel" source-language="en" datatype="plaintext" target-language="ko">
    <body>
      <trans-unit id="serverGroup.addServerGroup">
        <source xml:lang="en">Add server group</source>
        <target state="translated">서버 그룹 추가</target>
      </trans-unit>
      <trans-unit id="serverGroup.editServerGroup">
        <source xml:lang="en">Edit server group</source>
        <target state="translated">서버 그룹 편집</target>
      </trans-unit>
    </body>
  </file>
  <file original="src/sql/workbench/services/tasks/common/tasksService" source-language="en" datatype="plaintext" target-language="ko">
    <body>
      <trans-unit id="InProgressWarning">
        <source xml:lang="en">1 or more tasks are in progress. Are you sure you want to quit?</source>
        <target state="translated">1개 이상의 작업이 진행 중입니다. 그래도 작업을 종료하시겠습니까?</target>
      </trans-unit>
      <trans-unit id="taskService.yes">
        <source xml:lang="en">Yes</source>
        <target state="translated">예</target>
      </trans-unit>
      <trans-unit id="taskService.no">
        <source xml:lang="en">No</source>
        <target state="translated">아니요</target>
      </trans-unit>
    </body>
  </file>
  <file original="src/sql/workbench/update/electron-browser/releaseNotes" source-language="en" datatype="plaintext" target-language="ko">
    <body>
      <trans-unit id="gettingStarted">
        <source xml:lang="en">Get Started</source>
        <target state="translated">시작</target>
      </trans-unit>
      <trans-unit id="showReleaseNotes">
        <source xml:lang="en">Show Getting Started</source>
        <target state="translated">시작 표시</target>
      </trans-unit>
      <trans-unit id="miGettingStarted">
        <source xml:lang="en">Getting &amp;&amp;Started</source>
        <note>&amp;&amp; denotes a mnemonic</note>
        <target state="translated">시작(&amp;S)</target>
      </trans-unit>
    </body>
  </file>
</xliff><|MERGE_RESOLUTION|>--- conflicted
+++ resolved
@@ -430,7 +430,6 @@
       <trans-unit id="extensionPackGradientColorTwo">
         <source xml:lang="en">The bottom color for the extension pack gradient</source>
         <target state="translated">확장 팩 그라데이션의 아래쪽 색</target>
-<<<<<<< HEAD
       </trans-unit>
       <trans-unit id="gradientOne">
         <source xml:lang="en">The top color for the banner image gradient</source>
@@ -1803,2158 +1802,415 @@
       <trans-unit id="connectingQueryLabel">
         <source xml:lang="en">Connecting query file</source>
         <target state="translated">쿼리 파일 연결 중</target>
-=======
-      </trans-unit>
-      <trans-unit id="gradientOne">
-        <source xml:lang="en">The top color for the banner image gradient</source>
-        <target state="translated">배너 이미지 그라데이션의 위쪽 색</target>
-      </trans-unit>
-      <trans-unit id="gradientTwo">
-        <source xml:lang="en">The bottom color for the banner image gradient</source>
-        <target state="translated">배너 이미지 그라데이션의 아래쪽 색</target>
-      </trans-unit>
-      <trans-unit id="gradientBackground">
-        <source xml:lang="en">The background color for the banner image gradient</source>
-        <target state="translated">배너 이미지 그라데이션의 배경색</target>
-      </trans-unit>
-      <trans-unit id="notebook.notebookToolbarIcon">
-        <source xml:lang="en">Notebook: Main toolbar icons</source>
-        <target state="translated">Notebook: 주 도구 모음 아이콘</target>
-      </trans-unit>
-      <trans-unit id="notebook.notebookToolbarSelectBorder">
-        <source xml:lang="en">Notebook: Main toolbar select box border</source>
-        <target state="translated">Notebook: 주 도구 모음 선택 상자 테두리</target>
-      </trans-unit>
-      <trans-unit id="notebook.notebookToolbarSelectBackground">
-        <source xml:lang="en">Notebook: Main toolbar select box background</source>
-        <target state="translated">Notebook: 주 도구 모음 선택 상자 배경</target>
-      </trans-unit>
-      <trans-unit id="notebook.notebookToolbarLines">
-        <source xml:lang="en">Notebook: Main toolbar bottom border and separator</source>
-        <target state="translated">Notebook: 주 도구 모음 아래쪽 테두리 및 구분 기호</target>
-      </trans-unit>
-      <trans-unit id="notebook.dropdownArrow">
-        <source xml:lang="en">Notebook: Main toolbar dropdown arrow</source>
-        <target state="translated">Notebook: 주 도구 모음 드롭다운 화살표</target>
-      </trans-unit>
-      <trans-unit id="notebook.buttonMenuArrow">
-        <source xml:lang="en">Notebook: Main toolbar custom buttonMenu dropdown arrow</source>
-        <target state="translated">Notebook: 주 도구 모음 사용자 지정 단추 메뉴 드롭다운 화살표</target>
-      </trans-unit>
-      <trans-unit id="notebook.toolbarBackground">
-        <source xml:lang="en">Notebook: Markdown toolbar background</source>
-        <target state="translated">Notebook: Markdown 도구 모음 배경</target>
-      </trans-unit>
-      <trans-unit id="notebook.toolbarIcon">
-        <source xml:lang="en">Notebook: Markdown toolbar icons</source>
-        <target state="translated">Notebook: Markdown 도구 모음 아이콘</target>
-      </trans-unit>
-      <trans-unit id="notebook.toolbarBottomBorder">
-        <source xml:lang="en">Notebook: Markdown toolbar bottom border</source>
-        <target state="translated">Notebook: Markdown 도구 모음 아래쪽 테두리</target>
-      </trans-unit>
-      <trans-unit id="notebook.cellBorder">
-        <source xml:lang="en">Notebook: Active cell border</source>
-        <target state="translated">Notebook: 활성 셀 테두리</target>
-      </trans-unit>
-      <trans-unit id="notebook.markdownEditorBackground">
-        <source xml:lang="en">Notebook: Markdown editor background</source>
-        <target state="translated">Notebook: Markdown 편집기 배경</target>
-      </trans-unit>
-      <trans-unit id="notebook.splitBorder">
-        <source xml:lang="en">Notebook: Border between Markdown editor and preview</source>
-        <target state="translated">Notebook: Markdown 편집기와 미리 보기 간 경계</target>
-      </trans-unit>
-      <trans-unit id="notebook.codeEditorBackground">
-        <source xml:lang="en">Notebook: Code editor background</source>
-        <target state="translated">Notebook: 코드 편집기 배경</target>
-      </trans-unit>
-      <trans-unit id="notebook.codeEditorBackgroundActive">
-        <source xml:lang="en">Notebook: Code editor background of active cell</source>
-        <target state="translated">Notebook: 활성 셀의 코드 편집기 배경</target>
-      </trans-unit>
-      <trans-unit id="notebook.codeEditorLineNumber">
-        <source xml:lang="en">Notebook: Code editor line numbers</source>
-        <target state="translated">Notebook: 코드 편집기 줄 번호</target>
-      </trans-unit>
-      <trans-unit id="notebook.codeEditorToolbarIcon">
-        <source xml:lang="en">Notebook: Code editor toolbar icons</source>
-        <target state="translated">Notebook: 코드 편집기 도구 모음 아이콘</target>
-      </trans-unit>
-      <trans-unit id="notebook.codeEditorToolbarBackground">
-        <source xml:lang="en">Notebook: Code editor toolbar background</source>
-        <target state="translated">Notebook: 코드 편집기 도구 모음 배경</target>
-      </trans-unit>
-      <trans-unit id="notebook.codeEditorToolbarBorder">
-        <source xml:lang="en">Notebook: Code editor toolbar right border</source>
-        <target state="translated">Notebook: 코드 편집기 도구 모음 오른쪽 테두리</target>
-      </trans-unit>
-      <trans-unit id="notebook.notebookCellTagBackground">
-        <source xml:lang="en">Tag background color.</source>
-        <target state="translated">태그 배경색입니다.</target>
-      </trans-unit>
-      <trans-unit id="notebook.notebookCellTagForeground">
-        <source xml:lang="en">Tag foreground color.</source>
-        <target state="translated">태그 전경색입니다.</target>
-      </trans-unit>
-      <trans-unit id="notebookFindMatchHighlight">
-        <source xml:lang="en">Color of the other search matches. The color must not be opaque so as not to hide underlying decorations.</source>
-        <target state="translated">기타 검색 일치 항목의 색입니다. 기본 장식을 숨기지 않도록 색은 불투명하지 않아야 합니다.</target>
-      </trans-unit>
-      <trans-unit id="notebookFindRangeHighlight">
-        <source xml:lang="en">Color of the range limiting the search. The color must not be opaque so as not to hide underlying decorations.</source>
-        <target state="translated">검색을 제한하는 범위의 색입니다. 기본 장식을 숨기지 않도록 색은 불투명하지 않아야 합니다.</target>
-      </trans-unit>
-      <trans-unit id="infoBox.infomationBackground">
-        <source xml:lang="en">InfoBox: The background color when the notification type is information.</source>
-        <target state="translated">InfoBox: 알림 유형이 정보인 경우 배경색입니다.</target>
-      </trans-unit>
-      <trans-unit id="infoBox.warningBackground">
-        <source xml:lang="en">InfoBox: The background color when the notification type is warning.</source>
-        <target state="translated">InfoBox: 알림 유형이 경고인 경우 배경색입니다.</target>
-      </trans-unit>
-      <trans-unit id="infoBox.errorBackground">
-        <source xml:lang="en">InfoBox: The background color when the notification type is error.</source>
-        <target state="translated">InfoBox: 알림 유형이 오류인 경우 배경색입니다.</target>
-      </trans-unit>
-      <trans-unit id="infoBox.successBackground">
-        <source xml:lang="en">InfoBox: The background color when the notification type is success.</source>
-        <target state="translated">InfoBox: 알림 유형이 성공인 경우 배경색입니다.</target>
-      </trans-unit>
-      <trans-unit id="infoButton.foreground">
-        <source xml:lang="en">Info button foreground color.</source>
-        <target state="translated">정보 단추 전경색입니다.</target>
-      </trans-unit>
-      <trans-unit id="infoButton.background">
-        <source xml:lang="en">Info button background color.</source>
-        <target state="translated">정보 단추 배경색입니다.</target>
-      </trans-unit>
-      <trans-unit id="infoButton.border">
-        <source xml:lang="en">Info button border color.</source>
-        <target state="translated">정보 단추 테두리 색입니다.</target>
-      </trans-unit>
-      <trans-unit id="infoButton.hoverBackground">
-        <source xml:lang="en">Info button hover background color.</source>
-        <target state="translated">정보 단추 가리키기 배경색입니다.</target>
-      </trans-unit>
-      <trans-unit id="calloutDialogForeground">
-        <source xml:lang="en">Callout dialog foreground.</source>
-        <target state="translated">설명선 대화 상자 전경입니다.</target>
-      </trans-unit>
-      <trans-unit id="calloutDialogInteriorBorder">
-        <source xml:lang="en">Callout dialog interior borders used for separating elements.</source>
-        <target state="translated">요소를 구분하는 데 사용되는 설명선 대화 상자 내부 테두리입니다.</target>
-      </trans-unit>
-      <trans-unit id="calloutDialogExteriorBorder">
-        <source xml:lang="en">Callout dialog exterior borders to provide contrast against notebook UI.</source>
-        <target state="translated">Notebook UI에 대비를 제공하는 설명선 대화 상자 외부 테두리입니다.</target>
-      </trans-unit>
-      <trans-unit id="calloutDialogHeaderFooterBackground">
-        <source xml:lang="en">Callout dialog header and footer background.</source>
-        <target state="translated">설명선 대화 상자 머리글 및 바닥글 배경입니다.</target>
-      </trans-unit>
-      <trans-unit id="calloutDialogBodyBackground">
-        <source xml:lang="en">Callout dialog body background.</source>
-        <target state="translated">설명선 대화 상자 본문 배경입니다.</target>
-      </trans-unit>
-      <trans-unit id="calloutDialogShadowColor">
-        <source xml:lang="en">Callout dialog box shadow color.</source>
-        <target state="translated">설명선 대화 상자 그림자 색입니다.</target>
-      </trans-unit>
-    </body>
-  </file>
-  <file original="src/sql/platform/theme/common/colors" source-language="en" datatype="plaintext" target-language="ko">
-    <body>
-      <trans-unit id="tableHeaderBackground">
-        <source xml:lang="en">Table header background color</source>
-        <target state="translated">테이블 헤더 배경색</target>
-      </trans-unit>
-      <trans-unit id="tableHeaderForeground">
-        <source xml:lang="en">Table header foreground color</source>
-        <target state="translated">테이블 헤더 전경색</target>
-      </trans-unit>
-      <trans-unit id="listFocusAndSelectionBackground">
-        <source xml:lang="en">List/Table background color for the selected and focus item when the list/table is active</source>
-        <target state="translated">목록/테이블이 활성 상태일 때 포커스가 있는 선택한 항목의 목록/테이블 배경색</target>
-      </trans-unit>
-      <trans-unit id="tableCellOutline">
-        <source xml:lang="en">Color of the outline of a cell.</source>
-        <target state="translated">셀 윤곽선의 색입니다.</target>
-      </trans-unit>
-      <trans-unit id="disabledInputBoxBackground">
-        <source xml:lang="en">Disabled Input box background.</source>
-        <target state="translated">입력 상자 배경을 사용하지 않도록 설정했습니다.</target>
-      </trans-unit>
-      <trans-unit id="disabledInputBoxForeground">
-        <source xml:lang="en">Disabled Input box foreground.</source>
-        <target state="translated">입력 상자 전경을 사용하지 않도록 설정했습니다.</target>
-      </trans-unit>
-      <trans-unit id="buttonFocusOutline">
-        <source xml:lang="en">Button outline color when focused.</source>
-        <target state="translated">포커스가 있는 경우 단추 윤곽선 색입니다.</target>
-      </trans-unit>
-      <trans-unit id="disabledCheckboxforeground">
-        <source xml:lang="en">Disabled checkbox foreground.</source>
-        <target state="translated">확인란 전경을 사용하지 않도록 설정했습니다.</target>
-      </trans-unit>
-      <trans-unit id="agentTableBackground">
-        <source xml:lang="en">SQL Agent Table background color.</source>
-        <target state="translated">SQL 에이전트 테이블 배경색입니다.</target>
-      </trans-unit>
-      <trans-unit id="agentCellBackground">
-        <source xml:lang="en">SQL Agent table cell background color.</source>
-        <target state="translated">SQL 에이전트 테이블 셀 배경색입니다.</target>
-      </trans-unit>
-      <trans-unit id="agentTableHoverBackground">
-        <source xml:lang="en">SQL Agent table hover background color.</source>
-        <target state="translated">가리킨 경우 SQL 에이전트 테이블 배경색입니다.</target>
-      </trans-unit>
-      <trans-unit id="agentJobsHeadingColor">
-        <source xml:lang="en">SQL Agent heading background color.</source>
-        <target state="translated">SQL 에이전트 제목 배경색입니다.</target>
-      </trans-unit>
-      <trans-unit id="agentCellBorderColor">
-        <source xml:lang="en">SQL Agent table cell border color.</source>
-        <target state="translated">SQL 에이전트 테이블 셀 테두리 색입니다.</target>
-      </trans-unit>
-      <trans-unit id="resultsErrorColor">
-        <source xml:lang="en">Results messages error color.</source>
-        <target state="translated">결과 메시지 오류 색입니다.</target>
-      </trans-unit>
-    </body>
-  </file>
-  <file original="src/sql/workbench/api/browser/mainThreadExtensionManagement" source-language="en" datatype="plaintext" target-language="ko">
-    <body>
-      <trans-unit id="workbench.generalObsoleteApiNotification">
-        <source xml:lang="en">Some of the loaded extensions are using obsolete APIs, please find the detailed information in the Console tab of Developer Tools window</source>
-        <target state="translated">로드된 확장 중 일부는 사용되지 않는 API를 사용하고 있습니다. 개발자 도구 창의 콘솔 탭에서 자세한 정보를 확인하세요.</target>
-      </trans-unit>
-      <trans-unit id="dontShowAgain">
-        <source xml:lang="en">Don't Show Again</source>
-        <target state="translated">다시 표시 안 함</target>
-      </trans-unit>
-    </body>
-  </file>
-  <file original="src/sql/workbench/api/browser/mainThreadNotebookDocumentsAndEditors" source-language="en" datatype="plaintext" target-language="ko">
-    <body>
-      <trans-unit id="runActiveCell">
-        <source xml:lang="en">F5 shortcut key requires a code cell to be selected. Please select a code cell to run.</source>
-        <target state="translated">F5 바로 가기 키를 사용하려면 코드 셀을 선택해야 합니다. 실행할 코드 셀을 선택하세요.</target>
-      </trans-unit>
-      <trans-unit id="clearResultActiveCell">
-        <source xml:lang="en">Clear result requires a code cell to be selected. Please select a code cell to run.</source>
-        <target state="translated">명확한 결과를 얻으려면 코드 셀을 선택해야 합니다. 실행할 코드 셀을 선택하세요.</target>
-      </trans-unit>
-    </body>
-  </file>
-  <file original="src/sql/workbench/api/common/extHostModelView" source-language="en" datatype="plaintext" target-language="ko">
-    <body>
-      <trans-unit id="unknownComponentType">
-        <source xml:lang="en">Unknown component type. Must use ModelBuilder to create objects</source>
-        <target state="translated">알 수 없는 구성 요소 유형입니다. ModelBuilder를 사용하여 개체를 만들어야 합니다.</target>
-      </trans-unit>
-      <trans-unit id="invalidIndex">
-        <source xml:lang="en">The index {0} is invalid.</source>
-        <target state="translated">{0} 인덱스가 잘못되었습니다.</target>
-      </trans-unit>
-      <trans-unit id="unknownConfig">
-        <source xml:lang="en">Unkown component configuration, must use ModelBuilder to create a configuration object</source>
-        <target state="translated">알 수 없는 구성 요소 구성입니다. ModelBuilder를 사용하여 구성 개체를 만들어야 합니다.</target>
-      </trans-unit>
-    </body>
-  </file>
-  <file original="src/sql/workbench/api/common/extHostModelViewDialog" source-language="en" datatype="plaintext" target-language="ko">
-    <body>
-      <trans-unit id="dialogDoneLabel">
-        <source xml:lang="en">Done</source>
-        <target state="translated">완료</target>
-      </trans-unit>
-      <trans-unit id="dialogCancelLabel">
-        <source xml:lang="en">Cancel</source>
-        <target state="translated">취소</target>
-      </trans-unit>
-      <trans-unit id="generateScriptLabel">
-        <source xml:lang="en">Generate script</source>
-        <target state="translated">스크립트 생성</target>
-      </trans-unit>
-      <trans-unit id="dialogNextLabel">
-        <source xml:lang="en">Next</source>
-        <target state="translated">다음</target>
-      </trans-unit>
-      <trans-unit id="dialogPreviousLabel">
-        <source xml:lang="en">Previous</source>
-        <target state="translated">이전</target>
-      </trans-unit>
-      <trans-unit id="dashboardNotInitialized">
-        <source xml:lang="en">Tabs are not initialized</source>
-        <target state="translated">탭이 초기화되지 않았습니다.</target>
-      </trans-unit>
-    </body>
-  </file>
-  <file original="src/sql/workbench/api/common/extHostModelViewTree" source-language="en" datatype="plaintext" target-language="ko">
-    <body>
-      <trans-unit id="treeView.notRegistered">
-        <source xml:lang="en">No tree view with id '{0}' registered.</source>
-        <target state="translated">ID가 '{0}'인 등록된 트리 뷰가 없습니다.</target>
-      </trans-unit>
-    </body>
-  </file>
-  <file original="src/sql/workbench/api/common/extHostNotebook" source-language="en" datatype="plaintext" target-language="ko">
-    <body>
-      <trans-unit id="providerRequired">
-        <source xml:lang="en">A NotebookProvider with valid providerId must be passed to this method</source>
-        <target state="translated">유효한 providerId가 있는 NotebookProvider를 이 메서드에 전달해야 합니다.</target>
-      </trans-unit>
-      <trans-unit id="errNoProvider">
-        <source xml:lang="en">no notebook provider found</source>
-        <target state="translated">Notebook 공급자가 없음</target>
-      </trans-unit>
-      <trans-unit id="errNoManager">
-        <source xml:lang="en">No Manager found</source>
-        <target state="translated">관리자를 찾을 수 없음</target>
-      </trans-unit>
-      <trans-unit id="noServerManager">
-        <source xml:lang="en">Notebook Manager for notebook {0} does not have a server manager. Cannot perform operations on it</source>
-        <target state="translated">{0} Notebook의 Notebook 관리자에 서버 관리자가 없습니다. 작업을 수행할 수 없습니다.</target>
-      </trans-unit>
-      <trans-unit id="noContentManager">
-        <source xml:lang="en">Notebook Manager for notebook {0} does not have a content manager. Cannot perform operations on it</source>
-        <target state="translated">{0} Notebook의 Notebook 관리자에 콘텐츠 관리자가 없습니다. 작업을 수행할 수 없습니다.</target>
-      </trans-unit>
-      <trans-unit id="noSessionManager">
-        <source xml:lang="en">Notebook Manager for notebook {0} does not have a session manager. Cannot perform operations on it</source>
-        <target state="translated">{0} Notebook의 Notebook 관리자에 세션 관리자가 없습니다. 작업을 수행할 수 없습니다.</target>
-      </trans-unit>
-    </body>
-  </file>
-  <file original="src/sql/workbench/api/common/extHostNotebookDocumentsAndEditors" source-language="en" datatype="plaintext" target-language="ko">
-    <body>
-      <trans-unit id="providerRequired">
-        <source xml:lang="en">A NotebookProvider with valid providerId must be passed to this method</source>
-        <target state="translated">유효한 providerId가 있는 NotebookProvider를 이 메서드에 전달해야 합니다.</target>
-      </trans-unit>
-    </body>
-  </file>
-  <file original="src/sql/workbench/browser/actions" source-language="en" datatype="plaintext" target-language="ko">
+      </trans-unit>
+    </body>
+  </file>
+  <file original="src/sql/workbench/contrib/configuration/common/configurationUpgrader" source-language="en" datatype="plaintext" target-language="ko">
+    <body>
+      <trans-unit id="workbench.configuration.upgradeUser">
+        <source xml:lang="en">{0} was replaced with {1} in your user settings.</source>
+        <target state="translated">사용자 설정에서 {0}이(가) {1}(으)로 바뀌었습니다.</target>
+      </trans-unit>
+      <trans-unit id="workbench.configuration.upgradeWorkspace">
+        <source xml:lang="en">{0} was replaced with {1} in your workspace settings.</source>
+        <target state="translated">작업 영역 설정에서 {0}이(가) {1}(으)로 바뀌었습니다.</target>
+      </trans-unit>
+    </body>
+  </file>
+  <file original="src/sql/workbench/contrib/connection/browser/connection.contribution" source-language="en" datatype="plaintext" target-language="ko">
+    <body>
+      <trans-unit id="sql.maxRecentConnectionsDescription">
+        <source xml:lang="en">The maximum number of recently used connections to store in the connection list.</source>
+        <target state="translated">연결 목록에 저장할 최근에 사용한 최대 연결 수입니다.</target>
+      </trans-unit>
+      <trans-unit id="sql.defaultEngineDescription">
+        <source xml:lang="en">Default SQL Engine to use. This drives default language provider in .sql files and the default to use when creating a new connection.</source>
+        <target state="translated">사용할 기본 SQL 엔진입니다. 해당 엔진은 .sql 파일의 기본 언어 공급자와 새 연결을 만들 때 사용할 기본 공급자를 구동합니다.</target>
+      </trans-unit>
+      <trans-unit id="connection.parseClipboardForConnectionStringDescription">
+        <source xml:lang="en">Attempt to parse the contents of the clipboard when the connection dialog is opened or a paste is performed.</source>
+        <target state="translated">연결 대화 상자가 열리거나 붙여넣기가 수행되면 클립보드의 내용을 구문 분석하려고 합니다.</target>
+      </trans-unit>
+    </body>
+  </file>
+  <file original="src/sql/workbench/contrib/connection/browser/connectionStatus" source-language="en" datatype="plaintext" target-language="ko">
+    <body>
+      <trans-unit id="status.connection.status">
+        <source xml:lang="en">Connection Status</source>
+        <target state="translated">연결 상태</target>
+      </trans-unit>
+    </body>
+  </file>
+  <file original="src/sql/workbench/contrib/connection/common/connectionProviderExtension" source-language="en" datatype="plaintext" target-language="ko">
+    <body>
+      <trans-unit id="schema.providerId">
+        <source xml:lang="en">Common id for the provider</source>
+        <target state="translated">공급자의 일반 ID</target>
+      </trans-unit>
+      <trans-unit id="schema.displayName">
+        <source xml:lang="en">Display Name for the provider</source>
+        <target state="translated">공급자의 표시 이름</target>
+      </trans-unit>
+      <trans-unit id="schema.notebookKernelAlias">
+        <source xml:lang="en">Notebook Kernel Alias for the provider</source>
+        <target state="translated">공급자의 Notebook 커널 별칭</target>
+      </trans-unit>
+      <trans-unit id="schema.iconPath">
+        <source xml:lang="en">Icon path for the server type</source>
+        <target state="translated">서버 유형의 아이콘 경로</target>
+      </trans-unit>
+      <trans-unit id="schema.connectionOptions">
+        <source xml:lang="en">Options for connection</source>
+        <target state="translated">연결 옵션</target>
+      </trans-unit>
+    </body>
+  </file>
+  <file original="src/sql/workbench/contrib/connection/common/connectionTreeProviderExentionPoint" source-language="en" datatype="plaintext" target-language="ko">
+    <body>
+      <trans-unit id="connectionTreeProvider.schema.name">
+        <source xml:lang="en">User visible name for the tree provider</source>
+        <target state="translated">트리 공급자의 사용자 표시 이름</target>
+      </trans-unit>
+      <trans-unit id="connectionTreeProvider.schema.id">
+        <source xml:lang="en">Id for the provider, must be the same as when registering the tree data provider and must start with `connectionDialog/`</source>
+        <target state="translated">공급자 ID는 트리 데이터 공급자를 등록할 때와 동일해야 하며 'connectionDialog/'로 시작해야 합니다.</target>
+      </trans-unit>
+    </body>
+  </file>
+  <file original="src/sql/workbench/contrib/dashboard/browser/containers/dashboardContainer.contribution" source-language="en" datatype="plaintext" target-language="ko">
+    <body>
+      <trans-unit id="azdata.extension.contributes.dashboard.container.id">
+        <source xml:lang="en">Unique identifier for this container.</source>
+        <target state="translated">이 컨테이너의 고유 식별자입니다.</target>
+      </trans-unit>
+      <trans-unit id="azdata.extension.contributes.dashboard.container.container">
+        <source xml:lang="en">The container that will be displayed in the tab.</source>
+        <target state="translated">탭에 표시될 컨테이너입니다.</target>
+      </trans-unit>
+      <trans-unit id="azdata.extension.contributes.containers">
+        <source xml:lang="en">Contributes a single or multiple dashboard containers for users to add to their dashboard.</source>
+        <target state="translated">사용자가 대시보드 추가할 단일 또는 다중 대시보드 컨테이너를 적용합니다.</target>
+      </trans-unit>
+      <trans-unit id="dashboardContainer.contribution.noIdError">
+        <source xml:lang="en">No id in dashboard container specified for extension.</source>
+        <target state="translated">확장용으로 지정된 대시보드 컨테이너에 ID가 없습니다.</target>
+      </trans-unit>
+      <trans-unit id="dashboardContainer.contribution.noContainerError">
+        <source xml:lang="en">No container in dashboard container specified for extension.</source>
+        <target state="translated">대시보드 컨테이너에 확장용으로 지정된 컨테이너가 없습니다.</target>
+      </trans-unit>
+      <trans-unit id="dashboardContainer.contribution.moreThanOneDashboardContainersError">
+        <source xml:lang="en">Exactly 1 dashboard container must be defined per space.</source>
+        <target state="translated">공란 1개에 정확히 1개의 대시보드 컨테이너를 정의해야 합니다.</target>
+      </trans-unit>
+      <trans-unit id="dashboardTab.contribution.unKnownContainerType">
+        <source xml:lang="en">Unknown container type defines in dashboard container for extension.</source>
+        <target state="translated">확장용 대시보드 컨테이너에 알 수 없는 컨테이너 형식이 정의되었습니다.</target>
+      </trans-unit>
+    </body>
+  </file>
+  <file original="src/sql/workbench/contrib/dashboard/browser/containers/dashboardControlHostContainer.contribution" source-language="en" datatype="plaintext" target-language="ko">
+    <body>
+      <trans-unit id="dashboard.container.controlhost">
+        <source xml:lang="en">The controlhost that will be displayed in this tab.</source>
+        <target state="translated">이 탭에 표시할 controlhost입니다.</target>
+      </trans-unit>
+    </body>
+  </file>
+  <file original="src/sql/workbench/contrib/dashboard/browser/containers/dashboardErrorContainer.component" source-language="en" datatype="plaintext" target-language="ko">
+    <body>
+      <trans-unit id="dashboardNavSection.loadTabError">
+        <source xml:lang="en">The "{0}" section has invalid content. Please contact extension owner.</source>
+        <target state="translated">"{0}" 섹션에 잘못된 내용이 있습니다. 확장 소유자에게 문의하세요.</target>
+      </trans-unit>
+    </body>
+  </file>
+  <file original="src/sql/workbench/contrib/dashboard/browser/containers/dashboardGridContainer.contribution" source-language="en" datatype="plaintext" target-language="ko">
+    <body>
+      <trans-unit id="dashboard.container.gridtab.items">
+        <source xml:lang="en">The list of widgets or webviews that will be displayed in this tab.</source>
+        <target state="translated">이 탭에 표시되는 위젯 또는 웹 보기의 목록입니다.</target>
+      </trans-unit>
+      <trans-unit id="gridContainer.invalidInputs">
+        <source xml:lang="en">widgets or webviews are expected inside widgets-container for extension.</source>
+        <target state="translated">위젯이나 웹 보기는 확장용 위젯 컨테이너 내부에 있어야 합니다.</target>
+      </trans-unit>
+    </body>
+  </file>
+  <file original="src/sql/workbench/contrib/dashboard/browser/containers/dashboardModelViewContainer.contribution" source-language="en" datatype="plaintext" target-language="ko">
+    <body>
+      <trans-unit id="dashboard.container.modelview">
+        <source xml:lang="en">The model-backed view that will be displayed in this tab.</source>
+        <target state="translated">이 탭에 표시할 모델 지원 보기입니다.</target>
+      </trans-unit>
+    </body>
+  </file>
+  <file original="src/sql/workbench/contrib/dashboard/browser/containers/dashboardNavSection.contribution" source-language="en" datatype="plaintext" target-language="ko">
+    <body>
+      <trans-unit id="dashboard.container.left-nav-bar.id">
+        <source xml:lang="en">Unique identifier for this nav section. Will be passed to the extension for any requests.</source>
+        <target state="translated">이 탐색 영역의 고유 식별자입니다. 모든 요청에서 확장으로 전달됩니다.</target>
+      </trans-unit>
+      <trans-unit id="dashboard.container.left-nav-bar.icon">
+        <source xml:lang="en">(Optional) Icon which is used to represent this nav section in the UI. Either a file path or a themeable configuration</source>
+        <target state="translated">(옵션) UI에서 이 탐색 섹션을 나타내는 데 사용되는 아이콘입니다. 파일 경로 또는 테마 지정 가능 구성입니다.</target>
+      </trans-unit>
+      <trans-unit id="dashboard.container.left-nav-bar.icon.light">
+        <source xml:lang="en">Icon path when a light theme is used</source>
+        <target state="translated">밝은 테마를 사용하는 경우의 아이콘 경로</target>
+      </trans-unit>
+      <trans-unit id="dashboard.container.left-nav-bar.icon.dark">
+        <source xml:lang="en">Icon path when a dark theme is used</source>
+        <target state="translated">어두운 테마를 사용하는 경우의 아이콘 경로</target>
+      </trans-unit>
+      <trans-unit id="dashboard.container.left-nav-bar.title">
+        <source xml:lang="en">Title of the nav section to show the user.</source>
+        <target state="translated">사용자에게 표시할 탐색 섹션의 제목입니다.</target>
+      </trans-unit>
+      <trans-unit id="dashboard.container.left-nav-bar.container">
+        <source xml:lang="en">The container that will be displayed in this nav section.</source>
+        <target state="translated">이 탐색 섹션에 표시할 컨테이너입니다.</target>
+      </trans-unit>
+      <trans-unit id="dashboard.container.left-nav-bar">
+        <source xml:lang="en">The list of dashboard containers that will be displayed in this navigation section.</source>
+        <target state="translated">이 탐색 섹션에 표시할 대시보드 컨테이너 목록입니다.</target>
+      </trans-unit>
+      <trans-unit id="navSection.missingTitle.error">
+        <source xml:lang="en">No title in nav section specified for extension.</source>
+        <target state="translated">탐색 섹션에 확장용으로 지정된 제목이 없습니다.</target>
+      </trans-unit>
+      <trans-unit id="navSection.missingContainer.error">
+        <source xml:lang="en">No container in nav section specified for extension.</source>
+        <target state="translated">탐색 섹션에 확장용으로 지정된 컨테이너가 없습니다.</target>
+      </trans-unit>
+      <trans-unit id="navSection.moreThanOneDashboardContainersError">
+        <source xml:lang="en">Exactly 1 dashboard container must be defined per space.</source>
+        <target state="translated">공란 1개에 정확히 1개의 대시보드 컨테이너를 정의해야 합니다.</target>
+      </trans-unit>
+      <trans-unit id="navSection.invalidContainer.error">
+        <source xml:lang="en">NAV_SECTION within NAV_SECTION is an invalid container for extension.</source>
+        <target state="translated">NAV_SECTION 내의 NAV_SECTION은 확장용으로 유효하지 않은 컨테이너입니다.</target>
+      </trans-unit>
+    </body>
+  </file>
+  <file original="src/sql/workbench/contrib/dashboard/browser/containers/dashboardWebviewContainer.contribution" source-language="en" datatype="plaintext" target-language="ko">
+    <body>
+      <trans-unit id="dashboard.container.webview">
+        <source xml:lang="en">The webview that will be displayed in this tab.</source>
+        <target state="translated">이 탭에 표시할 웹 보기입니다.</target>
+      </trans-unit>
+    </body>
+  </file>
+  <file original="src/sql/workbench/contrib/dashboard/browser/containers/dashboardWidgetContainer.contribution" source-language="en" datatype="plaintext" target-language="ko">
+    <body>
+      <trans-unit id="dashboard.container.widgets">
+        <source xml:lang="en">The list of widgets that will be displayed in this tab.</source>
+        <target state="translated">이 탭에 표시할 위젯 목록입니다.</target>
+      </trans-unit>
+      <trans-unit id="widgetContainer.invalidInputs">
+        <source xml:lang="en">The list of widgets is expected inside widgets-container for extension.</source>
+        <target state="translated">위젯 목록은 확장용 위젯 컨테이너 내에 있어야 합니다.</target>
+      </trans-unit>
+    </body>
+  </file>
+  <file original="src/sql/workbench/contrib/dashboard/browser/core/actions" source-language="en" datatype="plaintext" target-language="ko">
+    <body>
+      <trans-unit id="editDashboard">
+        <source xml:lang="en">Edit</source>
+        <target state="translated">편집</target>
+      </trans-unit>
+      <trans-unit id="editDashboardExit">
+        <source xml:lang="en">Exit</source>
+        <target state="translated">끝내기</target>
+      </trans-unit>
+      <trans-unit id="refreshWidget">
+        <source xml:lang="en">Refresh</source>
+        <target state="translated">새로 고침</target>
+      </trans-unit>
+      <trans-unit id="toggleMore">
+        <source xml:lang="en">Show Actions</source>
+        <target state="translated">작업 표시</target>
+      </trans-unit>
+      <trans-unit id="deleteWidget">
+        <source xml:lang="en">Delete Widget</source>
+        <target state="translated">위젯 삭제</target>
+      </trans-unit>
+      <trans-unit id="clickToUnpin">
+        <source xml:lang="en">Click to unpin</source>
+        <target state="translated">클릭하여 고정 해제</target>
+      </trans-unit>
+      <trans-unit id="clickToPin">
+        <source xml:lang="en">Click to pin</source>
+        <target state="translated">클릭하여 고정</target>
+      </trans-unit>
+      <trans-unit id="addFeatureAction.openInstalledFeatures">
+        <source xml:lang="en">Open installed features</source>
+        <target state="translated">설치된 기능 열기</target>
+      </trans-unit>
+      <trans-unit id="collapseWidget">
+        <source xml:lang="en">Collapse Widget</source>
+        <target state="translated">위젯 축소</target>
+      </trans-unit>
+      <trans-unit id="expandWidget">
+        <source xml:lang="en">Expand Widget</source>
+        <target state="translated">위젯 확장</target>
+      </trans-unit>
+    </body>
+  </file>
+  <file original="src/sql/workbench/contrib/dashboard/browser/core/dashboardHelper" source-language="en" datatype="plaintext" target-language="ko">
+    <body>
+      <trans-unit id="unknownDashboardContainerError">
+        <source xml:lang="en">{0} is an unknown container.</source>
+        <target state="translated">{0}은(는) 알 수 없는 컨테이너입니다.</target>
+      </trans-unit>
+    </body>
+  </file>
+  <file original="src/sql/workbench/contrib/dashboard/browser/core/dashboardPage.component" source-language="en" datatype="plaintext" target-language="ko">
+    <body>
+      <trans-unit id="home">
+        <source xml:lang="en">Home</source>
+        <target state="translated">홈</target>
+      </trans-unit>
+      <trans-unit id="missingConnectionInfo">
+        <source xml:lang="en">No connection information could be found for this dashboard</source>
+        <target state="translated">이 대시보드의 연결 정보를 찾을 수 없습니다.</target>
+      </trans-unit>
+      <trans-unit id="dashboard.generalTabGroupHeader">
+        <source xml:lang="en">General</source>
+        <target state="translated">일반</target>
+      </trans-unit>
+    </body>
+  </file>
+  <file original="src/sql/workbench/contrib/dashboard/browser/core/dashboardTab.contribution" source-language="en" datatype="plaintext" target-language="ko">
+    <body>
+      <trans-unit id="azdata.extension.contributes.dashboard.tab.id">
+        <source xml:lang="en">Unique identifier for this tab. Will be passed to the extension for any requests.</source>
+        <target state="translated">이 탭의 고유 식별자입니다. 모든 요청에서 확장으로 전달됩니다.</target>
+      </trans-unit>
+      <trans-unit id="azdata.extension.contributes.dashboard.tab.title">
+        <source xml:lang="en">Title of the tab to show the user.</source>
+        <target state="translated">사용자에게 표시할 탭의 제목입니다.</target>
+      </trans-unit>
+      <trans-unit id="azdata.extension.contributes.dashboard.tab.description">
+        <source xml:lang="en">Description of this tab that will be shown to the user.</source>
+        <target state="translated">사용자에게 표시할 이 탭에 대한 설명입니다.</target>
+      </trans-unit>
+      <trans-unit id="azdata.extension.contributes.tab.when">
+        <source xml:lang="en">Condition which must be true to show this item</source>
+        <target state="translated">이 항목을 표시하기 위해 true여야 하는 조건</target>
+      </trans-unit>
+      <trans-unit id="azdata.extension.contributes.tab.provider">
+        <source xml:lang="en">Defines the connection types this tab is compatible with. Defaults to 'MSSQL' if not set</source>
+        <target state="translated">이 탭과 호환되는 연결 형식을 정의합니다. 설정하지 않으면 기본 연결 형식은 'MSSQL'입니다.</target>
+      </trans-unit>
+      <trans-unit id="azdata.extension.contributes.dashboard.tab.container">
+        <source xml:lang="en">The container that will be displayed in this tab.</source>
+        <target state="translated">이 탭에 표시할 컨테이너입니다.</target>
+      </trans-unit>
+      <trans-unit id="azdata.extension.contributes.dashboard.tab.alwaysShow">
+        <source xml:lang="en">Whether or not this tab should always be shown or only when the user adds it.</source>
+        <target state="translated">이 탭을 항상 표시할지 또는 사용자가 추가할 때만 표시할지입니다.</target>
+      </trans-unit>
+      <trans-unit id="azdata.extension.contributes.dashboard.tab.isHomeTab">
+        <source xml:lang="en">Whether or not this tab should be used as the Home tab for a connection type.</source>
+        <target state="translated">이 탭을 연결 형식의 홈 탭으로 사용할지 여부입니다.</target>
+      </trans-unit>
+      <trans-unit id="azdata.extension.contributes.dashboard.tab.group">
+        <source xml:lang="en">The unique identifier of the group this tab belongs to, value for home group: home.</source>
+        <target state="translated">이 탭이 속한 그룹의 고유 식별자이며 홈 그룹의 값은 home입니다.</target>
+      </trans-unit>
+      <trans-unit id="dazdata.extension.contributes.dashboard.tab.icon">
+        <source xml:lang="en">(Optional) Icon which is used to represent this tab in the UI. Either a file path or a themeable configuration</source>
+        <target state="translated">(선택 사항) UI에서 이 탭을 나타내는 데 사용되는 아이콘입니다. 파일 경로 또는 테마 지정 가능 구성입니다.</target>
+      </trans-unit>
+      <trans-unit id="azdata.extension.contributes.dashboard.tab.icon.light">
+        <source xml:lang="en">Icon path when a light theme is used</source>
+        <target state="translated">밝은 테마를 사용하는 경우의 아이콘 경로</target>
+      </trans-unit>
+      <trans-unit id="azdata.extension.contributes.dashboard.tab.icon.dark">
+        <source xml:lang="en">Icon path when a dark theme is used</source>
+        <target state="translated">어두운 테마를 사용하는 경우의 아이콘 경로</target>
+      </trans-unit>
+      <trans-unit id="azdata.extension.contributes.tabs">
+        <source xml:lang="en">Contributes a single or multiple tabs for users to add to their dashboard.</source>
+        <target state="translated">사용자가 대시보드 추가할 단일 또는 다중 탭을 적용합니다.</target>
+      </trans-unit>
+      <trans-unit id="dashboardTab.contribution.noTitleError">
+        <source xml:lang="en">No title specified for extension.</source>
+        <target state="translated">확장용으로 지정한 제목이 없습니다.</target>
+      </trans-unit>
+      <trans-unit id="dashboardTab.contribution.noDescriptionWarning">
+        <source xml:lang="en">No description specified to show.</source>
+        <target state="translated">표시하도록 지정한 설명이 없습니다.</target>
+      </trans-unit>
+      <trans-unit id="dashboardTab.contribution.noContainerError">
+        <source xml:lang="en">No container specified for extension.</source>
+        <target state="translated">확장용으로 지정한 컨테이너가 없습니다.</target>
+      </trans-unit>
+      <trans-unit id="dashboardTab.contribution.moreThanOneDashboardContainersError">
+        <source xml:lang="en">Exactly 1 dashboard container must be defined per space</source>
+        <target state="translated">공란 1개에 정확히 1개의 대시보드 컨테이너를 정의해야 합니다.</target>
+      </trans-unit>
+      <trans-unit id="azdata.extension.contributes.dashboard.tabGroup.id">
+        <source xml:lang="en">Unique identifier for this tab group.</source>
+        <target state="translated">이 탭 그룹의 고유 식별자입니다.</target>
+      </trans-unit>
+      <trans-unit id="azdata.extension.contributes.dashboard.tabGroup.title">
+        <source xml:lang="en">Title of the tab group.</source>
+        <target state="translated">탭 그룹의 제목입니다.</target>
+      </trans-unit>
+      <trans-unit id="azdata.extension.contributes.tabGroups">
+        <source xml:lang="en">Contributes a single or multiple tab groups for users to add to their dashboard.</source>
+        <target state="translated">사용자가 대시보드에 추가할 하나 이상의 탭 그룹을 제공합니다.</target>
+      </trans-unit>
+      <trans-unit id="dashboardTabGroup.contribution.noIdError">
+        <source xml:lang="en">No id specified for tab group.</source>
+        <target state="translated">탭 그룹에 ID가 지정되지 않았습니다.</target>
+      </trans-unit>
+      <trans-unit id="dashboardTabGroup.contribution.noTitleError">
+        <source xml:lang="en">No title specified for tab group.</source>
+        <target state="translated">탭 그룹에 제목을 지정하지 않았습니다.</target>
+      </trans-unit>
+      <trans-unit id="administrationTabGroup">
+        <source xml:lang="en">Administration</source>
+        <target state="translated">관리</target>
+      </trans-unit>
+      <trans-unit id="monitoringTabGroup">
+        <source xml:lang="en">Monitoring</source>
+        <target state="translated">모니터링</target>
+      </trans-unit>
+      <trans-unit id="performanceTabGroup">
+        <source xml:lang="en">Performance</source>
+        <target state="translated">성능</target>
+      </trans-unit>
+      <trans-unit id="securityTabGroup">
+        <source xml:lang="en">Security</source>
+        <target state="translated">보안</target>
+      </trans-unit>
+      <trans-unit id="troubleshootingTabGroup">
+        <source xml:lang="en">Troubleshooting</source>
+        <target state="translated">문제 해결</target>
+      </trans-unit>
+      <trans-unit id="settingsTabGroup">
+        <source xml:lang="en">Settings</source>
+        <target state="translated">설정</target>
+      </trans-unit>
+      <trans-unit id="databasesTabDescription">
+        <source xml:lang="en">databases tab</source>
+        <target state="translated">데이터베이스 탭</target>
+      </trans-unit>
+      <trans-unit id="databasesTabTitle">
+        <source xml:lang="en">Databases</source>
+        <target state="translated">데이터베이스</target>
+      </trans-unit>
+    </body>
+  </file>
+  <file original="src/sql/workbench/contrib/dashboard/browser/dashboard.contribution" source-language="en" datatype="plaintext" target-language="ko">
     <body>
       <trans-unit id="manage">
         <source xml:lang="en">Manage</source>
         <target state="translated">관리</target>
       </trans-unit>
-      <trans-unit id="showDetails">
-        <source xml:lang="en">Show Details</source>
-        <target state="translated">세부 정보 표시</target>
-      </trans-unit>
-      <trans-unit id="configureDashboardLearnMore">
-        <source xml:lang="en">Learn More</source>
-        <target state="translated">자세한 정보</target>
-      </trans-unit>
-      <trans-unit id="clearSavedAccounts">
-        <source xml:lang="en">Clear all saved accounts</source>
-        <target state="translated">저장된 모든 계정 지우기</target>
-      </trans-unit>
-    </body>
-  </file>
-  <file original="src/sql/workbench/browser/actions.contribution" source-language="en" datatype="plaintext" target-language="ko">
-    <body>
-      <trans-unit id="previewFeatures.configTitle">
-        <source xml:lang="en">Preview Features</source>
-        <target state="translated">미리 보기 기능</target>
-      </trans-unit>
-      <trans-unit id="previewFeatures.configEnable">
-        <source xml:lang="en">Enable unreleased preview features</source>
-        <target state="translated">해제되지 않은 미리 보기 기능 사용</target>
-      </trans-unit>
-      <trans-unit id="showConnectDialogOnStartup">
-        <source xml:lang="en">Show connect dialog on startup</source>
-        <target state="translated">시작 시 연결 대화 상자 표시</target>
-      </trans-unit>
-      <trans-unit id="enableObsoleteApiUsageNotificationTitle">
-        <source xml:lang="en">Obsolete API Notification</source>
-        <target state="translated">사용되지 않는 API 알림</target>
-      </trans-unit>
-      <trans-unit id="enableObsoleteApiUsageNotification">
-        <source xml:lang="en">Enable/disable obsolete API usage notification</source>
-        <target state="translated">사용되지 않는 API 사용 알림 사용/사용 안 함</target>
-      </trans-unit>
-    </body>
-  </file>
-  <file original="src/sql/workbench/browser/editData/editDataInput" source-language="en" datatype="plaintext" target-language="ko">
-    <body>
-      <trans-unit id="connectionFailure">
-        <source xml:lang="en">Edit Data Session Failed To Connect</source>
-        <target state="translated">연결하지 못한 데이터 세션 편집</target>
-      </trans-unit>
-    </body>
-  </file>
-  <file original="src/sql/workbench/browser/editor/profiler/profilerInput" source-language="en" datatype="plaintext" target-language="ko">
-    <body>
-      <trans-unit id="profilerInput.profiler">
-        <source xml:lang="en">Profiler</source>
-        <target state="translated">Profiler</target>
-      </trans-unit>
-      <trans-unit id="profilerInput.notConnected">
-        <source xml:lang="en">Not connected</source>
-        <target state="translated">연결되지 않음</target>
-      </trans-unit>
-      <trans-unit id="profiler.sessionStopped">
-        <source xml:lang="en">XEvent Profiler Session stopped unexpectedly on the server {0}.</source>
-        <target state="translated">{0} 서버에서 XEvent Profiler 세션이 예기치 않게 중지되었습니다.</target>
-      </trans-unit>
-      <trans-unit id="profiler.sessionCreationError">
-        <source xml:lang="en">Error while starting new session</source>
-        <target state="translated">새로운 세션을 시작하는 동안 오류가 발생했습니다.</target>
-      </trans-unit>
-      <trans-unit id="profiler.eventsLost">
-        <source xml:lang="en">The XEvent Profiler session for {0} has lost events.</source>
-        <target state="translated">{0}의 XEvent Profiler 세션에서 이벤트가 손실되었습니다.</target>
-      </trans-unit>
-    </body>
-  </file>
-  <file original="src/sql/workbench/browser/editor/resourceViewer/resourceViewerInput" source-language="en" datatype="plaintext" target-language="ko">
-    <body>
-      <trans-unit id="resourceViewer.showActions">
-        <source xml:lang="en">Show Actions</source>
-        <target state="translated">작업 표시</target>
-      </trans-unit>
-      <trans-unit id="resourceViewerInput.resourceViewer">
-        <source xml:lang="en">Resource Viewer</source>
-        <target state="translated">리소스 뷰어</target>
-      </trans-unit>
-    </body>
-  </file>
-  <file original="src/sql/workbench/browser/modal/modal" source-language="en" datatype="plaintext" target-language="ko">
-    <body>
-      <trans-unit id="infoAltText">
-        <source xml:lang="en">Information</source>
-        <target state="translated">정보</target>
-      </trans-unit>
-      <trans-unit id="warningAltText">
-        <source xml:lang="en">Warning</source>
-        <target state="translated">경고</target>
-      </trans-unit>
-      <trans-unit id="errorAltText">
-        <source xml:lang="en">Error</source>
-        <target state="translated">오류</target>
-      </trans-unit>
-      <trans-unit id="showMessageDetails">
-        <source xml:lang="en">Show Details</source>
-        <target state="translated">세부 정보 표시</target>
-      </trans-unit>
-      <trans-unit id="copyMessage">
-        <source xml:lang="en">Copy</source>
-        <target state="translated">복사</target>
-      </trans-unit>
-      <trans-unit id="closeMessage">
-        <source xml:lang="en">Close</source>
-        <target state="translated">닫기</target>
-      </trans-unit>
-      <trans-unit id="modal.back">
-        <source xml:lang="en">Back</source>
-        <target state="translated">뒤로</target>
-      </trans-unit>
-      <trans-unit id="hideMessageDetails">
-        <source xml:lang="en">Hide Details</source>
-        <target state="translated">세부 정보 숨기기</target>
-      </trans-unit>
-    </body>
-  </file>
-  <file original="src/sql/workbench/browser/modal/optionsDialog" source-language="en" datatype="plaintext" target-language="ko">
-    <body>
-      <trans-unit id="optionsDialog.ok">
-        <source xml:lang="en">OK</source>
-        <target state="translated">확인</target>
-      </trans-unit>
-      <trans-unit id="optionsDialog.cancel">
-        <source xml:lang="en">Cancel</source>
-        <target state="translated">취소</target>
-      </trans-unit>
-    </body>
-  </file>
-  <file original="src/sql/workbench/browser/modal/optionsDialogHelper" source-language="en" datatype="plaintext" target-language="ko">
-    <body>
-      <trans-unit id="optionsDialog.missingRequireField">
-        <source xml:lang="en"> is required.</source>
-        <target state="translated">이(가) 필요합니다.</target>
-      </trans-unit>
-      <trans-unit id="optionsDialog.invalidInput">
-        <source xml:lang="en">Invalid input.  Numeric value expected.</source>
-        <target state="translated">잘못된 입력입니다. 숫자 값이 필요합니다.</target>
-      </trans-unit>
-    </body>
-  </file>
-  <file original="src/sql/workbench/browser/modelComponents/componentBase" source-language="en" datatype="plaintext" target-language="ko">
-    <body>
-      <trans-unit id="invalidIndex">
-        <source xml:lang="en">The index {0} is invalid.</source>
-        <target state="translated">{0} 인덱스가 잘못되었습니다.</target>
-      </trans-unit>
-    </body>
-  </file>
-  <file original="src/sql/workbench/browser/modelComponents/declarativeTable.component" source-language="en" datatype="plaintext" target-language="ko">
-    <body>
-      <trans-unit id="blankValue">
-        <source xml:lang="en">blank</source>
-        <target state="translated">비어 있음</target>
-      </trans-unit>
-      <trans-unit id="checkAllColumnLabel">
-        <source xml:lang="en">check all checkboxes in column: {0}</source>
-        <target state="translated">열의 모든 확인란 선택: {0}</target>
-      </trans-unit>
-      <trans-unit id="declarativeTable.showActions">
-        <source xml:lang="en">Show Actions</source>
-        <target state="translated">작업 표시</target>
-      </trans-unit>
-    </body>
-  </file>
-  <file original="src/sql/workbench/browser/modelComponents/dropdown.component" source-language="en" datatype="plaintext" target-language="ko">
-    <body>
-      <trans-unit id="loadingMessage">
-        <source xml:lang="en">Loading</source>
-        <target state="translated">로드</target>
-      </trans-unit>
-      <trans-unit id="loadingCompletedMessage">
-        <source xml:lang="en">Loading completed</source>
-        <target state="translated">로드 완료</target>
-      </trans-unit>
-    </body>
-  </file>
-  <file original="src/sql/workbench/browser/modelComponents/inputbox.component" source-language="en" datatype="plaintext" target-language="ko">
-    <body>
-      <trans-unit id="invalidValueError">
-        <source xml:lang="en">Invalid value</source>
-        <target state="translated">잘못된 값</target>
-      </trans-unit>
-      <trans-unit id="period">
-        <source xml:lang="en">{0}. {1}</source>
-        <target state="translated">{0}. {1}</target>
-      </trans-unit>
-    </body>
-  </file>
-  <file original="src/sql/workbench/browser/modelComponents/loadingComponent.component" source-language="en" datatype="plaintext" target-language="ko">
-    <body>
-      <trans-unit id="loadingMessage">
-        <source xml:lang="en">Loading</source>
-        <target state="translated">로드 중</target>
-      </trans-unit>
-      <trans-unit id="loadingCompletedMessage">
-        <source xml:lang="en">Loading completed</source>
-        <target state="translated">로드 완료</target>
-      </trans-unit>
-    </body>
-  </file>
-  <file original="src/sql/workbench/browser/modelComponents/queryTextEditor" source-language="en" datatype="plaintext" target-language="ko">
-    <body>
-      <trans-unit id="queryTextEditorAriaLabel">
-        <source xml:lang="en">modelview code editor for view model.</source>
-        <target state="translated">뷰 모델용 modelview 코드 편집기입니다.</target>
-      </trans-unit>
-    </body>
-  </file>
-  <file original="src/sql/workbench/browser/modelComponents/viewBase" source-language="en" datatype="plaintext" target-language="ko">
-    <body>
-      <trans-unit id="componentTypeNotRegistered">
-        <source xml:lang="en">Could not find component for type {0}</source>
-        <target state="translated">{0} 형식의 구성 요소를 찾을 수 없습니다.</target>
-      </trans-unit>
-    </body>
-  </file>
-  <file original="src/sql/workbench/browser/parts/editor/editorStatusModeSelect" source-language="en" datatype="plaintext" target-language="ko">
-    <body>
-      <trans-unit id="languageChangeUnsupported">
-        <source xml:lang="en">Changing editor types on unsaved files is unsupported</source>
-        <target state="translated">저장하지 않은 파일의 경우 편집기 유형을 변경할 수 없습니다.</target>
-      </trans-unit>
-    </body>
-  </file>
-  <file original="src/sql/workbench/browser/scriptingActions" source-language="en" datatype="plaintext" target-language="ko">
-    <body>
-      <trans-unit id="scriptSelect">
-        <source xml:lang="en">Select Top 1000</source>
-        <target state="translated">상위 1,000개 선택</target>
-      </trans-unit>
-      <trans-unit id="scriptKustoSelect">
-        <source xml:lang="en">Take 10</source>
-        <target state="translated">Take 10</target>
-      </trans-unit>
-      <trans-unit id="scriptExecute">
-        <source xml:lang="en">Script as Execute</source>
-        <target state="translated">Execute로 스크립트</target>
-      </trans-unit>
-      <trans-unit id="scriptAlter">
-        <source xml:lang="en">Script as Alter</source>
-        <target state="translated">Alter로 스크립트</target>
-      </trans-unit>
-      <trans-unit id="editData">
-        <source xml:lang="en">Edit Data</source>
-        <target state="translated">데이터 편집</target>
-      </trans-unit>
-      <trans-unit id="scriptCreate">
-        <source xml:lang="en">Script as Create</source>
-        <target state="translated">Create로 스크립트</target>
-      </trans-unit>
-      <trans-unit id="scriptDelete">
-        <source xml:lang="en">Script as Drop</source>
-        <target state="translated">Drop으로 스크립트</target>
-      </trans-unit>
-    </body>
-  </file>
-  <file original="src/sql/workbench/browser/scriptingUtils" source-language="en" datatype="plaintext" target-language="ko">
-    <body>
-      <trans-unit id="scriptSelectNotFound">
-        <source xml:lang="en">No script was returned when calling select script on object </source>
-        <target state="translated">개체에 대해 스크립트 선택을 호출할 때 스크립트가 반환되지 않았습니다. </target>
-      </trans-unit>
-      <trans-unit id="selectOperationName">
-        <source xml:lang="en">Select</source>
-        <target state="translated">선택</target>
-      </trans-unit>
-      <trans-unit id="createOperationName">
-        <source xml:lang="en">Create</source>
-        <target state="translated">만들기</target>
-      </trans-unit>
-      <trans-unit id="insertOperationName">
-        <source xml:lang="en">Insert</source>
-        <target state="translated">삽입</target>
-      </trans-unit>
-      <trans-unit id="updateOperationName">
-        <source xml:lang="en">Update</source>
-        <target state="translated">업데이트</target>
-      </trans-unit>
-      <trans-unit id="deleteOperationName">
-        <source xml:lang="en">Delete</source>
-        <target state="translated">삭제</target>
-      </trans-unit>
-      <trans-unit id="scriptNotFoundForObject">
-        <source xml:lang="en">No script was returned when scripting as {0} on object {1}</source>
-        <target state="translated">개체 {1}에서 {0}(으)로 스크립팅했으나 스크립트가 반환되지 않았습니다.</target>
-      </trans-unit>
-      <trans-unit id="scriptingFailed">
-        <source xml:lang="en">Scripting Failed</source>
-        <target state="translated">스크립트 실패</target>
-      </trans-unit>
-      <trans-unit id="scriptNotFound">
-        <source xml:lang="en">No script was returned when scripting as {0}</source>
-        <target state="translated">{0}(으)로 스크립팅했으나 스크립트가 반환되지 않았습니다.</target>
-      </trans-unit>
-    </body>
-  </file>
-  <file original="src/sql/workbench/common/editor/query/queryEditorInput" source-language="en" datatype="plaintext" target-language="ko">
-    <body>
-      <trans-unit id="disconnected">
-        <source xml:lang="en">disconnected</source>
-        <target state="translated">연결 끊김</target>
-      </trans-unit>
-    </body>
-  </file>
-  <file original="src/sql/workbench/common/editor/query/queryResultsInput" source-language="en" datatype="plaintext" target-language="ko">
-    <body>
-      <trans-unit id="extensionsInputName">
-        <source xml:lang="en">Extension</source>
-        <target state="translated">확장</target>
-      </trans-unit>
-    </body>
-  </file>
-  <file original="src/sql/workbench/common/theme" source-language="en" datatype="plaintext" target-language="ko">
-    <body>
-      <trans-unit id="verticalTabActiveBackground">
-        <source xml:lang="en">Active tab background color for vertical tabs</source>
-        <target state="translated">세로 탭의 활성 탭 배경색</target>
-      </trans-unit>
-      <trans-unit id="dashboardBorder">
-        <source xml:lang="en">Color for borders in dashboard</source>
-        <target state="translated">대시보드의 테두리 색</target>
-      </trans-unit>
-      <trans-unit id="dashboardWidget">
-        <source xml:lang="en">Color of dashboard widget title</source>
-        <target state="translated">대시보드 위젯 제목 색</target>
-      </trans-unit>
-      <trans-unit id="dashboardWidgetSubtext">
-        <source xml:lang="en">Color for dashboard widget subtext</source>
-        <target state="translated">대시보드 위젯 하위 텍스트 색</target>
-      </trans-unit>
-      <trans-unit id="propertiesContainerPropertyValue">
-        <source xml:lang="en">Color for property values displayed in the properties container component</source>
-        <target state="translated">속성 컨테이너 구성 요소에 표시되는 속성 값의 색</target>
-      </trans-unit>
-      <trans-unit id="propertiesContainerPropertyName">
-        <source xml:lang="en">Color for property names displayed in the properties container component</source>
-        <target state="translated">속성 컨테이너 구성 요소에 표시되는 속성 이름의 색</target>
-      </trans-unit>
-      <trans-unit id="toolbarOverflowShadow">
-        <source xml:lang="en">Toolbar overflow shadow color</source>
-        <target state="translated">도구 모음 오버플로 그림자 색</target>
-      </trans-unit>
-    </body>
-  </file>
-  <file original="src/sql/workbench/contrib/accounts/browser/accountManagement.contribution" source-language="en" datatype="plaintext" target-language="ko">
-    <body>
-      <trans-unit id="carbon.extension.contributes.account.id">
-        <source xml:lang="en">Identifier of the account type</source>
-        <target state="translated">계정 유형 식별자</target>
-      </trans-unit>
-      <trans-unit id="carbon.extension.contributes.account.icon">
-        <source xml:lang="en">(Optional) Icon which is used to represent the accpunt in the UI. Either a file path or a themable configuration</source>
-        <target state="translated">(옵션) UI에서 명령을 나타내는 데 사용되는 아이콘입니다. 파일 경로 또는 테마 지정 가능 구성입니다.</target>
-      </trans-unit>
-      <trans-unit id="carbon.extension.contributes.account.icon.light">
-        <source xml:lang="en">Icon path when a light theme is used</source>
-        <target state="translated">밝은 테마를 사용하는 경우의 아이콘 경로</target>
-      </trans-unit>
-      <trans-unit id="carbon.extension.contributes.account.icon.dark">
-        <source xml:lang="en">Icon path when a dark theme is used</source>
-        <target state="translated">어두운 테마를 사용하는 경우의 아이콘 경로</target>
-      </trans-unit>
-      <trans-unit id="carbon.extension.contributes.account">
-        <source xml:lang="en">Contributes icons to account provider.</source>
-        <target state="translated">계정 공급자에게 아이콘을 제공합니다.</target>
-      </trans-unit>
-    </body>
-  </file>
-  <file original="src/sql/workbench/contrib/assessment/browser/asmtActions" source-language="en" datatype="plaintext" target-language="ko">
-    <body>
-      <trans-unit id="asmtaction.server.getitems">
-        <source xml:lang="en">View applicable rules</source>
-        <target state="translated">적용 가능한 규칙 보기</target>
-      </trans-unit>
-      <trans-unit id="asmtaction.database.getitems">
-        <source xml:lang="en">View applicable rules for {0}</source>
-        <target state="translated">{0}에 적용 가능한 규칙 보기</target>
-      </trans-unit>
-      <trans-unit id="asmtaction.server.invokeitems">
-        <source xml:lang="en">Invoke Assessment</source>
-        <target state="translated">평가 호출</target>
-      </trans-unit>
-      <trans-unit id="asmtaction.database.invokeitems">
-        <source xml:lang="en">Invoke Assessment for {0}</source>
-        <target state="translated">{0}의 평가 호출</target>
-      </trans-unit>
-      <trans-unit id="asmtaction.exportasscript">
-        <source xml:lang="en">Export As Script</source>
-        <target state="translated">스크립트로 내보내기</target>
-      </trans-unit>
-      <trans-unit id="asmtaction.showsamples">
-        <source xml:lang="en">View all rules and learn more on GitHub</source>
-        <target state="translated">GitHub에서 모든 규칙 보기 및 자세히 알아보기</target>
-      </trans-unit>
-      <trans-unit id="asmtaction.generatehtmlreport">
-        <source xml:lang="en">Create HTML Report</source>
-        <target state="translated">HTML 보고서 만들기</target>
-      </trans-unit>
-      <trans-unit id="asmtaction.openReport">
-        <source xml:lang="en">Report has been saved. Do you want to open it?</source>
-        <target state="translated">보고서가 저장되었습니다. 열어보시겠습니까?</target>
-      </trans-unit>
-      <trans-unit id="asmtaction.label.open">
-        <source xml:lang="en">Open</source>
-        <target state="translated">열기</target>
-      </trans-unit>
-      <trans-unit id="asmtaction.label.cancel">
-        <source xml:lang="en">Cancel</source>
-        <target state="translated">취소</target>
-      </trans-unit>
-    </body>
-  </file>
-  <file original="src/sql/workbench/contrib/assessment/browser/asmtResultsView.component" source-language="en" datatype="plaintext" target-language="ko">
-    <body>
-      <trans-unit id="asmt.NoResultsInitial">
-        <source xml:lang="en">Nothing to show. Invoke assessment to get results</source>
-        <target state="translated">표시할 내용이 없습니다. 평가를 호출하여 결과를 가져옵니다.</target>
-      </trans-unit>
-      <trans-unit id="asmt.column.displayName">
-        <source xml:lang="en">Display Name</source>
-        <target state="translated">표시 이름</target>
-      </trans-unit>
-      <trans-unit id="asmt.column.target">
-        <source xml:lang="en">Target</source>
-        <target state="translated">대상</target>
-      </trans-unit>
-      <trans-unit id="asmt.column.severity">
-        <source xml:lang="en">Severity</source>
-        <target state="translated">심각도</target>
-      </trans-unit>
-      <trans-unit id="asmt.TargetInstanceComplient">
-        <source xml:lang="en">Instance {0} is totally compliant with the best practices. Good job!</source>
-        <target state="translated">{0} 인스턴스는 모범 사례를 완전히 준수합니다. 잘하셨습니다!</target>
-      </trans-unit>
-      <trans-unit id="asmt.TargetDatabaseComplient">
-        <source xml:lang="en">Database {0} is totally compliant with the best practices. Good job!</source>
-        <target state="translated">{0} 데이터베이스는 모범 사례를 완전히 준수합니다. 잘하셨습니다!</target>
-      </trans-unit>
-    </body>
-  </file>
-  <file original="src/sql/workbench/contrib/assessment/common/strings" source-language="en" datatype="plaintext" target-language="ko">
-    <body>
-      <trans-unit id="asmt.section.api.title">
-        <source xml:lang="en">API information</source>
-        <target state="translated">API 정보</target>
-      </trans-unit>
-      <trans-unit id="asmt.apiversion">
-        <source xml:lang="en">API Version:</source>
-        <target state="translated">API 버전:</target>
-      </trans-unit>
-      <trans-unit id="asmt.rulesetversion">
-        <source xml:lang="en">Default Ruleset Version:</source>
-        <target state="translated">기본 규칙 집합 버전:</target>
-      </trans-unit>
-      <trans-unit id="asmt.section.instance.title">
-        <source xml:lang="en">SQL Server Instance Details</source>
-        <target state="translated">SQL Server 인스턴스 세부 정보</target>
-      </trans-unit>
-      <trans-unit id="asmt.serverversion">
-        <source xml:lang="en">Version:</source>
-        <target state="translated">버전:</target>
-      </trans-unit>
-      <trans-unit id="asmt.serveredition">
-        <source xml:lang="en">Edition:</source>
-        <target state="translated">버전:</target>
-      </trans-unit>
-      <trans-unit id="asmt.instancename">
-        <source xml:lang="en">Instance Name:</source>
-        <target state="translated">인스턴스 이름:</target>
-      </trans-unit>
-      <trans-unit id="asmt.osversion">
-        <source xml:lang="en">OS Version:</source>
-        <target state="translated">OS 버전:</target>
-      </trans-unit>
-      <trans-unit id="asmt.column.message">
-        <source xml:lang="en">Message</source>
-        <target state="translated">메시지</target>
-      </trans-unit>
-      <trans-unit id="asmt.column.checkId">
-        <source xml:lang="en">Check ID</source>
-        <target state="translated">확인 ID</target>
-      </trans-unit>
-      <trans-unit id="asmt.column.tags">
-        <source xml:lang="en">Tags</source>
-        <target state="translated">태그</target>
-      </trans-unit>
-      <trans-unit id="asmt.learnMore">
-        <source xml:lang="en">Learn More</source>
-        <target state="translated">자세한 정보</target>
-      </trans-unit>
-      <trans-unit id="asmt.sqlReportTitle">
-        <source xml:lang="en">SQL Assessment Report</source>
-        <target state="translated">SQL 평가 보고서</target>
-      </trans-unit>
-      <trans-unit id="asmt.sqlReport.resultForDatabase">
-        <source xml:lang="en">Results for database</source>
-        <target state="translated">데이터베이스에 대한 결과</target>
-      </trans-unit>
-      <trans-unit id="asmt.sqlReport.resultForInstance">
-        <source xml:lang="en">Results for server</source>
-        <target state="translated">서버에 대한 결과</target>
-      </trans-unit>
-      <trans-unit id="asmt.sqlReport.Error">
-        <source xml:lang="en">Error</source>
-        <target state="translated">오류</target>
-      </trans-unit>
-      <trans-unit id="asmt.sqlReport.Warning">
-        <source xml:lang="en">Warning</source>
-        <target state="translated">경고</target>
-      </trans-unit>
-      <trans-unit id="asmt.sqlReport.Info">
-        <source xml:lang="en">Information</source>
-        <target state="translated">정보</target>
-      </trans-unit>
-      <trans-unit id="asmt.column.helpLink">
-        <source xml:lang="en">Help Link</source>
-        <target state="translated">도움말 링크</target>
-      </trans-unit>
-      <trans-unit id="asmt.sqlReport.severityMsg">
-        <source xml:lang="en">{0}: {1} item(s)</source>
-        <target state="translated">{0}: {1}개 항목</target>
-      </trans-unit>
-    </body>
-  </file>
-  <file original="src/sql/workbench/contrib/azure/browser/azure.contribution" source-language="en" datatype="plaintext" target-language="ko">
-    <body>
-      <trans-unit id="azure.openInAzurePortal.title">
-        <source xml:lang="en">Open in Azure Portal</source>
-        <target state="translated">Azure Portal에서 열기</target>
-      </trans-unit>
-    </body>
-  </file>
-  <file original="src/sql/workbench/contrib/backup/browser/backup.component" source-language="en" datatype="plaintext" target-language="ko">
-    <body>
-      <trans-unit id="backup.backupName">
-        <source xml:lang="en">Backup name</source>
-        <target state="translated">백업 이름</target>
-      </trans-unit>
-      <trans-unit id="backup.recoveryModel">
-        <source xml:lang="en">Recovery model</source>
-        <target state="translated">복구 모델</target>
-      </trans-unit>
-      <trans-unit id="backup.backupType">
-        <source xml:lang="en">Backup type</source>
-        <target state="translated">백업 유형</target>
-      </trans-unit>
-      <trans-unit id="backup.backupDevice">
-        <source xml:lang="en">Backup files</source>
-        <target state="translated">백업 파일</target>
-      </trans-unit>
-      <trans-unit id="backup.algorithm">
-        <source xml:lang="en">Algorithm</source>
-        <target state="translated">알고리즘</target>
-      </trans-unit>
-      <trans-unit id="backup.certificateOrAsymmetricKey">
-        <source xml:lang="en">Certificate or Asymmetric key</source>
-        <target state="translated">인증서 또는 비대칭 키</target>
-      </trans-unit>
-      <trans-unit id="backup.media">
-        <source xml:lang="en">Media</source>
-        <target state="translated">미디어</target>
-      </trans-unit>
-      <trans-unit id="backup.mediaOption">
-        <source xml:lang="en">Backup to the existing media set</source>
-        <target state="translated">기존 미디어 세트에 백업</target>
-      </trans-unit>
-      <trans-unit id="backup.mediaOptionFormat">
-        <source xml:lang="en">Backup to a new media set</source>
-        <target state="translated">새 미디어 세트에 백업</target>
-      </trans-unit>
-      <trans-unit id="backup.existingMediaAppend">
-        <source xml:lang="en">Append to the existing backup set</source>
-        <target state="translated">기존 백업 세트에 추가</target>
-      </trans-unit>
-      <trans-unit id="backup.existingMediaOverwrite">
-        <source xml:lang="en">Overwrite all existing backup sets</source>
-        <target state="translated">모든 기존 백업 세트 덮어쓰기</target>
-      </trans-unit>
-      <trans-unit id="backup.newMediaSetName">
-        <source xml:lang="en">New media set name</source>
-        <target state="translated">새 미디어 세트 이름</target>
-      </trans-unit>
-      <trans-unit id="backup.newMediaSetDescription">
-        <source xml:lang="en">New media set description</source>
-        <target state="translated">새 미디어 세트 설명</target>
-      </trans-unit>
-      <trans-unit id="backup.checksumContainer">
-        <source xml:lang="en">Perform checksum before writing to media</source>
-        <target state="translated">미디어에 쓰기 전에 체크섬 수행</target>
-      </trans-unit>
-      <trans-unit id="backup.verifyContainer">
-        <source xml:lang="en">Verify backup when finished</source>
-        <target state="translated">완료되면 백업 확인</target>
-      </trans-unit>
-      <trans-unit id="backup.continueOnErrorContainer">
-        <source xml:lang="en">Continue on error</source>
-        <target state="translated">오류 발생 시 계속</target>
-      </trans-unit>
-      <trans-unit id="backup.expiration">
-        <source xml:lang="en">Expiration</source>
-        <target state="translated">만료</target>
-      </trans-unit>
-      <trans-unit id="backup.setBackupRetainDays">
-        <source xml:lang="en">Set backup retain days</source>
-        <target state="translated">백업 보존 기간(일) 설정</target>
-      </trans-unit>
-      <trans-unit id="backup.copyOnly">
-        <source xml:lang="en">Copy-only backup</source>
-        <target state="translated">복사 전용 백업</target>
-      </trans-unit>
-      <trans-unit id="backup.advancedConfiguration">
-        <source xml:lang="en">Advanced Configuration</source>
-        <target state="translated">고급 구성</target>
-      </trans-unit>
-      <trans-unit id="backup.compression">
-        <source xml:lang="en">Compression</source>
-        <target state="translated">압축</target>
-      </trans-unit>
-      <trans-unit id="backup.setBackupCompression">
-        <source xml:lang="en">Set backup compression</source>
-        <target state="translated">백업 압축 설정</target>
-      </trans-unit>
-      <trans-unit id="backup.encryption">
-        <source xml:lang="en">Encryption</source>
-        <target state="translated">암호화</target>
-      </trans-unit>
-      <trans-unit id="backup.transactionLog">
-        <source xml:lang="en">Transaction log</source>
-        <target state="translated">트랜잭션 로그</target>
-      </trans-unit>
-      <trans-unit id="backup.truncateTransactionLog">
-        <source xml:lang="en">Truncate the transaction log</source>
-        <target state="translated">트랜잭션 로그 잘라내기</target>
-      </trans-unit>
-      <trans-unit id="backup.backupTail">
-        <source xml:lang="en">Backup the tail of the log</source>
-        <target state="translated">비상 로그 백업</target>
-      </trans-unit>
-      <trans-unit id="backup.reliability">
-        <source xml:lang="en">Reliability</source>
-        <target state="translated">안정성</target>
-      </trans-unit>
-      <trans-unit id="backup.mediaNameRequired">
-        <source xml:lang="en">Media name is required</source>
-        <target state="translated">미디어 이름이 필요합니다.</target>
-      </trans-unit>
-      <trans-unit id="backup.noEncryptorWarning">
-        <source xml:lang="en">No certificate or asymmetric key is available</source>
-        <target state="translated">사용 가능한 인증서 또는 비대칭 키가 없습니다.</target>
-      </trans-unit>
-      <trans-unit id="addFile">
-        <source xml:lang="en">Add a file</source>
-        <target state="translated">파일 추가</target>
-      </trans-unit>
-      <trans-unit id="removeFile">
-        <source xml:lang="en">Remove files</source>
-        <target state="translated">파일 제거</target>
-      </trans-unit>
-      <trans-unit id="backupComponent.invalidInput">
-        <source xml:lang="en">Invalid input. Value must be greater than or equal 0.</source>
-        <target state="translated">잘못된 입력입니다. 값은 0보다 크거나 같아야 합니다.</target>
-      </trans-unit>
-      <trans-unit id="backupComponent.script">
-        <source xml:lang="en">Script</source>
-        <target state="translated">스크립트</target>
-      </trans-unit>
-      <trans-unit id="backupComponent.backup">
-        <source xml:lang="en">Backup</source>
-        <target state="translated">백업</target>
-      </trans-unit>
-      <trans-unit id="backupComponent.cancel">
-        <source xml:lang="en">Cancel</source>
-        <target state="translated">취소</target>
-      </trans-unit>
-      <trans-unit id="backup.containsBackupToUrlError">
-        <source xml:lang="en">Only backup to file is supported</source>
-        <target state="translated">파일로 백업만 지원됩니다.</target>
-      </trans-unit>
-      <trans-unit id="backup.backupFileRequired">
-        <source xml:lang="en">Backup file path is required</source>
-        <target state="translated">백업 파일 경로가 필요합니다.</target>
-      </trans-unit>
-    </body>
-  </file>
-  <file original="src/sql/workbench/contrib/backup/browser/backup.contribution" source-language="en" datatype="plaintext" target-language="ko">
-    <body>
-      <trans-unit id="backup">
-        <source xml:lang="en">Backup</source>
-        <target state="translated">백업</target>
-      </trans-unit>
-    </body>
-  </file>
-  <file original="src/sql/workbench/contrib/backup/browser/backupActions" source-language="en" datatype="plaintext" target-language="ko">
-    <body>
-      <trans-unit id="backup.isPreviewFeature">
-        <source xml:lang="en">You must enable preview features in order to use backup</source>
-        <target state="translated">백업을 사용하려면 미리 보기 기능을 사용하도록 설정해야 합니다.</target>
-      </trans-unit>
-      <trans-unit id="backup.commandNotSupportedForServer">
-        <source xml:lang="en">Backup command is not supported outside of a database context. Please select a database and try again.</source>
-        <target state="translated">백업 명령은 데이터베이스 컨텍스트 외부에서 지원되지 않습니다. 데이터베이스를 선택하고 다시 시도하세요.</target>
-      </trans-unit>
-      <trans-unit id="backup.commandNotSupported">
-        <source xml:lang="en">Backup command is not supported for Azure SQL databases.</source>
-        <target state="translated">Azure SQL Database에 대해 백업 명령이 지원되지 않습니다.</target>
-      </trans-unit>
-      <trans-unit id="backupAction.backup">
-        <source xml:lang="en">Backup</source>
-        <target state="translated">백업</target>
-      </trans-unit>
-    </body>
-  </file>
-  <file original="src/sql/workbench/contrib/backup/common/constants" source-language="en" datatype="plaintext" target-language="ko">
-    <body>
-      <trans-unit id="backup.labelDatabase">
-        <source xml:lang="en">Database</source>
-        <target state="translated">데이터베이스</target>
-      </trans-unit>
-      <trans-unit id="backup.labelFilegroup">
-        <source xml:lang="en">Files and filegroups</source>
-        <target state="translated">파일 및 파일 그룹</target>
-      </trans-unit>
-      <trans-unit id="backup.labelFull">
-        <source xml:lang="en">Full</source>
-        <target state="translated">전체</target>
-      </trans-unit>
-      <trans-unit id="backup.labelDifferential">
-        <source xml:lang="en">Differential</source>
-        <target state="translated">차등</target>
-      </trans-unit>
-      <trans-unit id="backup.labelLog">
-        <source xml:lang="en">Transaction Log</source>
-        <target state="translated">트랜잭션 로그</target>
-      </trans-unit>
-      <trans-unit id="backup.labelDisk">
-        <source xml:lang="en">Disk</source>
-        <target state="translated">디스크</target>
-      </trans-unit>
-      <trans-unit id="backup.labelUrl">
-        <source xml:lang="en">Url</source>
-        <target state="translated">URL</target>
-      </trans-unit>
-      <trans-unit id="backup.defaultCompression">
-        <source xml:lang="en">Use the default server setting</source>
-        <target state="translated">기본 서버 설정 사용</target>
-      </trans-unit>
-      <trans-unit id="backup.compressBackup">
-        <source xml:lang="en">Compress backup</source>
-        <target state="translated">백업 압축</target>
-      </trans-unit>
-      <trans-unit id="backup.doNotCompress">
-        <source xml:lang="en">Do not compress backup</source>
-        <target state="translated">백업 압축 안 함</target>
-      </trans-unit>
-      <trans-unit id="backup.serverCertificate">
-        <source xml:lang="en">Server Certificate</source>
-        <target state="translated">서버 인증서</target>
-      </trans-unit>
-      <trans-unit id="backup.asymmetricKey">
-        <source xml:lang="en">Asymmetric Key</source>
-        <target state="translated">비대칭 키</target>
-      </trans-unit>
-    </body>
-  </file>
-  <file original="src/sql/workbench/contrib/charts/browser/actions" source-language="en" datatype="plaintext" target-language="ko">
-    <body>
-      <trans-unit id="createInsightLabel">
-        <source xml:lang="en">Create Insight</source>
-        <target state="translated">인사이트 만들기</target>
-      </trans-unit>
-      <trans-unit id="createInsightNoEditor">
-        <source xml:lang="en">Cannot create insight as the active editor is not a SQL Editor</source>
-        <target state="translated">활성 편집기가 SQL 편집기가 아니므로 인사이트를 만들 수 없습니다.</target>
-      </trans-unit>
-      <trans-unit id="myWidgetName">
-        <source xml:lang="en">My-Widget</source>
-        <target state="translated">내 위젯</target>
-      </trans-unit>
-      <trans-unit id="configureChartLabel">
-        <source xml:lang="en">Configure Chart</source>
-        <target state="translated">차트 구성</target>
-      </trans-unit>
-      <trans-unit id="copyChartLabel">
-        <source xml:lang="en">Copy as image</source>
-        <target state="translated">이미지로 복사</target>
-      </trans-unit>
-      <trans-unit id="chartNotFound">
-        <source xml:lang="en">Could not find chart to save</source>
-        <target state="translated">저장할 차트를 찾을 수 없습니다.</target>
-      </trans-unit>
-      <trans-unit id="saveImageLabel">
-        <source xml:lang="en">Save as image</source>
-        <target state="translated">이미지로 저장</target>
-      </trans-unit>
-      <trans-unit id="resultsSerializer.saveAsFileExtensionPNGTitle">
-        <source xml:lang="en">PNG</source>
-        <target state="translated">PNG</target>
-      </trans-unit>
-      <trans-unit id="chartSaved">
-        <source xml:lang="en">Saved Chart to path: {0}</source>
-        <target state="translated">{0} 경로에 차트를 저장함</target>
-      </trans-unit>
-    </body>
-  </file>
-  <file original="src/sql/workbench/contrib/charts/browser/chartOptions" source-language="en" datatype="plaintext" target-language="ko">
-    <body>
-      <trans-unit id="dataDirectionLabel">
-        <source xml:lang="en">Data Direction</source>
-        <target state="translated">데이터 방향</target>
-      </trans-unit>
-      <trans-unit id="verticalLabel">
-        <source xml:lang="en">Vertical</source>
-        <target state="translated">세로</target>
-      </trans-unit>
-      <trans-unit id="horizontalLabel">
-        <source xml:lang="en">Horizontal</source>
-        <target state="translated">가로</target>
-      </trans-unit>
-      <trans-unit id="columnsAsLabelsLabel">
-        <source xml:lang="en">Use column names as labels</source>
-        <target state="translated">열 이름을 레이블로 사용</target>
-      </trans-unit>
-      <trans-unit id="labelFirstColumnLabel">
-        <source xml:lang="en">Use first column as row label</source>
-        <target state="translated">첫 번째 열을 행 레이블로 사용</target>
-      </trans-unit>
-      <trans-unit id="legendLabel">
-        <source xml:lang="en">Legend Position</source>
-        <target state="translated">범례 위치</target>
-      </trans-unit>
-      <trans-unit id="yAxisLabel">
-        <source xml:lang="en">Y Axis Label</source>
-        <target state="translated">Y축 레이블</target>
-      </trans-unit>
-      <trans-unit id="yAxisMinVal">
-        <source xml:lang="en">Y Axis Minimum Value</source>
-        <target state="translated">Y축 최솟값</target>
-      </trans-unit>
-      <trans-unit id="yAxisMaxVal">
-        <source xml:lang="en">Y Axis Maximum Value</source>
-        <target state="translated">Y축 최댓값</target>
-      </trans-unit>
-      <trans-unit id="xAxisLabel">
-        <source xml:lang="en">X Axis Label</source>
-        <target state="translated">X축 레이블</target>
-      </trans-unit>
-      <trans-unit id="xAxisMinVal">
-        <source xml:lang="en">X Axis Minimum Value</source>
-        <target state="translated">X축 최솟값</target>
-      </trans-unit>
-      <trans-unit id="xAxisMaxVal">
-        <source xml:lang="en">X Axis Maximum Value</source>
-        <target state="translated">X축 최댓값</target>
-      </trans-unit>
-      <trans-unit id="xAxisMinDate">
-        <source xml:lang="en">X Axis Minimum Date</source>
-        <target state="translated">X축 최소 날짜</target>
-      </trans-unit>
-      <trans-unit id="xAxisMaxDate">
-        <source xml:lang="en">X Axis Maximum Date</source>
-        <target state="translated">X축 최대 날짜</target>
-      </trans-unit>
-      <trans-unit id="dataTypeLabel">
-        <source xml:lang="en">Data Type</source>
-        <target state="translated">데이터 형식</target>
-      </trans-unit>
-      <trans-unit id="numberLabel">
-        <source xml:lang="en">Number</source>
-        <target state="translated">숫자</target>
-      </trans-unit>
-      <trans-unit id="pointLabel">
-        <source xml:lang="en">Point</source>
-        <target state="translated">점</target>
-      </trans-unit>
-      <trans-unit id="chartTypeLabel">
-        <source xml:lang="en">Chart Type</source>
-        <target state="translated">차트 종류</target>
-      </trans-unit>
-      <trans-unit id="encodingOption">
-        <source xml:lang="en">Encoding</source>
-        <target state="translated">인코딩</target>
-      </trans-unit>
-      <trans-unit id="imageFormatOption">
-        <source xml:lang="en">Image Format</source>
-        <target state="translated">이미지 형식</target>
-      </trans-unit>
-    </body>
-  </file>
-  <file original="src/sql/workbench/contrib/charts/browser/chartTab" source-language="en" datatype="plaintext" target-language="ko">
-    <body>
-      <trans-unit id="chartTabTitle">
-        <source xml:lang="en">Chart</source>
-        <target state="translated">차트</target>
-      </trans-unit>
-    </body>
-  </file>
-  <file original="src/sql/workbench/contrib/charts/browser/chartView" source-language="en" datatype="plaintext" target-language="ko">
-    <body>
-      <trans-unit id="horizontalBarAltName">
-        <source xml:lang="en">Horizontal Bar</source>
-        <target state="translated">가로 막대</target>
-      </trans-unit>
-      <trans-unit id="barAltName">
-        <source xml:lang="en">Bar</source>
-        <target state="translated">막대형</target>
-      </trans-unit>
-      <trans-unit id="lineAltName">
-        <source xml:lang="en">Line</source>
-        <target state="translated">꺾은선형</target>
-      </trans-unit>
-      <trans-unit id="pieAltName">
-        <source xml:lang="en">Pie</source>
-        <target state="translated">원형</target>
-      </trans-unit>
-      <trans-unit id="scatterAltName">
-        <source xml:lang="en">Scatter</source>
-        <target state="translated">분산형</target>
-      </trans-unit>
-      <trans-unit id="timeSeriesAltName">
-        <source xml:lang="en">Time Series</source>
-        <target state="translated">시계열</target>
-      </trans-unit>
-      <trans-unit id="imageAltName">
-        <source xml:lang="en">Image</source>
-        <target state="translated">이미지</target>
-      </trans-unit>
-      <trans-unit id="countAltName">
-        <source xml:lang="en">Count</source>
-        <target state="translated">개수</target>
-      </trans-unit>
-      <trans-unit id="tableAltName">
-        <source xml:lang="en">Table</source>
-        <target state="translated">테이블</target>
-      </trans-unit>
-      <trans-unit id="doughnutAltName">
-        <source xml:lang="en">Doughnut</source>
-        <target state="translated">도넛형</target>
->>>>>>> 3e2bf7b9
-      </trans-unit>
-      <trans-unit id="charting.failedToGetRows">
-        <source xml:lang="en">Failed to get rows for the dataset to chart.</source>
-        <target state="translated">데이터 세트의 행을 차트로 가져오지 못했습니다.</target>
-      </trans-unit>
-      <trans-unit id="charting.unsupportedType">
-        <source xml:lang="en">Chart type '{0}' is not supported.</source>
-        <target state="translated">차트 종류 '{0}'은(는) 지원되지 않습니다.</target>
-      </trans-unit>
-    </body>
-  </file>
-<<<<<<< HEAD
-  <file original="src/sql/workbench/contrib/connection/browser/connection.contribution" source-language="en" datatype="plaintext" target-language="ko">
-    <body>
-      <trans-unit id="sql.maxRecentConnectionsDescription">
-        <source xml:lang="en">The maximum number of recently used connections to store in the connection list.</source>
-        <target state="translated">연결 목록에 저장할 최근에 사용한 최대 연결 수입니다.</target>
-      </trans-unit>
-      <trans-unit id="sql.defaultEngineDescription">
-        <source xml:lang="en">Default SQL Engine to use. This drives default language provider in .sql files and the default to use when creating a new connection.</source>
-        <target state="translated">사용할 기본 SQL 엔진입니다. 해당 엔진은 .sql 파일의 기본 언어 공급자와 새 연결을 만들 때 사용할 기본 공급자를 구동합니다.</target>
-      </trans-unit>
-      <trans-unit id="connection.parseClipboardForConnectionStringDescription">
-        <source xml:lang="en">Attempt to parse the contents of the clipboard when the connection dialog is opened or a paste is performed.</source>
-        <target state="translated">연결 대화 상자가 열리거나 붙여넣기가 수행되면 클립보드의 내용을 구문 분석하려고 합니다.</target>
-=======
-  <file original="src/sql/workbench/contrib/charts/browser/charts.contribution" source-language="en" datatype="plaintext" target-language="ko">
-    <body>
-      <trans-unit id="builtinChartsConfigurationTitle">
-        <source xml:lang="en">Built-in Charts</source>
-        <target state="translated">기본 제공 차트</target>
-      </trans-unit>
-      <trans-unit id="builtinCharts.maxRowCountDescription">
-        <source xml:lang="en">The maximum number of rows for charts to display. Warning: increasing this may impact performance.</source>
-        <target state="translated">표시할 차트의 최대 행 수입니다. 경고:이 수를 늘리면 성능에 영향을 줄 수 있습니다.</target>
-      </trans-unit>
-    </body>
-  </file>
-  <file original="src/sql/workbench/contrib/charts/browser/configureChartDialog" source-language="en" datatype="plaintext" target-language="ko">
-    <body>
-      <trans-unit id="configureChartDialog.close">
-        <source xml:lang="en">Close</source>
-        <target state="translated">닫기</target>
->>>>>>> 3e2bf7b9
-      </trans-unit>
-    </body>
-  </file>
-  <file original="src/sql/workbench/contrib/charts/browser/graphInsight" source-language="en" datatype="plaintext" target-language="ko">
-    <body>
-      <trans-unit id="series">
-        <source xml:lang="en">Series {0}</source>
-        <target state="translated">시리즈 {0}</target>
-      </trans-unit>
-    </body>
-  </file>
-<<<<<<< HEAD
-  <file original="src/sql/workbench/contrib/connection/common/connectionProviderExtension" source-language="en" datatype="plaintext" target-language="ko">
-    <body>
-      <trans-unit id="schema.providerId">
-        <source xml:lang="en">Common id for the provider</source>
-        <target state="translated">공급자의 일반 ID</target>
-      </trans-unit>
-      <trans-unit id="schema.displayName">
-        <source xml:lang="en">Display Name for the provider</source>
-        <target state="translated">공급자의 표시 이름</target>
-      </trans-unit>
-      <trans-unit id="schema.notebookKernelAlias">
-        <source xml:lang="en">Notebook Kernel Alias for the provider</source>
-        <target state="translated">공급자의 Notebook 커널 별칭</target>
-      </trans-unit>
-      <trans-unit id="schema.iconPath">
-        <source xml:lang="en">Icon path for the server type</source>
-        <target state="translated">서버 유형의 아이콘 경로</target>
-      </trans-unit>
-      <trans-unit id="schema.connectionOptions">
-        <source xml:lang="en">Options for connection</source>
-        <target state="translated">연결 옵션</target>
-      </trans-unit>
-    </body>
-  </file>
-  <file original="src/sql/workbench/contrib/connection/common/connectionTreeProviderExentionPoint" source-language="en" datatype="plaintext" target-language="ko">
-=======
-  <file original="src/sql/workbench/contrib/charts/browser/imageInsight" source-language="en" datatype="plaintext" target-language="ko">
->>>>>>> 3e2bf7b9
-    <body>
-      <trans-unit id="invalidImage">
-        <source xml:lang="en">Table does not contain a valid image</source>
-        <target state="translated">테이블에 유효한 이미지가 포함되어 있지 않습니다.</target>
-      </trans-unit>
-    </body>
-  </file>
-<<<<<<< HEAD
-  <file original="src/sql/workbench/contrib/dashboard/browser/containers/dashboardContainer.contribution" source-language="en" datatype="plaintext" target-language="ko">
-    <body>
-      <trans-unit id="azdata.extension.contributes.dashboard.container.id">
-        <source xml:lang="en">Unique identifier for this container.</source>
-        <target state="translated">이 컨테이너의 고유 식별자입니다.</target>
-      </trans-unit>
-      <trans-unit id="azdata.extension.contributes.dashboard.container.container">
-        <source xml:lang="en">The container that will be displayed in the tab.</source>
-        <target state="translated">탭에 표시될 컨테이너입니다.</target>
-      </trans-unit>
-      <trans-unit id="azdata.extension.contributes.containers">
-        <source xml:lang="en">Contributes a single or multiple dashboard containers for users to add to their dashboard.</source>
-        <target state="translated">사용자가 대시보드 추가할 단일 또는 다중 대시보드 컨테이너를 적용합니다.</target>
-      </trans-unit>
-      <trans-unit id="dashboardContainer.contribution.noIdError">
-        <source xml:lang="en">No id in dashboard container specified for extension.</source>
-        <target state="translated">확장용으로 지정된 대시보드 컨테이너에 ID가 없습니다.</target>
-      </trans-unit>
-      <trans-unit id="dashboardContainer.contribution.noContainerError">
-        <source xml:lang="en">No container in dashboard container specified for extension.</source>
-        <target state="translated">대시보드 컨테이너에 확장용으로 지정된 컨테이너가 없습니다.</target>
-      </trans-unit>
-      <trans-unit id="dashboardContainer.contribution.moreThanOneDashboardContainersError">
-        <source xml:lang="en">Exactly 1 dashboard container must be defined per space.</source>
-        <target state="translated">공란 1개에 정확히 1개의 대시보드 컨테이너를 정의해야 합니다.</target>
-      </trans-unit>
-      <trans-unit id="dashboardTab.contribution.unKnownContainerType">
-        <source xml:lang="en">Unknown container type defines in dashboard container for extension.</source>
-        <target state="translated">확장용 대시보드 컨테이너에 알 수 없는 컨테이너 형식이 정의되었습니다.</target>
-      </trans-unit>
-    </body>
-  </file>
-  <file original="src/sql/workbench/contrib/dashboard/browser/containers/dashboardControlHostContainer.contribution" source-language="en" datatype="plaintext" target-language="ko">
-    <body>
-      <trans-unit id="dashboard.container.controlhost">
-        <source xml:lang="en">The controlhost that will be displayed in this tab.</source>
-        <target state="translated">이 탭에 표시할 controlhost입니다.</target>
-      </trans-unit>
-    </body>
-  </file>
-  <file original="src/sql/workbench/contrib/dashboard/browser/containers/dashboardErrorContainer.component" source-language="en" datatype="plaintext" target-language="ko">
-    <body>
-      <trans-unit id="dashboardNavSection.loadTabError">
-        <source xml:lang="en">The "{0}" section has invalid content. Please contact extension owner.</source>
-        <target state="translated">"{0}" 섹션에 잘못된 내용이 있습니다. 확장 소유자에게 문의하세요.</target>
-      </trans-unit>
-    </body>
-  </file>
-  <file original="src/sql/workbench/contrib/dashboard/browser/containers/dashboardGridContainer.contribution" source-language="en" datatype="plaintext" target-language="ko">
-    <body>
-      <trans-unit id="dashboard.container.gridtab.items">
-        <source xml:lang="en">The list of widgets or webviews that will be displayed in this tab.</source>
-        <target state="translated">이 탭에 표시되는 위젯 또는 웹 보기의 목록입니다.</target>
-      </trans-unit>
-      <trans-unit id="gridContainer.invalidInputs">
-        <source xml:lang="en">widgets or webviews are expected inside widgets-container for extension.</source>
-        <target state="translated">위젯이나 웹 보기는 확장용 위젯 컨테이너 내부에 있어야 합니다.</target>
-      </trans-unit>
-    </body>
-  </file>
-  <file original="src/sql/workbench/contrib/dashboard/browser/containers/dashboardModelViewContainer.contribution" source-language="en" datatype="plaintext" target-language="ko">
-    <body>
-      <trans-unit id="dashboard.container.modelview">
-        <source xml:lang="en">The model-backed view that will be displayed in this tab.</source>
-        <target state="translated">이 탭에 표시할 모델 지원 보기입니다.</target>
-      </trans-unit>
-    </body>
-  </file>
-  <file original="src/sql/workbench/contrib/dashboard/browser/containers/dashboardNavSection.contribution" source-language="en" datatype="plaintext" target-language="ko">
-    <body>
-      <trans-unit id="dashboard.container.left-nav-bar.id">
-        <source xml:lang="en">Unique identifier for this nav section. Will be passed to the extension for any requests.</source>
-        <target state="translated">이 탐색 영역의 고유 식별자입니다. 모든 요청에서 확장으로 전달됩니다.</target>
-      </trans-unit>
-      <trans-unit id="dashboard.container.left-nav-bar.icon">
-        <source xml:lang="en">(Optional) Icon which is used to represent this nav section in the UI. Either a file path or a themeable configuration</source>
-        <target state="translated">(옵션) UI에서 이 탐색 섹션을 나타내는 데 사용되는 아이콘입니다. 파일 경로 또는 테마 지정 가능 구성입니다.</target>
-      </trans-unit>
-      <trans-unit id="dashboard.container.left-nav-bar.icon.light">
-        <source xml:lang="en">Icon path when a light theme is used</source>
-        <target state="translated">밝은 테마를 사용하는 경우의 아이콘 경로</target>
-      </trans-unit>
-      <trans-unit id="dashboard.container.left-nav-bar.icon.dark">
-        <source xml:lang="en">Icon path when a dark theme is used</source>
-        <target state="translated">어두운 테마를 사용하는 경우의 아이콘 경로</target>
-      </trans-unit>
-      <trans-unit id="dashboard.container.left-nav-bar.title">
-        <source xml:lang="en">Title of the nav section to show the user.</source>
-        <target state="translated">사용자에게 표시할 탐색 섹션의 제목입니다.</target>
-      </trans-unit>
-      <trans-unit id="dashboard.container.left-nav-bar.container">
-        <source xml:lang="en">The container that will be displayed in this nav section.</source>
-        <target state="translated">이 탐색 섹션에 표시할 컨테이너입니다.</target>
-      </trans-unit>
-      <trans-unit id="dashboard.container.left-nav-bar">
-        <source xml:lang="en">The list of dashboard containers that will be displayed in this navigation section.</source>
-        <target state="translated">이 탐색 섹션에 표시할 대시보드 컨테이너 목록입니다.</target>
-      </trans-unit>
-      <trans-unit id="navSection.missingTitle.error">
-        <source xml:lang="en">No title in nav section specified for extension.</source>
-        <target state="translated">탐색 섹션에 확장용으로 지정된 제목이 없습니다.</target>
-      </trans-unit>
-      <trans-unit id="navSection.missingContainer.error">
-        <source xml:lang="en">No container in nav section specified for extension.</source>
-        <target state="translated">탐색 섹션에 확장용으로 지정된 컨테이너가 없습니다.</target>
-      </trans-unit>
-      <trans-unit id="navSection.moreThanOneDashboardContainersError">
-        <source xml:lang="en">Exactly 1 dashboard container must be defined per space.</source>
-        <target state="translated">공란 1개에 정확히 1개의 대시보드 컨테이너를 정의해야 합니다.</target>
-      </trans-unit>
-      <trans-unit id="navSection.invalidContainer.error">
-        <source xml:lang="en">NAV_SECTION within NAV_SECTION is an invalid container for extension.</source>
-        <target state="translated">NAV_SECTION 내의 NAV_SECTION은 확장용으로 유효하지 않은 컨테이너입니다.</target>
-      </trans-unit>
-    </body>
-  </file>
-  <file original="src/sql/workbench/contrib/dashboard/browser/containers/dashboardWebviewContainer.contribution" source-language="en" datatype="plaintext" target-language="ko">
-    <body>
-      <trans-unit id="dashboard.container.webview">
-        <source xml:lang="en">The webview that will be displayed in this tab.</source>
-        <target state="translated">이 탭에 표시할 웹 보기입니다.</target>
-      </trans-unit>
-    </body>
-  </file>
-  <file original="src/sql/workbench/contrib/dashboard/browser/containers/dashboardWidgetContainer.contribution" source-language="en" datatype="plaintext" target-language="ko">
-    <body>
-      <trans-unit id="dashboard.container.widgets">
-        <source xml:lang="en">The list of widgets that will be displayed in this tab.</source>
-        <target state="translated">이 탭에 표시할 위젯 목록입니다.</target>
-      </trans-unit>
-      <trans-unit id="widgetContainer.invalidInputs">
-        <source xml:lang="en">The list of widgets is expected inside widgets-container for extension.</source>
-        <target state="translated">위젯 목록은 확장용 위젯 컨테이너 내에 있어야 합니다.</target>
-      </trans-unit>
-    </body>
-  </file>
-  <file original="src/sql/workbench/contrib/dashboard/browser/core/actions" source-language="en" datatype="plaintext" target-language="ko">
-    <body>
-      <trans-unit id="editDashboard">
-        <source xml:lang="en">Edit</source>
-        <target state="translated">편집</target>
-      </trans-unit>
-      <trans-unit id="editDashboardExit">
-        <source xml:lang="en">Exit</source>
-        <target state="translated">끝내기</target>
-      </trans-unit>
-      <trans-unit id="refreshWidget">
-        <source xml:lang="en">Refresh</source>
-        <target state="translated">새로 고침</target>
-      </trans-unit>
-      <trans-unit id="toggleMore">
-        <source xml:lang="en">Show Actions</source>
-        <target state="translated">작업 표시</target>
-      </trans-unit>
-      <trans-unit id="deleteWidget">
-        <source xml:lang="en">Delete Widget</source>
-        <target state="translated">위젯 삭제</target>
-      </trans-unit>
-      <trans-unit id="clickToUnpin">
-        <source xml:lang="en">Click to unpin</source>
-        <target state="translated">클릭하여 고정 해제</target>
-      </trans-unit>
-      <trans-unit id="clickToPin">
-        <source xml:lang="en">Click to pin</source>
-        <target state="translated">클릭하여 고정</target>
-      </trans-unit>
-      <trans-unit id="addFeatureAction.openInstalledFeatures">
-        <source xml:lang="en">Open installed features</source>
-        <target state="translated">설치된 기능 열기</target>
-      </trans-unit>
-      <trans-unit id="collapseWidget">
-        <source xml:lang="en">Collapse Widget</source>
-        <target state="translated">위젯 축소</target>
-      </trans-unit>
-      <trans-unit id="expandWidget">
-        <source xml:lang="en">Expand Widget</source>
-        <target state="translated">위젯 확장</target>
-      </trans-unit>
-    </body>
-  </file>
-  <file original="src/sql/workbench/contrib/dashboard/browser/core/dashboardHelper" source-language="en" datatype="plaintext" target-language="ko">
-    <body>
-      <trans-unit id="unknownDashboardContainerError">
-        <source xml:lang="en">{0} is an unknown container.</source>
-        <target state="translated">{0}은(는) 알 수 없는 컨테이너입니다.</target>
-      </trans-unit>
-    </body>
-  </file>
-  <file original="src/sql/workbench/contrib/dashboard/browser/core/dashboardPage.component" source-language="en" datatype="plaintext" target-language="ko">
-    <body>
-      <trans-unit id="home">
-        <source xml:lang="en">Home</source>
-        <target state="translated">홈</target>
-      </trans-unit>
-      <trans-unit id="missingConnectionInfo">
-        <source xml:lang="en">No connection information could be found for this dashboard</source>
-        <target state="translated">이 대시보드의 연결 정보를 찾을 수 없습니다.</target>
-      </trans-unit>
-      <trans-unit id="dashboard.generalTabGroupHeader">
-        <source xml:lang="en">General</source>
-        <target state="translated">일반</target>
-      </trans-unit>
-    </body>
-  </file>
-  <file original="src/sql/workbench/contrib/dashboard/browser/core/dashboardTab.contribution" source-language="en" datatype="plaintext" target-language="ko">
-    <body>
-      <trans-unit id="azdata.extension.contributes.dashboard.tab.id">
-        <source xml:lang="en">Unique identifier for this tab. Will be passed to the extension for any requests.</source>
-        <target state="translated">이 탭의 고유 식별자입니다. 모든 요청에서 확장으로 전달됩니다.</target>
-      </trans-unit>
-      <trans-unit id="azdata.extension.contributes.dashboard.tab.title">
-        <source xml:lang="en">Title of the tab to show the user.</source>
-        <target state="translated">사용자에게 표시할 탭의 제목입니다.</target>
-      </trans-unit>
-      <trans-unit id="azdata.extension.contributes.dashboard.tab.description">
-        <source xml:lang="en">Description of this tab that will be shown to the user.</source>
-        <target state="translated">사용자에게 표시할 이 탭에 대한 설명입니다.</target>
-      </trans-unit>
-      <trans-unit id="azdata.extension.contributes.tab.when">
-        <source xml:lang="en">Condition which must be true to show this item</source>
-        <target state="translated">이 항목을 표시하기 위해 true여야 하는 조건</target>
-      </trans-unit>
-      <trans-unit id="azdata.extension.contributes.tab.provider">
-        <source xml:lang="en">Defines the connection types this tab is compatible with. Defaults to 'MSSQL' if not set</source>
-        <target state="translated">이 탭과 호환되는 연결 형식을 정의합니다. 설정하지 않으면 기본 연결 형식은 'MSSQL'입니다.</target>
-      </trans-unit>
-      <trans-unit id="azdata.extension.contributes.dashboard.tab.container">
-        <source xml:lang="en">The container that will be displayed in this tab.</source>
-        <target state="translated">이 탭에 표시할 컨테이너입니다.</target>
-      </trans-unit>
-      <trans-unit id="azdata.extension.contributes.dashboard.tab.alwaysShow">
-        <source xml:lang="en">Whether or not this tab should always be shown or only when the user adds it.</source>
-        <target state="translated">이 탭을 항상 표시할지 또는 사용자가 추가할 때만 표시할지입니다.</target>
-      </trans-unit>
-      <trans-unit id="azdata.extension.contributes.dashboard.tab.isHomeTab">
-        <source xml:lang="en">Whether or not this tab should be used as the Home tab for a connection type.</source>
-        <target state="translated">이 탭을 연결 형식의 홈 탭으로 사용할지 여부입니다.</target>
-      </trans-unit>
-      <trans-unit id="azdata.extension.contributes.dashboard.tab.group">
-        <source xml:lang="en">The unique identifier of the group this tab belongs to, value for home group: home.</source>
-        <target state="translated">이 탭이 속한 그룹의 고유 식별자이며 홈 그룹의 값은 home입니다.</target>
-      </trans-unit>
-      <trans-unit id="dazdata.extension.contributes.dashboard.tab.icon">
-        <source xml:lang="en">(Optional) Icon which is used to represent this tab in the UI. Either a file path or a themeable configuration</source>
-        <target state="translated">(선택 사항) UI에서 이 탭을 나타내는 데 사용되는 아이콘입니다. 파일 경로 또는 테마 지정 가능 구성입니다.</target>
-      </trans-unit>
-      <trans-unit id="azdata.extension.contributes.dashboard.tab.icon.light">
-        <source xml:lang="en">Icon path when a light theme is used</source>
-        <target state="translated">밝은 테마를 사용하는 경우의 아이콘 경로</target>
-      </trans-unit>
-      <trans-unit id="azdata.extension.contributes.dashboard.tab.icon.dark">
-        <source xml:lang="en">Icon path when a dark theme is used</source>
-        <target state="translated">어두운 테마를 사용하는 경우의 아이콘 경로</target>
-      </trans-unit>
-      <trans-unit id="azdata.extension.contributes.tabs">
-        <source xml:lang="en">Contributes a single or multiple tabs for users to add to their dashboard.</source>
-        <target state="translated">사용자가 대시보드 추가할 단일 또는 다중 탭을 적용합니다.</target>
-      </trans-unit>
-      <trans-unit id="dashboardTab.contribution.noTitleError">
-        <source xml:lang="en">No title specified for extension.</source>
-        <target state="translated">확장용으로 지정한 제목이 없습니다.</target>
-      </trans-unit>
-      <trans-unit id="dashboardTab.contribution.noDescriptionWarning">
-        <source xml:lang="en">No description specified to show.</source>
-        <target state="translated">표시하도록 지정한 설명이 없습니다.</target>
-      </trans-unit>
-      <trans-unit id="dashboardTab.contribution.noContainerError">
-        <source xml:lang="en">No container specified for extension.</source>
-        <target state="translated">확장용으로 지정한 컨테이너가 없습니다.</target>
-      </trans-unit>
-      <trans-unit id="dashboardTab.contribution.moreThanOneDashboardContainersError">
-        <source xml:lang="en">Exactly 1 dashboard container must be defined per space</source>
-        <target state="translated">공란 1개에 정확히 1개의 대시보드 컨테이너를 정의해야 합니다.</target>
-      </trans-unit>
-      <trans-unit id="azdata.extension.contributes.dashboard.tabGroup.id">
-        <source xml:lang="en">Unique identifier for this tab group.</source>
-        <target state="translated">이 탭 그룹의 고유 식별자입니다.</target>
-      </trans-unit>
-      <trans-unit id="azdata.extension.contributes.dashboard.tabGroup.title">
-        <source xml:lang="en">Title of the tab group.</source>
-        <target state="translated">탭 그룹의 제목입니다.</target>
-      </trans-unit>
-      <trans-unit id="azdata.extension.contributes.tabGroups">
-        <source xml:lang="en">Contributes a single or multiple tab groups for users to add to their dashboard.</source>
-        <target state="translated">사용자가 대시보드에 추가할 하나 이상의 탭 그룹을 제공합니다.</target>
-      </trans-unit>
-      <trans-unit id="dashboardTabGroup.contribution.noIdError">
-        <source xml:lang="en">No id specified for tab group.</source>
-        <target state="translated">탭 그룹에 ID가 지정되지 않았습니다.</target>
-      </trans-unit>
-      <trans-unit id="dashboardTabGroup.contribution.noTitleError">
-        <source xml:lang="en">No title specified for tab group.</source>
-        <target state="translated">탭 그룹에 제목을 지정하지 않았습니다.</target>
-      </trans-unit>
-      <trans-unit id="administrationTabGroup">
-        <source xml:lang="en">Administration</source>
-        <target state="translated">관리</target>
-      </trans-unit>
-      <trans-unit id="monitoringTabGroup">
-        <source xml:lang="en">Monitoring</source>
-        <target state="translated">모니터링</target>
-      </trans-unit>
-      <trans-unit id="performanceTabGroup">
-        <source xml:lang="en">Performance</source>
-        <target state="translated">성능</target>
-      </trans-unit>
-      <trans-unit id="securityTabGroup">
-        <source xml:lang="en">Security</source>
-        <target state="translated">보안</target>
-      </trans-unit>
-      <trans-unit id="troubleshootingTabGroup">
-        <source xml:lang="en">Troubleshooting</source>
-        <target state="translated">문제 해결</target>
-      </trans-unit>
-      <trans-unit id="settingsTabGroup">
-        <source xml:lang="en">Settings</source>
-        <target state="translated">설정</target>
-      </trans-unit>
-      <trans-unit id="databasesTabDescription">
-        <source xml:lang="en">databases tab</source>
-        <target state="translated">데이터베이스 탭</target>
-      </trans-unit>
-=======
-  <file original="src/sql/workbench/contrib/charts/browser/utils" source-language="en" datatype="plaintext" target-language="ko">
-    <body>
-      <trans-unit id="charts.maxAllowedRowsExceeded">
-        <source xml:lang="en">Maximum row count for built-in charts has been exceeded, only the first {0} rows are used. To configure the value, you can open user settings and search for: 'builtinCharts.maxRowCount'.</source>
-        <target state="translated">기본 제공 차트의 최대 행 수가 초과되어 첫 번째 {0}행만 사용됩니다. 값을 구성하려면 사용자 설정을 열고 'builtinCharts.maxRowCount'를 검색할 수 있습니다.</target>
-      </trans-unit>
-      <trans-unit id="charts.neverShowAgain">
-        <source xml:lang="en">Don't Show Again</source>
-        <target state="translated">다시 표시 안 함</target>
-      </trans-unit>
-    </body>
-  </file>
-  <file original="src/sql/workbench/contrib/commandLine/electron-browser/commandLine" source-language="en" datatype="plaintext" target-language="ko">
-    <body>
-      <trans-unit id="connectingLabel">
-        <source xml:lang="en">Connecting: {0}</source>
-        <target state="translated">{0}에 연결하는 중</target>
-      </trans-unit>
-      <trans-unit id="runningCommandLabel">
-        <source xml:lang="en">Running command: {0}</source>
-        <target state="translated">명령 {0} 실행 중</target>
-      </trans-unit>
-      <trans-unit id="openingNewQueryLabel">
-        <source xml:lang="en">Opening new query: {0}</source>
-        <target state="translated">새 쿼리 {0}을(를) 여는 중</target>
-      </trans-unit>
-      <trans-unit id="warnServerRequired">
-        <source xml:lang="en">Cannot connect as no server information was provided</source>
-        <target state="translated">서버 정보가 제공되지 않았으므로 연결할 수 없습니다.</target>
-      </trans-unit>
-      <trans-unit id="errConnectUrl">
-        <source xml:lang="en">Could not open URL due to error {0}</source>
-        <target state="translated">{0} 오류로 인해 URL을 열 수 없습니다.</target>
-      </trans-unit>
-      <trans-unit id="connectServerDetail">
-        <source xml:lang="en">This will connect to server {0}</source>
-        <target state="translated">이렇게 하면 서버 {0}에 연결됩니다.</target>
-      </trans-unit>
-      <trans-unit id="confirmConnect">
-        <source xml:lang="en">Are you sure you want to connect?</source>
-        <target state="translated">연결하시겠습니까?</target>
-      </trans-unit>
-      <trans-unit id="open">
-        <source xml:lang="en">&amp;&amp;Open</source>
-        <target state="translated">열기(&amp;O)</target>
-      </trans-unit>
-      <trans-unit id="connectingQueryLabel">
-        <source xml:lang="en">Connecting query file</source>
-        <target state="translated">쿼리 파일 연결 중</target>
-      </trans-unit>
-    </body>
-  </file>
-  <file original="src/sql/workbench/contrib/configuration/common/configurationUpgrader" source-language="en" datatype="plaintext" target-language="ko">
-    <body>
-      <trans-unit id="workbench.configuration.upgradeUser">
-        <source xml:lang="en">{0} was replaced with {1} in your user settings.</source>
-        <target state="translated">사용자 설정에서 {0}이(가) {1}(으)로 바뀌었습니다.</target>
-      </trans-unit>
-      <trans-unit id="workbench.configuration.upgradeWorkspace">
-        <source xml:lang="en">{0} was replaced with {1} in your workspace settings.</source>
-        <target state="translated">작업 영역 설정에서 {0}이(가) {1}(으)로 바뀌었습니다.</target>
-      </trans-unit>
-    </body>
-  </file>
-  <file original="src/sql/workbench/contrib/connection/browser/connection.contribution" source-language="en" datatype="plaintext" target-language="ko">
-    <body>
-      <trans-unit id="sql.maxRecentConnectionsDescription">
-        <source xml:lang="en">The maximum number of recently used connections to store in the connection list.</source>
-        <target state="translated">연결 목록에 저장할 최근에 사용한 최대 연결 수입니다.</target>
-      </trans-unit>
-      <trans-unit id="sql.defaultEngineDescription">
-        <source xml:lang="en">Default SQL Engine to use. This drives default language provider in .sql files and the default to use when creating a new connection.</source>
-        <target state="translated">사용할 기본 SQL 엔진입니다. 해당 엔진은 .sql 파일의 기본 언어 공급자와 새 연결을 만들 때 사용할 기본 공급자를 구동합니다.</target>
-      </trans-unit>
-      <trans-unit id="connection.parseClipboardForConnectionStringDescription">
-        <source xml:lang="en">Attempt to parse the contents of the clipboard when the connection dialog is opened or a paste is performed.</source>
-        <target state="translated">연결 대화 상자가 열리거나 붙여넣기가 수행되면 클립보드의 내용을 구문 분석하려고 합니다.</target>
-      </trans-unit>
-    </body>
-  </file>
-  <file original="src/sql/workbench/contrib/connection/browser/connectionStatus" source-language="en" datatype="plaintext" target-language="ko">
-    <body>
-      <trans-unit id="status.connection.status">
-        <source xml:lang="en">Connection Status</source>
-        <target state="translated">연결 상태</target>
-      </trans-unit>
-    </body>
-  </file>
-  <file original="src/sql/workbench/contrib/connection/common/connectionProviderExtension" source-language="en" datatype="plaintext" target-language="ko">
-    <body>
-      <trans-unit id="schema.providerId">
-        <source xml:lang="en">Common id for the provider</source>
-        <target state="translated">공급자의 일반 ID</target>
-      </trans-unit>
-      <trans-unit id="schema.displayName">
-        <source xml:lang="en">Display Name for the provider</source>
-        <target state="translated">공급자의 표시 이름</target>
-      </trans-unit>
-      <trans-unit id="schema.notebookKernelAlias">
-        <source xml:lang="en">Notebook Kernel Alias for the provider</source>
-        <target state="translated">공급자의 Notebook 커널 별칭</target>
-      </trans-unit>
-      <trans-unit id="schema.iconPath">
-        <source xml:lang="en">Icon path for the server type</source>
-        <target state="translated">서버 유형의 아이콘 경로</target>
-      </trans-unit>
-      <trans-unit id="schema.connectionOptions">
-        <source xml:lang="en">Options for connection</source>
-        <target state="translated">연결 옵션</target>
-      </trans-unit>
-    </body>
-  </file>
-  <file original="src/sql/workbench/contrib/connection/common/connectionTreeProviderExentionPoint" source-language="en" datatype="plaintext" target-language="ko">
-    <body>
-      <trans-unit id="connectionTreeProvider.schema.name">
-        <source xml:lang="en">User visible name for the tree provider</source>
-        <target state="translated">트리 공급자의 사용자 표시 이름</target>
-      </trans-unit>
-      <trans-unit id="connectionTreeProvider.schema.id">
-        <source xml:lang="en">Id for the provider, must be the same as when registering the tree data provider and must start with `connectionDialog/`</source>
-        <target state="translated">공급자 ID는 트리 데이터 공급자를 등록할 때와 동일해야 하며 'connectionDialog/'로 시작해야 합니다.</target>
-      </trans-unit>
-    </body>
-  </file>
-  <file original="src/sql/workbench/contrib/dashboard/browser/containers/dashboardContainer.contribution" source-language="en" datatype="plaintext" target-language="ko">
-    <body>
-      <trans-unit id="azdata.extension.contributes.dashboard.container.id">
-        <source xml:lang="en">Unique identifier for this container.</source>
-        <target state="translated">이 컨테이너의 고유 식별자입니다.</target>
-      </trans-unit>
-      <trans-unit id="azdata.extension.contributes.dashboard.container.container">
-        <source xml:lang="en">The container that will be displayed in the tab.</source>
-        <target state="translated">탭에 표시될 컨테이너입니다.</target>
-      </trans-unit>
-      <trans-unit id="azdata.extension.contributes.containers">
-        <source xml:lang="en">Contributes a single or multiple dashboard containers for users to add to their dashboard.</source>
-        <target state="translated">사용자가 대시보드 추가할 단일 또는 다중 대시보드 컨테이너를 적용합니다.</target>
-      </trans-unit>
-      <trans-unit id="dashboardContainer.contribution.noIdError">
-        <source xml:lang="en">No id in dashboard container specified for extension.</source>
-        <target state="translated">확장용으로 지정된 대시보드 컨테이너에 ID가 없습니다.</target>
-      </trans-unit>
-      <trans-unit id="dashboardContainer.contribution.noContainerError">
-        <source xml:lang="en">No container in dashboard container specified for extension.</source>
-        <target state="translated">대시보드 컨테이너에 확장용으로 지정된 컨테이너가 없습니다.</target>
-      </trans-unit>
-      <trans-unit id="dashboardContainer.contribution.moreThanOneDashboardContainersError">
-        <source xml:lang="en">Exactly 1 dashboard container must be defined per space.</source>
-        <target state="translated">공란 1개에 정확히 1개의 대시보드 컨테이너를 정의해야 합니다.</target>
-      </trans-unit>
-      <trans-unit id="dashboardTab.contribution.unKnownContainerType">
-        <source xml:lang="en">Unknown container type defines in dashboard container for extension.</source>
-        <target state="translated">확장용 대시보드 컨테이너에 알 수 없는 컨테이너 형식이 정의되었습니다.</target>
-      </trans-unit>
-    </body>
-  </file>
-  <file original="src/sql/workbench/contrib/dashboard/browser/containers/dashboardControlHostContainer.contribution" source-language="en" datatype="plaintext" target-language="ko">
-    <body>
-      <trans-unit id="dashboard.container.controlhost">
-        <source xml:lang="en">The controlhost that will be displayed in this tab.</source>
-        <target state="translated">이 탭에 표시할 controlhost입니다.</target>
-      </trans-unit>
-    </body>
-  </file>
-  <file original="src/sql/workbench/contrib/dashboard/browser/containers/dashboardErrorContainer.component" source-language="en" datatype="plaintext" target-language="ko">
-    <body>
-      <trans-unit id="dashboardNavSection.loadTabError">
-        <source xml:lang="en">The "{0}" section has invalid content. Please contact extension owner.</source>
-        <target state="translated">"{0}" 섹션에 잘못된 내용이 있습니다. 확장 소유자에게 문의하세요.</target>
-      </trans-unit>
-    </body>
-  </file>
-  <file original="src/sql/workbench/contrib/dashboard/browser/containers/dashboardGridContainer.contribution" source-language="en" datatype="plaintext" target-language="ko">
-    <body>
-      <trans-unit id="dashboard.container.gridtab.items">
-        <source xml:lang="en">The list of widgets or webviews that will be displayed in this tab.</source>
-        <target state="translated">이 탭에 표시되는 위젯 또는 웹 보기의 목록입니다.</target>
-      </trans-unit>
-      <trans-unit id="gridContainer.invalidInputs">
-        <source xml:lang="en">widgets or webviews are expected inside widgets-container for extension.</source>
-        <target state="translated">위젯이나 웹 보기는 확장용 위젯 컨테이너 내부에 있어야 합니다.</target>
-      </trans-unit>
-    </body>
-  </file>
-  <file original="src/sql/workbench/contrib/dashboard/browser/containers/dashboardModelViewContainer.contribution" source-language="en" datatype="plaintext" target-language="ko">
-    <body>
-      <trans-unit id="dashboard.container.modelview">
-        <source xml:lang="en">The model-backed view that will be displayed in this tab.</source>
-        <target state="translated">이 탭에 표시할 모델 지원 보기입니다.</target>
-      </trans-unit>
-    </body>
-  </file>
-  <file original="src/sql/workbench/contrib/dashboard/browser/containers/dashboardNavSection.contribution" source-language="en" datatype="plaintext" target-language="ko">
-    <body>
-      <trans-unit id="dashboard.container.left-nav-bar.id">
-        <source xml:lang="en">Unique identifier for this nav section. Will be passed to the extension for any requests.</source>
-        <target state="translated">이 탐색 영역의 고유 식별자입니다. 모든 요청에서 확장으로 전달됩니다.</target>
-      </trans-unit>
-      <trans-unit id="dashboard.container.left-nav-bar.icon">
-        <source xml:lang="en">(Optional) Icon which is used to represent this nav section in the UI. Either a file path or a themeable configuration</source>
-        <target state="translated">(옵션) UI에서 이 탐색 섹션을 나타내는 데 사용되는 아이콘입니다. 파일 경로 또는 테마 지정 가능 구성입니다.</target>
-      </trans-unit>
-      <trans-unit id="dashboard.container.left-nav-bar.icon.light">
-        <source xml:lang="en">Icon path when a light theme is used</source>
-        <target state="translated">밝은 테마를 사용하는 경우의 아이콘 경로</target>
-      </trans-unit>
-      <trans-unit id="dashboard.container.left-nav-bar.icon.dark">
-        <source xml:lang="en">Icon path when a dark theme is used</source>
-        <target state="translated">어두운 테마를 사용하는 경우의 아이콘 경로</target>
-      </trans-unit>
-      <trans-unit id="dashboard.container.left-nav-bar.title">
-        <source xml:lang="en">Title of the nav section to show the user.</source>
-        <target state="translated">사용자에게 표시할 탐색 섹션의 제목입니다.</target>
-      </trans-unit>
-      <trans-unit id="dashboard.container.left-nav-bar.container">
-        <source xml:lang="en">The container that will be displayed in this nav section.</source>
-        <target state="translated">이 탐색 섹션에 표시할 컨테이너입니다.</target>
-      </trans-unit>
-      <trans-unit id="dashboard.container.left-nav-bar">
-        <source xml:lang="en">The list of dashboard containers that will be displayed in this navigation section.</source>
-        <target state="translated">이 탐색 섹션에 표시할 대시보드 컨테이너 목록입니다.</target>
-      </trans-unit>
-      <trans-unit id="navSection.missingTitle.error">
-        <source xml:lang="en">No title in nav section specified for extension.</source>
-        <target state="translated">탐색 섹션에 확장용으로 지정된 제목이 없습니다.</target>
-      </trans-unit>
-      <trans-unit id="navSection.missingContainer.error">
-        <source xml:lang="en">No container in nav section specified for extension.</source>
-        <target state="translated">탐색 섹션에 확장용으로 지정된 컨테이너가 없습니다.</target>
-      </trans-unit>
-      <trans-unit id="navSection.moreThanOneDashboardContainersError">
-        <source xml:lang="en">Exactly 1 dashboard container must be defined per space.</source>
-        <target state="translated">공란 1개에 정확히 1개의 대시보드 컨테이너를 정의해야 합니다.</target>
-      </trans-unit>
-      <trans-unit id="navSection.invalidContainer.error">
-        <source xml:lang="en">NAV_SECTION within NAV_SECTION is an invalid container for extension.</source>
-        <target state="translated">NAV_SECTION 내의 NAV_SECTION은 확장용으로 유효하지 않은 컨테이너입니다.</target>
-      </trans-unit>
-    </body>
-  </file>
-  <file original="src/sql/workbench/contrib/dashboard/browser/containers/dashboardWebviewContainer.contribution" source-language="en" datatype="plaintext" target-language="ko">
-    <body>
-      <trans-unit id="dashboard.container.webview">
-        <source xml:lang="en">The webview that will be displayed in this tab.</source>
-        <target state="translated">이 탭에 표시할 웹 보기입니다.</target>
-      </trans-unit>
-    </body>
-  </file>
-  <file original="src/sql/workbench/contrib/dashboard/browser/containers/dashboardWidgetContainer.contribution" source-language="en" datatype="plaintext" target-language="ko">
-    <body>
-      <trans-unit id="dashboard.container.widgets">
-        <source xml:lang="en">The list of widgets that will be displayed in this tab.</source>
-        <target state="translated">이 탭에 표시할 위젯 목록입니다.</target>
-      </trans-unit>
-      <trans-unit id="widgetContainer.invalidInputs">
-        <source xml:lang="en">The list of widgets is expected inside widgets-container for extension.</source>
-        <target state="translated">위젯 목록은 확장용 위젯 컨테이너 내에 있어야 합니다.</target>
-      </trans-unit>
-    </body>
-  </file>
-  <file original="src/sql/workbench/contrib/dashboard/browser/core/actions" source-language="en" datatype="plaintext" target-language="ko">
-    <body>
-      <trans-unit id="editDashboard">
-        <source xml:lang="en">Edit</source>
-        <target state="translated">편집</target>
-      </trans-unit>
-      <trans-unit id="editDashboardExit">
-        <source xml:lang="en">Exit</source>
-        <target state="translated">끝내기</target>
-      </trans-unit>
-      <trans-unit id="refreshWidget">
-        <source xml:lang="en">Refresh</source>
-        <target state="translated">새로 고침</target>
-      </trans-unit>
-      <trans-unit id="toggleMore">
-        <source xml:lang="en">Show Actions</source>
-        <target state="translated">작업 표시</target>
-      </trans-unit>
-      <trans-unit id="deleteWidget">
-        <source xml:lang="en">Delete Widget</source>
-        <target state="translated">위젯 삭제</target>
-      </trans-unit>
-      <trans-unit id="clickToUnpin">
-        <source xml:lang="en">Click to unpin</source>
-        <target state="translated">클릭하여 고정 해제</target>
-      </trans-unit>
-      <trans-unit id="clickToPin">
-        <source xml:lang="en">Click to pin</source>
-        <target state="translated">클릭하여 고정</target>
-      </trans-unit>
-      <trans-unit id="addFeatureAction.openInstalledFeatures">
-        <source xml:lang="en">Open installed features</source>
-        <target state="translated">설치된 기능 열기</target>
-      </trans-unit>
-      <trans-unit id="collapseWidget">
-        <source xml:lang="en">Collapse Widget</source>
-        <target state="translated">위젯 축소</target>
-      </trans-unit>
-      <trans-unit id="expandWidget">
-        <source xml:lang="en">Expand Widget</source>
-        <target state="translated">위젯 확장</target>
-      </trans-unit>
-    </body>
-  </file>
-  <file original="src/sql/workbench/contrib/dashboard/browser/core/dashboardHelper" source-language="en" datatype="plaintext" target-language="ko">
-    <body>
-      <trans-unit id="unknownDashboardContainerError">
-        <source xml:lang="en">{0} is an unknown container.</source>
-        <target state="translated">{0}은(는) 알 수 없는 컨테이너입니다.</target>
-      </trans-unit>
-    </body>
-  </file>
-  <file original="src/sql/workbench/contrib/dashboard/browser/core/dashboardPage.component" source-language="en" datatype="plaintext" target-language="ko">
-    <body>
-      <trans-unit id="home">
-        <source xml:lang="en">Home</source>
-        <target state="translated">홈</target>
-      </trans-unit>
-      <trans-unit id="missingConnectionInfo">
-        <source xml:lang="en">No connection information could be found for this dashboard</source>
-        <target state="translated">이 대시보드의 연결 정보를 찾을 수 없습니다.</target>
-      </trans-unit>
-      <trans-unit id="dashboard.generalTabGroupHeader">
-        <source xml:lang="en">General</source>
-        <target state="translated">일반</target>
-      </trans-unit>
-    </body>
-  </file>
-  <file original="src/sql/workbench/contrib/dashboard/browser/core/dashboardTab.contribution" source-language="en" datatype="plaintext" target-language="ko">
-    <body>
-      <trans-unit id="azdata.extension.contributes.dashboard.tab.id">
-        <source xml:lang="en">Unique identifier for this tab. Will be passed to the extension for any requests.</source>
-        <target state="translated">이 탭의 고유 식별자입니다. 모든 요청에서 확장으로 전달됩니다.</target>
-      </trans-unit>
-      <trans-unit id="azdata.extension.contributes.dashboard.tab.title">
-        <source xml:lang="en">Title of the tab to show the user.</source>
-        <target state="translated">사용자에게 표시할 탭의 제목입니다.</target>
-      </trans-unit>
-      <trans-unit id="azdata.extension.contributes.dashboard.tab.description">
-        <source xml:lang="en">Description of this tab that will be shown to the user.</source>
-        <target state="translated">사용자에게 표시할 이 탭에 대한 설명입니다.</target>
-      </trans-unit>
-      <trans-unit id="azdata.extension.contributes.tab.when">
-        <source xml:lang="en">Condition which must be true to show this item</source>
-        <target state="translated">이 항목을 표시하기 위해 true여야 하는 조건</target>
-      </trans-unit>
-      <trans-unit id="azdata.extension.contributes.tab.provider">
-        <source xml:lang="en">Defines the connection types this tab is compatible with. Defaults to 'MSSQL' if not set</source>
-        <target state="translated">이 탭과 호환되는 연결 형식을 정의합니다. 설정하지 않으면 기본 연결 형식은 'MSSQL'입니다.</target>
-      </trans-unit>
-      <trans-unit id="azdata.extension.contributes.dashboard.tab.container">
-        <source xml:lang="en">The container that will be displayed in this tab.</source>
-        <target state="translated">이 탭에 표시할 컨테이너입니다.</target>
-      </trans-unit>
-      <trans-unit id="azdata.extension.contributes.dashboard.tab.alwaysShow">
-        <source xml:lang="en">Whether or not this tab should always be shown or only when the user adds it.</source>
-        <target state="translated">이 탭을 항상 표시할지 또는 사용자가 추가할 때만 표시할지입니다.</target>
-      </trans-unit>
-      <trans-unit id="azdata.extension.contributes.dashboard.tab.isHomeTab">
-        <source xml:lang="en">Whether or not this tab should be used as the Home tab for a connection type.</source>
-        <target state="translated">이 탭을 연결 형식의 홈 탭으로 사용할지 여부입니다.</target>
-      </trans-unit>
-      <trans-unit id="azdata.extension.contributes.dashboard.tab.group">
-        <source xml:lang="en">The unique identifier of the group this tab belongs to, value for home group: home.</source>
-        <target state="translated">이 탭이 속한 그룹의 고유 식별자이며 홈 그룹의 값은 home입니다.</target>
-      </trans-unit>
-      <trans-unit id="dazdata.extension.contributes.dashboard.tab.icon">
-        <source xml:lang="en">(Optional) Icon which is used to represent this tab in the UI. Either a file path or a themeable configuration</source>
-        <target state="translated">(선택 사항) UI에서 이 탭을 나타내는 데 사용되는 아이콘입니다. 파일 경로 또는 테마 지정 가능 구성입니다.</target>
-      </trans-unit>
-      <trans-unit id="azdata.extension.contributes.dashboard.tab.icon.light">
-        <source xml:lang="en">Icon path when a light theme is used</source>
-        <target state="translated">밝은 테마를 사용하는 경우의 아이콘 경로</target>
-      </trans-unit>
-      <trans-unit id="azdata.extension.contributes.dashboard.tab.icon.dark">
-        <source xml:lang="en">Icon path when a dark theme is used</source>
-        <target state="translated">어두운 테마를 사용하는 경우의 아이콘 경로</target>
-      </trans-unit>
-      <trans-unit id="azdata.extension.contributes.tabs">
-        <source xml:lang="en">Contributes a single or multiple tabs for users to add to their dashboard.</source>
-        <target state="translated">사용자가 대시보드 추가할 단일 또는 다중 탭을 적용합니다.</target>
-      </trans-unit>
-      <trans-unit id="dashboardTab.contribution.noTitleError">
-        <source xml:lang="en">No title specified for extension.</source>
-        <target state="translated">확장용으로 지정한 제목이 없습니다.</target>
-      </trans-unit>
-      <trans-unit id="dashboardTab.contribution.noDescriptionWarning">
-        <source xml:lang="en">No description specified to show.</source>
-        <target state="translated">표시하도록 지정한 설명이 없습니다.</target>
-      </trans-unit>
-      <trans-unit id="dashboardTab.contribution.noContainerError">
-        <source xml:lang="en">No container specified for extension.</source>
-        <target state="translated">확장용으로 지정한 컨테이너가 없습니다.</target>
-      </trans-unit>
-      <trans-unit id="dashboardTab.contribution.moreThanOneDashboardContainersError">
-        <source xml:lang="en">Exactly 1 dashboard container must be defined per space</source>
-        <target state="translated">공란 1개에 정확히 1개의 대시보드 컨테이너를 정의해야 합니다.</target>
-      </trans-unit>
-      <trans-unit id="azdata.extension.contributes.dashboard.tabGroup.id">
-        <source xml:lang="en">Unique identifier for this tab group.</source>
-        <target state="translated">이 탭 그룹의 고유 식별자입니다.</target>
-      </trans-unit>
-      <trans-unit id="azdata.extension.contributes.dashboard.tabGroup.title">
-        <source xml:lang="en">Title of the tab group.</source>
-        <target state="translated">탭 그룹의 제목입니다.</target>
-      </trans-unit>
-      <trans-unit id="azdata.extension.contributes.tabGroups">
-        <source xml:lang="en">Contributes a single or multiple tab groups for users to add to their dashboard.</source>
-        <target state="translated">사용자가 대시보드에 추가할 하나 이상의 탭 그룹을 제공합니다.</target>
-      </trans-unit>
-      <trans-unit id="dashboardTabGroup.contribution.noIdError">
-        <source xml:lang="en">No id specified for tab group.</source>
-        <target state="translated">탭 그룹에 ID가 지정되지 않았습니다.</target>
-      </trans-unit>
-      <trans-unit id="dashboardTabGroup.contribution.noTitleError">
-        <source xml:lang="en">No title specified for tab group.</source>
-        <target state="translated">탭 그룹에 제목을 지정하지 않았습니다.</target>
-      </trans-unit>
-      <trans-unit id="administrationTabGroup">
-        <source xml:lang="en">Administration</source>
-        <target state="translated">관리</target>
-      </trans-unit>
-      <trans-unit id="monitoringTabGroup">
-        <source xml:lang="en">Monitoring</source>
-        <target state="translated">모니터링</target>
-      </trans-unit>
-      <trans-unit id="performanceTabGroup">
-        <source xml:lang="en">Performance</source>
-        <target state="translated">성능</target>
-      </trans-unit>
-      <trans-unit id="securityTabGroup">
-        <source xml:lang="en">Security</source>
-        <target state="translated">보안</target>
-      </trans-unit>
-      <trans-unit id="troubleshootingTabGroup">
-        <source xml:lang="en">Troubleshooting</source>
-        <target state="translated">문제 해결</target>
-      </trans-unit>
-      <trans-unit id="settingsTabGroup">
-        <source xml:lang="en">Settings</source>
-        <target state="translated">설정</target>
-      </trans-unit>
-      <trans-unit id="databasesTabDescription">
-        <source xml:lang="en">databases tab</source>
-        <target state="translated">데이터베이스 탭</target>
-      </trans-unit>
->>>>>>> 3e2bf7b9
-      <trans-unit id="databasesTabTitle">
-        <source xml:lang="en">Databases</source>
-        <target state="translated">데이터베이스</target>
-      </trans-unit>
-    </body>
-  </file>
-  <file original="src/sql/workbench/contrib/dashboard/browser/dashboard.contribution" source-language="en" datatype="plaintext" target-language="ko">
-    <body>
-      <trans-unit id="manage">
-        <source xml:lang="en">Manage</source>
-        <target state="translated">관리</target>
-      </trans-unit>
       <trans-unit id="dashboard.editor.label">
         <source xml:lang="en">Dashboard</source>
         <target state="translated">대시보드</target>
@@ -4270,7 +2526,6 @@
       <trans-unit id="loadingObjectsCompleted">
         <source xml:lang="en">loading objects completed.</source>
         <target state="translated">개체 로드가 완료되었습니다.</target>
-<<<<<<< HEAD
       </trans-unit>
       <trans-unit id="loadingDatabasesCompleted">
         <source xml:lang="en">loading databases completed.</source>
@@ -4288,25 +2543,6 @@
         <source xml:lang="en">Unable to load objects</source>
         <target state="translated">개체를 로드할 수 없습니다.</target>
       </trans-unit>
-=======
-      </trans-unit>
-      <trans-unit id="loadingDatabasesCompleted">
-        <source xml:lang="en">loading databases completed.</source>
-        <target state="translated">데이터베이스 로드가 완료되었습니다.</target>
-      </trans-unit>
-      <trans-unit id="seachObjects">
-        <source xml:lang="en">Search by name of type (t:, v:, f:, or sp:)</source>
-        <target state="translated">형식 이름(t:, v:, f: 또는 sp:)으로 검색</target>
-      </trans-unit>
-      <trans-unit id="searchDatabases">
-        <source xml:lang="en">Search databases</source>
-        <target state="translated">데이터베이스 검색</target>
-      </trans-unit>
-      <trans-unit id="dashboard.explorer.objectError">
-        <source xml:lang="en">Unable to load objects</source>
-        <target state="translated">개체를 로드할 수 없습니다.</target>
-      </trans-unit>
->>>>>>> 3e2bf7b9
       <trans-unit id="dashboard.explorer.databaseError">
         <source xml:lang="en">Unable to load databases</source>
         <target state="translated">데이터베이스를 로드할 수 없습니다.</target>
@@ -4406,7 +2642,6 @@
       <trans-unit id="chartInsightDescription">
         <source xml:lang="en">Displays results of a query as a chart on the dashboard</source>
         <target state="translated">쿼리 결과를 대시보드에 차트로 표시합니다.</target>
-<<<<<<< HEAD
       </trans-unit>
       <trans-unit id="colorMapDescription">
         <source xml:lang="en">Maps 'column name' -&gt; color. for example add 'column1': red to ensure this column uses a red color </source>
@@ -4472,73 +2707,6 @@
   </file>
   <file original="src/sql/workbench/contrib/dashboard/browser/widgets/insights/views/countInsight.contribution" source-language="en" datatype="plaintext" target-language="ko">
     <body>
-=======
-      </trans-unit>
-      <trans-unit id="colorMapDescription">
-        <source xml:lang="en">Maps 'column name' -&gt; color. for example add 'column1': red to ensure this column uses a red color </source>
-        <target state="translated">'열 이름'을 색에 매핑합니다. 예를 들어, 이 열에 빨간색을 사용하려면 'column1': red를 추가합니다. </target>
-      </trans-unit>
-      <trans-unit id="legendDescription">
-        <source xml:lang="en">Indicates preferred position and visibility of the chart legend. These are the column names from your query, and map to the label of each chart entry</source>
-        <target state="translated">차트 범례의 기본 위치 및 표시 여부를 나타냅니다. 이 항목은 쿼리의 열 이름이며, 각 차트 항목의 레이블에 매핑됩니다.</target>
-      </trans-unit>
-      <trans-unit id="labelFirstColumnDescription">
-        <source xml:lang="en">If dataDirection is horizontal, setting this to true uses the first columns value for the legend.</source>
-        <target state="translated">dataDirection이 horizontal인 경우, 이 값을 true로 설정하면 범례의 첫 번째 열 값을 사용합니다.</target>
-      </trans-unit>
-      <trans-unit id="columnsAsLabels">
-        <source xml:lang="en">If dataDirection is vertical, setting this to true will use the columns names for the legend.</source>
-        <target state="translated">dataDirection이 vertical인 경우, 이 값을 true로 설정하면 범례의 열 이름을 사용합니다.</target>
-      </trans-unit>
-      <trans-unit id="dataDirectionDescription">
-        <source xml:lang="en">Defines whether the data is read from a column (vertical) or a row (horizontal). For time series this is ignored as direction must be vertical.</source>
-        <target state="translated">데이터를 열(세로)에서 읽어올지 행(가로)에서 읽어올지를 정의합니다. 시계열에서는 방향이 세로여야 하므로 무시됩니다.</target>
-      </trans-unit>
-      <trans-unit id="showTopNData">
-        <source xml:lang="en">If showTopNData is set, showing only top N data in the chart.</source>
-        <target state="translated">showTopNData를 설정한 경우 차트에 상위 N개 데이터만 표시합니다.</target>
-      </trans-unit>
-    </body>
-  </file>
-  <file original="src/sql/workbench/contrib/dashboard/browser/widgets/insights/views/charts/types/barChart.contribution" source-language="en" datatype="plaintext" target-language="ko">
-    <body>
-      <trans-unit id="yAxisMin">
-        <source xml:lang="en">Minimum value of the y axis</source>
-        <target state="translated">Y축 최솟값</target>
-      </trans-unit>
-      <trans-unit id="yAxisMax">
-        <source xml:lang="en">Maximum value of the y axis</source>
-        <target state="translated">Y축 최댓값</target>
-      </trans-unit>
-      <trans-unit id="barchart.yAxisLabel">
-        <source xml:lang="en">Label for the y axis</source>
-        <target state="translated">Y축 레이블</target>
-      </trans-unit>
-      <trans-unit id="xAxisMin">
-        <source xml:lang="en">Minimum value of the x axis</source>
-        <target state="translated">X축 최솟값</target>
-      </trans-unit>
-      <trans-unit id="xAxisMax">
-        <source xml:lang="en">Maximum value of the x axis</source>
-        <target state="translated">X축 최댓값</target>
-      </trans-unit>
-      <trans-unit id="barchart.xAxisLabel">
-        <source xml:lang="en">Label for the x axis</source>
-        <target state="translated">X축 레이블</target>
-      </trans-unit>
-    </body>
-  </file>
-  <file original="src/sql/workbench/contrib/dashboard/browser/widgets/insights/views/charts/types/lineChart.contribution" source-language="en" datatype="plaintext" target-language="ko">
-    <body>
-      <trans-unit id="dataTypeDescription">
-        <source xml:lang="en">Indicates data property of a data set for a chart.</source>
-        <target state="translated">차트 데이터 세트의 데이터 속성을 나타냅니다.</target>
-      </trans-unit>
-    </body>
-  </file>
-  <file original="src/sql/workbench/contrib/dashboard/browser/widgets/insights/views/countInsight.contribution" source-language="en" datatype="plaintext" target-language="ko">
-    <body>
->>>>>>> 3e2bf7b9
       <trans-unit id="countInsightDescription">
         <source xml:lang="en">For each column in a resultset, displays the value in row 0 as a count followed by the column name. Supports '1 Healthy', '3 Unhealthy' for example, where 'Healthy' is the column name and 1 is the value in row 1 cell 1</source>
         <target state="translated">결과 세트의 각 열에 대해 행 0의 값을 개수와 열 이름으로 표시합니다. 예를 들어, '1 Healthy', '3 Unhealthy'가 지원됩니다. 여기서 'Healthy'는 열 이름이고 1은 행 1, 셀 1의 값입니다.</target>
@@ -5816,7 +3984,6 @@
       <trans-unit id="newQuery">
         <source xml:lang="en">New Notebook</source>
         <target state="translated">새 Notebook</target>
-<<<<<<< HEAD
       </trans-unit>
       <trans-unit id="workbench.action.setWorkspaceAndOpen">
         <source xml:lang="en">Set Workspace And Open</source>
@@ -6038,229 +4205,6 @@
         <source xml:lang="en">Results are sorted by count per file, in ascending order.</source>
         <target state="translated">결과는 파일별 개수의 오름차순으로 정렬됩니다.</target>
       </trans-unit>
-=======
-      </trans-unit>
-      <trans-unit id="workbench.action.setWorkspaceAndOpen">
-        <source xml:lang="en">Set Workspace And Open</source>
-        <target state="translated">작업 영역 설정 및 열기</target>
-      </trans-unit>
-      <trans-unit id="notebook.sqlStopOnError">
-        <source xml:lang="en">SQL kernel: stop Notebook execution when error occurs in a cell.</source>
-        <target state="translated">SQL 커널: 셀에서 오류가 발생하면 Notebook 실행을 중지합니다.</target>
-      </trans-unit>
-      <trans-unit id="notebook.showAllKernels">
-        <source xml:lang="en">(Preview) show all kernels for the current notebook provider.</source>
-        <target state="translated">(미리 보기) 현재 Notebook 공급자의 모든 커널을 표시합니다.</target>
-      </trans-unit>
-      <trans-unit id="notebook.allowADSCommands">
-        <source xml:lang="en">Allow notebooks to run Azure Data Studio commands.</source>
-        <target state="translated">Notebook이 Azure Data Studio 명령을 실행하도록 허용합니다.</target>
-      </trans-unit>
-      <trans-unit id="notebook.enableDoubleClickEdit">
-        <source xml:lang="en">Enable double click to edit for text cells in notebooks</source>
-        <target state="translated">두 번 클릭을 사용하여 Notebook에서 텍스트 셀 편집</target>
-      </trans-unit>
-      <trans-unit id="notebook.richTextModeDescription">
-        <source xml:lang="en">Text is displayed as Rich Text (also known as WYSIWYG).</source>
-        <target state="translated">텍스트는 서식 있는 텍스트로 표시됩니다(이 텍스트는 WYSIWYG라고도 함).</target>
-      </trans-unit>
-      <trans-unit id="notebook.splitViewModeDescription">
-        <source xml:lang="en">Markdown is displayed on the left, with a preview of the rendered text on the right.</source>
-        <target state="translated">Markdown은 왼쪽에 표시되고, 오른쪽에는 렌더링된 텍스트의 미리 보기가 표시됩니다.</target>
-      </trans-unit>
-      <trans-unit id="notebook.markdownModeDescription">
-        <source xml:lang="en">Text is displayed as Markdown.</source>
-        <target state="translated">텍스트가 Markdown으로 표시됩니다.</target>
-      </trans-unit>
-      <trans-unit id="notebook.defaultTextEditMode">
-        <source xml:lang="en">The default editing mode used for text cells</source>
-        <target state="translated">텍스트 셀에 사용되는 기본 편집 모드</target>
-      </trans-unit>
-      <trans-unit id="notebook.saveConnectionName">
-        <source xml:lang="en">(Preview) Save connection name in notebook metadata.</source>
-        <target state="translated">(미리 보기) 연결 이름을 Notebook 메타데이터에 저장합니다.</target>
-      </trans-unit>
-      <trans-unit id="notebook.markdownPreviewLineHeight">
-        <source xml:lang="en">Controls the line height used in the notebook markdown preview. This number is relative to the font size.</source>
-        <target state="translated">Notebook markdown 미리 보기에서 사용되는 줄 높이를 제어합니다. 해당 숫자는 글꼴 크기에 상대적입니다.</target>
-      </trans-unit>
-      <trans-unit id="notebook.showRenderedNotebookinDiffEditor">
-        <source xml:lang="en">(Preview) Show rendered notebook in diff editor.</source>
-        <target state="translated">(미리 보기) diff 편집기에서 렌더링된 전자 필기장을 표시합니다.</target>
-      </trans-unit>
-      <trans-unit id="notebook.maxRichTextUndoHistory">
-        <source xml:lang="en">The maximum number of changes stored in the undo history for the notebook Rich Text editor.</source>
-        <target state="translated">전자 필기장 서식 있는 텍스트 편집기의 실행 취소 기록에 저장된 최대 변경 내용 수입니다.</target>
-      </trans-unit>
-      <trans-unit id="searchConfigurationTitle">
-        <source xml:lang="en">Search Notebooks</source>
-        <target state="translated">Notebook 검색</target>
-      </trans-unit>
-      <trans-unit id="exclude">
-        <source xml:lang="en">Configure glob patterns for excluding files and folders in fulltext searches and quick open. Inherits all glob patterns from the `#files.exclude#` setting. Read more about glob patterns [here](https://code.visualstudio.com/docs/editor/codebasics#_advanced-search-options).</source>
-        <target state="translated">전체 텍스트 검색 및 빠른 열기에서 glob 패턴을 구성하여 파일 및 폴더를 제외합니다. `#files.exclude#` 설정에서 모든 glob 패턴을 상속합니다. [여기](https://code.visualstudio.com/docs/editor/codebasics#_advanced-search-options)에서 glob 패턴에 대해 자세히 알아보세요.</target>
-      </trans-unit>
-      <trans-unit id="exclude.boolean">
-        <source xml:lang="en">The glob pattern to match file paths against. Set to true or false to enable or disable the pattern.</source>
-        <target state="translated">파일 경로를 일치시킬 GLOB 패턴입니다. 패턴을 사용하거나 사용하지 않도록 설정하려면 true 또는 false로 설정하세요.</target>
-      </trans-unit>
-      <trans-unit id="exclude.when">
-        <source xml:lang="en">Additional check on the siblings of a matching file. Use $(basename) as variable for the matching file name.</source>
-        <target state="translated">일치하는 파일의 형제에 대한 추가 검사입니다. $(basename)을 일치하는 파일 이름에 대한 변수로 사용하세요.</target>
-      </trans-unit>
-      <trans-unit id="useRipgrep">
-        <source xml:lang="en">This setting is deprecated and now falls back on "search.usePCRE2".</source>
-        <target state="translated">이 설정은 사용되지 않으며 이제 "search.usePCRE2"로 대체됩니다.</target>
-      </trans-unit>
-      <trans-unit id="useRipgrepDeprecated">
-        <source xml:lang="en">Deprecated. Consider "search.usePCRE2" for advanced regex feature support.</source>
-        <target state="translated">사용되지 않습니다. 고급 regex 기능을 지원하려면 "search.usePCRE2"를 사용해 보세요.</target>
-      </trans-unit>
-      <trans-unit id="search.maintainFileSearchCache">
-        <source xml:lang="en">When enabled, the searchService process will be kept alive instead of being shut down after an hour of inactivity. This will keep the file search cache in memory.</source>
-        <target state="translated">사용하도록 설정하면 searchService 프로세스가 1시간의 비활성 상태 이후 종료되지 않고 계속 유지됩니다. 메모리에 파일 검색 캐시가 유지됩니다.</target>
-      </trans-unit>
-      <trans-unit id="useIgnoreFiles">
-        <source xml:lang="en">Controls whether to use `.gitignore` and `.ignore` files when searching for files.</source>
-        <target state="translated">파일을 검색할 때 '.gitignore' 파일 및 '.ignore' 파일을 사용할지 여부를 제어합니다.</target>
-      </trans-unit>
-      <trans-unit id="useGlobalIgnoreFiles">
-        <source xml:lang="en">Controls whether to use global `.gitignore` and `.ignore` files when searching for files.</source>
-        <target state="translated">파일을 검색할 때 전역 '.gitignore' 및 '.ignore' 파일을 사용할지 여부를 제어합니다.</target>
-      </trans-unit>
-      <trans-unit id="search.quickOpen.includeSymbols">
-        <source xml:lang="en">Whether to include results from a global symbol search in the file results for Quick Open.</source>
-        <target state="translated">Quick Open에 대한 파일 결과에 전역 기호 검색 결과를 포함할지 여부입니다.</target>
-      </trans-unit>
-      <trans-unit id="search.quickOpen.includeHistory">
-        <source xml:lang="en">Whether to include results from recently opened files in the file results for Quick Open.</source>
-        <target state="translated">Quick Open에 대한 파일 결과에 최근에 연 파일의 결과를 포함할지 여부입니다.</target>
-      </trans-unit>
-      <trans-unit id="filterSortOrder.default">
-        <source xml:lang="en">History entries are sorted by relevance based on the filter value used. More relevant entries appear first.</source>
-        <target state="translated">기록 항목은 사용된 필터 값을 기준으로 관련성별로 정렬됩니다. 관련성이 더 높은 항목이 먼저 표시됩니다.</target>
-      </trans-unit>
-      <trans-unit id="filterSortOrder.recency">
-        <source xml:lang="en">History entries are sorted by recency. More recently opened entries appear first.</source>
-        <target state="translated">기록이 최신순으로 정렬됩니다. 가장 최근에 열람한 항목부터 표시됩니다.</target>
-      </trans-unit>
-      <trans-unit id="filterSortOrder">
-        <source xml:lang="en">Controls sorting order of editor history in quick open when filtering.</source>
-        <target state="translated">필터링할 때 빠른 열기에서 편집기 기록의 정렬 순서를 제어합니다.</target>
-      </trans-unit>
-      <trans-unit id="search.followSymlinks">
-        <source xml:lang="en">Controls whether to follow symlinks while searching.</source>
-        <target state="translated">검색하는 동안 symlink를 누를지 여부를 제어합니다.</target>
-      </trans-unit>
-      <trans-unit id="search.smartCase">
-        <source xml:lang="en">Search case-insensitively if the pattern is all lowercase, otherwise, search case-sensitively.</source>
-        <target state="translated">패턴이 모두 소문자인 경우 대/소문자를 구분하지 않고 검색하고, 그렇지 않으면 대/소문자를 구분하여 검색합니다.</target>
-      </trans-unit>
-      <trans-unit id="search.globalFindClipboard">
-        <source xml:lang="en">Controls whether the search view should read or modify the shared find clipboard on macOS.</source>
-        <target state="translated">macOS에서 검색 보기가 공유 클립보드 찾기를 읽거나 수정할지 여부를 제어합니다.</target>
-      </trans-unit>
-      <trans-unit id="search.location">
-        <source xml:lang="en">Controls whether the search will be shown as a view in the sidebar or as a panel in the panel area for more horizontal space.</source>
-        <target state="translated">검색을 사이드바의 보기로 표시할지 또는 가로 간격을 늘리기 위해 패널 영역의 패널로 표시할지를 제어합니다.</target>
-      </trans-unit>
-      <trans-unit id="search.location.deprecationMessage">
-        <source xml:lang="en">This setting is deprecated. Please use the search view's context menu instead.</source>
-        <target state="translated">이 설정은 더 이상 사용되지 않습니다. 대신 검색 보기의 컨텍스트 메뉴를 사용하세요.</target>
-      </trans-unit>
-      <trans-unit id="search.collapseResults.auto">
-        <source xml:lang="en">Files with less than 10 results are expanded. Others are collapsed.</source>
-        <target state="translated">결과가 10개 미만인 파일이 확장됩니다. 다른 파일은 축소됩니다.</target>
-      </trans-unit>
-      <trans-unit id="search.collapseAllResults">
-        <source xml:lang="en">Controls whether the search results will be collapsed or expanded.</source>
-        <target state="translated">검색 결과를 축소 또는 확장할지 여부를 제어합니다.</target>
-      </trans-unit>
-      <trans-unit id="search.useReplacePreview">
-        <source xml:lang="en">Controls whether to open Replace Preview when selecting or replacing a match.</source>
-        <target state="translated">일치하는 항목을 선택하거나 바꿀 때 미리 보기 바꾸기를 열지 여부를 제어합니다.</target>
-      </trans-unit>
-      <trans-unit id="search.showLineNumbers">
-        <source xml:lang="en">Controls whether to show line numbers for search results.</source>
-        <target state="translated">검색 결과의 줄 번호를 표시할지 여부를 제어합니다.</target>
-      </trans-unit>
-      <trans-unit id="search.usePCRE2">
-        <source xml:lang="en">Whether to use the PCRE2 regex engine in text search. This enables using some advanced regex features like lookahead and backreferences. However, not all PCRE2 features are supported - only features that are also supported by JavaScript.</source>
-        <target state="translated">텍스트 검색에서 PCRE2 regex 엔진을 사용할지 여부입니다. 사용하도록 설정하면 lookahead 및 backreferences와 같은 몇 가지 고급 regex 기능을 사용할 수 있습니다. 하지만 모든 PCRE2 기능이 지원되지는 않으며, JavaScript에서도 지원되는 기능만 지원됩니다.</target>
-      </trans-unit>
-      <trans-unit id="usePCRE2Deprecated">
-        <source xml:lang="en">Deprecated. PCRE2 will be used automatically when using regex features that are only supported by PCRE2.</source>
-        <target state="translated">사용되지 않습니다. PCRE2는 PCRE2에서만 지원하는 regex 기능을 사용할 경우 자동으로 사용됩니다.</target>
-      </trans-unit>
-      <trans-unit id="search.actionsPositionAuto">
-        <source xml:lang="en">Position the actionbar to the right when the search view is narrow, and immediately after the content when the search view is wide.</source>
-        <target state="translated">검색 보기가 좁을 때는 오른쪽에, 그리고 검색 보기가 넓을 때는 콘텐츠 바로 뒤에 작업 모음을 배치합니다.</target>
-      </trans-unit>
-      <trans-unit id="search.actionsPositionRight">
-        <source xml:lang="en">Always position the actionbar to the right.</source>
-        <target state="translated">작업 모음을 항상 오른쪽에 배치합니다.</target>
-      </trans-unit>
-      <trans-unit id="search.actionsPosition">
-        <source xml:lang="en">Controls the positioning of the actionbar on rows in the search view.</source>
-        <target state="translated">검색 보기에서 행의 작업 모음 위치를 제어합니다.</target>
-      </trans-unit>
-      <trans-unit id="search.searchOnType">
-        <source xml:lang="en">Search all files as you type.</source>
-        <target state="translated">입력할 때 모든 파일을 검색합니다.</target>
-      </trans-unit>
-      <trans-unit id="search.seedWithNearestWord">
-        <source xml:lang="en">Enable seeding search from the word nearest the cursor when the active editor has no selection.</source>
-        <target state="translated">활성 편집기에 선택 항목이 없을 경우 커서에 가장 가까운 단어에서 시드 검색을 사용합니다.</target>
-      </trans-unit>
-      <trans-unit id="search.seedOnFocus">
-        <source xml:lang="en">Update workspace search query to the editor's selected text when focusing the search view. This happens either on click or when triggering the `workbench.views.search.focus` command.</source>
-        <target state="translated">검색 보기에 포커스가 있을 때 작업 영역 검색 쿼리를 편집기의 선택한 텍스트로 업데이트합니다. 이 동작은 클릭 시 또는 `workbench.views.search.focus` 명령을 트리거할 때 발생합니다.</target>
-      </trans-unit>
-      <trans-unit id="search.searchOnTypeDebouncePeriod">
-        <source xml:lang="en">When `#search.searchOnType#` is enabled, controls the timeout in milliseconds between a character being typed and the search starting. Has no effect when `search.searchOnType` is disabled.</source>
-        <target state="translated">'#search.searchOnType#'이 활성화되면 입력되는 문자와 검색 시작 사이의 시간 시간을 밀리초 단위로 제어합니다. 'search.searchOnType'을 사용하지 않도록 설정하면 아무런 효과가 없습니다.</target>
-      </trans-unit>
-      <trans-unit id="search.searchEditor.doubleClickBehaviour.selectWord">
-        <source xml:lang="en">Double clicking selects the word under the cursor.</source>
-        <target state="translated">두 번 클릭하면 커서 아래에 있는 단어가 선택됩니다.</target>
-      </trans-unit>
-      <trans-unit id="search.searchEditor.doubleClickBehaviour.goToLocation">
-        <source xml:lang="en">Double clicking opens the result in the active editor group.</source>
-        <target state="translated">두 번 클릭하면 활성 편집기 그룹에 결과가 열립니다.</target>
-      </trans-unit>
-      <trans-unit id="search.searchEditor.doubleClickBehaviour.openLocationToSide">
-        <source xml:lang="en">Double clicking opens the result in the editor group to the side, creating one if it does not yet exist.</source>
-        <target state="translated">두 번 클릭하면 측면의 편집기 그룹에 결과가 열리고, 편집기 그룹이 없으면 새로 만듭니다.</target>
-      </trans-unit>
-      <trans-unit id="search.searchEditor.doubleClickBehaviour">
-        <source xml:lang="en">Configure effect of double clicking a result in a search editor.</source>
-        <target state="translated">검색 편집기에서 결과를 두 번 클릭하는 효과를 구성합니다.</target>
-      </trans-unit>
-      <trans-unit id="searchSortOrder.default">
-        <source xml:lang="en">Results are sorted by folder and file names, in alphabetical order.</source>
-        <target state="translated">결과는 폴더 및 파일 이름의 알파벳 순으로 정렬됩니다.</target>
-      </trans-unit>
-      <trans-unit id="searchSortOrder.filesOnly">
-        <source xml:lang="en">Results are sorted by file names ignoring folder order, in alphabetical order.</source>
-        <target state="translated">결과는 폴더 순서를 무시하고 파일 이름별 알파벳 순으로 정렬됩니다.</target>
-      </trans-unit>
-      <trans-unit id="searchSortOrder.type">
-        <source xml:lang="en">Results are sorted by file extensions, in alphabetical order.</source>
-        <target state="translated">결과는 파일 확장자의 알파벳 순으로 정렬됩니다.</target>
-      </trans-unit>
-      <trans-unit id="searchSortOrder.modified">
-        <source xml:lang="en">Results are sorted by file last modified date, in descending order.</source>
-        <target state="translated">결과는 파일을 마지막으로 수정한 날짜의 내림차순으로 정렬됩니다.</target>
-      </trans-unit>
-      <trans-unit id="searchSortOrder.countDescending">
-        <source xml:lang="en">Results are sorted by count per file, in descending order.</source>
-        <target state="translated">결과는 파일별 개수의 내림차순으로 정렬됩니다.</target>
-      </trans-unit>
-      <trans-unit id="searchSortOrder.countAscending">
-        <source xml:lang="en">Results are sorted by count per file, in ascending order.</source>
-        <target state="translated">결과는 파일별 개수의 오름차순으로 정렬됩니다.</target>
-      </trans-unit>
->>>>>>> 3e2bf7b9
       <trans-unit id="search.sortOrder">
         <source xml:lang="en">Controls sorting order of search results.</source>
         <target state="translated">검색 결과의 정렬 순서를 제어합니다.</target>
@@ -6272,7 +4216,6 @@
       <trans-unit id="loading">
         <source xml:lang="en">Loading kernels...</source>
         <target state="translated">커널을 로드하는 중...</target>
-<<<<<<< HEAD
       </trans-unit>
       <trans-unit id="changing">
         <source xml:lang="en">Changing kernel...</source>
@@ -6364,7 +4307,7 @@
     <body>
       <trans-unit id="notebookEditor.name">
         <source xml:lang="en">Notebook Editor</source>
-        <target state="new">Notebook Editor</target>
+        <target state="translated">Notebook 편집기</target>
       </trans-unit>
     </body>
   </file>
@@ -6646,14 +4589,6 @@
         <source xml:lang="en">Are you sure you want to clear the data?</source>
         <target state="translated">데이터를 지우시겠습니까?</target>
       </trans-unit>
-      <trans-unit id="profiler.yes">
-        <source xml:lang="en">Yes</source>
-        <target state="translated">예</target>
-      </trans-unit>
-      <trans-unit id="profiler.no">
-        <source xml:lang="en">No</source>
-        <target state="translated">아니요</target>
-      </trans-unit>
       <trans-unit id="profilerAction.autoscrollOn">
         <source xml:lang="en">Auto Scroll: On</source>
         <target state="translated">자동 스크롤: 켜기</target>
@@ -6842,569 +4777,6 @@
         <source xml:lang="en">Chart</source>
         <target state="translated">차트</target>
       </trans-unit>
-=======
-      </trans-unit>
-      <trans-unit id="changing">
-        <source xml:lang="en">Changing kernel...</source>
-        <target state="translated">커널을 변경하는 중...</target>
-      </trans-unit>
-      <trans-unit id="AttachTo">
-        <source xml:lang="en">Attach to </source>
-        <target state="translated">연결 대상 </target>
-      </trans-unit>
-      <trans-unit id="Kernel">
-        <source xml:lang="en">Kernel </source>
-        <target state="translated">커널 </target>
-      </trans-unit>
-      <trans-unit id="loadingContexts">
-        <source xml:lang="en">Loading contexts...</source>
-        <target state="translated">컨텍스트를 로드하는 중...</target>
-      </trans-unit>
-      <trans-unit id="changeConnection">
-        <source xml:lang="en">Change Connection</source>
-        <target state="translated">연결 변경</target>
-      </trans-unit>
-      <trans-unit id="selectConnection">
-        <source xml:lang="en">Select Connection</source>
-        <target state="translated">연결 선택</target>
-      </trans-unit>
-      <trans-unit id="localhost">
-        <source xml:lang="en">localhost</source>
-        <target state="translated">localhost</target>
-      </trans-unit>
-      <trans-unit id="noKernel">
-        <source xml:lang="en">No Kernel</source>
-        <target state="translated">커널 없음</target>
-      </trans-unit>
-      <trans-unit id="kernelNotSupported">
-        <source xml:lang="en">This notebook cannot run with parameters as the kernel is not supported. Please use the supported kernels and format. [Learn more](https://docs.microsoft.com/sql/azure-data-studio/notebooks/notebooks-parameterization).</source>
-        <target state="translated">커널이 지원되지 않으므로 이 전자 필기장을 매개 변수로 실행할 수 없습니다. 지원되는 커널 및 형식을 사용하세요. [자세한 정보] (https://docs.microsoft.com/sql/azure-data-studio/notebooks/notebooks-parameterization).</target>
-      </trans-unit>
-      <trans-unit id="noParametersCell">
-        <source xml:lang="en">This notebook cannot run with parameters until a parameter cell is added. [Learn more](https://docs.microsoft.com/sql/azure-data-studio/notebooks/notebooks-parameterization).</source>
-        <target state="translated">이 전자 필기장은 매개 변수 셀이 추가될 때까지 매개 변수를 사용하여 실행할 수 없습니다. [자세히 알아보기] (https://docs.microsoft.com/sql/azure-data-studio/notebooks/notebooks-parameterization).</target>
-      </trans-unit>
-      <trans-unit id="noParametersInCell">
-        <source xml:lang="en">This notebook cannot run with parameters until there are parameters added to the parameter cell. [Learn more](https://docs.microsoft.com/sql/azure-data-studio/notebooks/notebooks-parameterization).</source>
-        <target state="translated">매개 변수 셀에 추가된 매개 변수가 있을 때까지 이 전자 필기장을 매개 변수로 실행할 수 없습니다. [자세한 정보] (https://docs.microsoft.com/sql/azure-data-studio/notebooks/notebooks-parameterization).</target>
-      </trans-unit>
-      <trans-unit id="clearResults">
-        <source xml:lang="en">Clear Results</source>
-        <target state="translated">결과 지우기</target>
-      </trans-unit>
-      <trans-unit id="trustLabel">
-        <source xml:lang="en">Trusted</source>
-        <target state="translated">신뢰할 수 있음</target>
-      </trans-unit>
-      <trans-unit id="untrustLabel">
-        <source xml:lang="en">Not Trusted</source>
-        <target state="translated">신뢰할 수 없음</target>
-      </trans-unit>
-      <trans-unit id="collapseAllCells">
-        <source xml:lang="en">Collapse Cells</source>
-        <target state="translated">셀 축소</target>
-      </trans-unit>
-      <trans-unit id="expandAllCells">
-        <source xml:lang="en">Expand Cells</source>
-        <target state="translated">셀 확장</target>
-      </trans-unit>
-      <trans-unit id="runParameters">
-        <source xml:lang="en">Run with Parameters</source>
-        <target state="translated">매개 변수를 사용하여 실행</target>
-      </trans-unit>
-      <trans-unit id="noContextAvailable">
-        <source xml:lang="en">None</source>
-        <target state="translated">없음</target>
-      </trans-unit>
-      <trans-unit id="newNotebookAction">
-        <source xml:lang="en">New Notebook</source>
-        <target state="translated">새 Notebook</target>
-      </trans-unit>
-      <trans-unit id="notebook.findNext">
-        <source xml:lang="en">Find Next String</source>
-        <target state="translated">다음 문자열 찾기</target>
-      </trans-unit>
-      <trans-unit id="notebook.findPrevious">
-        <source xml:lang="en">Find Previous String</source>
-        <target state="translated">이전 문자열 찾기</target>
-      </trans-unit>
-    </body>
-  </file>
-  <file original="src/sql/workbench/contrib/notebook/browser/notebookEditor" source-language="en" datatype="plaintext" target-language="ko">
-    <body>
-      <trans-unit id="notebookEditor.name">
-        <source xml:lang="en">Notebook Editor</source>
-        <target state="translated">Notebook 편집기</target>
-      </trans-unit>
-    </body>
-  </file>
-  <file original="src/sql/workbench/contrib/notebook/browser/notebookExplorer/notebookExplorerViewlet" source-language="en" datatype="plaintext" target-language="ko">
-    <body>
-      <trans-unit id="notebookExplorer.searchResults">
-        <source xml:lang="en">Search Results</source>
-        <target state="translated">검색 결과</target>
-      </trans-unit>
-      <trans-unit id="searchPathNotFoundError">
-        <source xml:lang="en">Search path not found: {0}</source>
-        <target state="translated">검색 경로를 찾을 수 없음: {0}</target>
-      </trans-unit>
-      <trans-unit id="notebookExplorer.name">
-        <source xml:lang="en">Notebooks</source>
-        <target state="translated">Notebook</target>
-      </trans-unit>
-    </body>
-  </file>
-  <file original="src/sql/workbench/contrib/notebook/browser/notebookExplorer/notebookSearch" source-language="en" datatype="plaintext" target-language="ko">
-    <body>
-      <trans-unit id="searchWithoutFolder">
-        <source xml:lang="en">You have not opened any folder that contains notebooks/books. </source>
-        <target state="translated">Notebook/Book이 포함된 폴더를 열지 않았습니다. </target>
-      </trans-unit>
-      <trans-unit id="openNotebookFolder">
-        <source xml:lang="en">Open Notebooks</source>
-        <target state="translated">Notebook 열기</target>
-      </trans-unit>
-      <trans-unit id="searchMaxResultsWarning">
-        <source xml:lang="en">The result set only contains a subset of all matches. Please be more specific in your search to narrow down the results.</source>
-        <target state="translated">결과 집합에는 모든 일치 항목의 하위 집합만 포함됩니다. 결과 범위를 좁히려면 검색을 더 세분화하세요.</target>
-      </trans-unit>
-      <trans-unit id="searchInProgress">
-        <source xml:lang="en">Search in progress... - </source>
-        <target state="translated">검색 진행 중... - </target>
-      </trans-unit>
-      <trans-unit id="noResultsIncludesExcludes">
-        <source xml:lang="en">No results found in '{0}' excluding '{1}' - </source>
-        <target state="translated">'{0}'에 '{1}'을(를) 제외한 결과 없음 - </target>
-      </trans-unit>
-      <trans-unit id="noResultsIncludes">
-        <source xml:lang="en">No results found in '{0}' - </source>
-        <target state="translated">'{0}'에 결과 없음 - </target>
-      </trans-unit>
-      <trans-unit id="noResultsExcludes">
-        <source xml:lang="en">No results found excluding '{0}' - </source>
-        <target state="translated">'{0}'을(를) 제외하는 결과가 없음 - </target>
-      </trans-unit>
-      <trans-unit id="noResultsFound">
-        <source xml:lang="en">No results found. Review your settings for configured exclusions and check your gitignore files - </source>
-        <target state="translated">결과가 없습니다. 구성된 제외에 대한 설정을 검토하고 gitignore 파일을 확인하세요. - </target>
-      </trans-unit>
-      <trans-unit id="rerunSearch.message">
-        <source xml:lang="en">Search again</source>
-        <target state="translated">다시 검색</target>
-      </trans-unit>
-      <trans-unit id="rerunSearchInAll.message">
-        <source xml:lang="en">Search again in all files</source>
-        <target state="translated">모든 파일에서 다시 검색</target>
-      </trans-unit>
-      <trans-unit id="openSettings.message">
-        <source xml:lang="en">Open Settings</source>
-        <target state="translated">설정 열기</target>
-      </trans-unit>
-      <trans-unit id="ariaSearchResultsStatus">
-        <source xml:lang="en">Search returned {0} results in {1} files</source>
-        <target state="translated">검색에서 {1}개의 파일에 {0}개의 결과를 반환했습니다.</target>
-      </trans-unit>
-      <trans-unit id="ToggleCollapseAndExpandAction.label">
-        <source xml:lang="en">Toggle Collapse and Expand</source>
-        <target state="translated">축소 및 확장 전환</target>
-      </trans-unit>
-      <trans-unit id="CancelSearchAction.label">
-        <source xml:lang="en">Cancel Search</source>
-        <target state="translated">검색 취소</target>
-      </trans-unit>
-      <trans-unit id="ExpandAllAction.label">
-        <source xml:lang="en">Expand All</source>
-        <target state="translated">모두 확장</target>
-      </trans-unit>
-      <trans-unit id="CollapseDeepestExpandedLevelAction.label">
-        <source xml:lang="en">Collapse All</source>
-        <target state="translated">모두 축소</target>
-      </trans-unit>
-      <trans-unit id="ClearSearchResultsAction.label">
-        <source xml:lang="en">Clear Search Results</source>
-        <target state="translated">검색 결과 지우기</target>
-      </trans-unit>
-    </body>
-  </file>
-  <file original="src/sql/workbench/contrib/notebook/browser/notebookExplorer/notebookSearchWidget" source-language="en" datatype="plaintext" target-language="ko">
-    <body>
-      <trans-unit id="label.Search">
-        <source xml:lang="en">Search: Type Search Term and press Enter to search or Escape to cancel</source>
-        <target state="translated">검색: 검색어를 입력하고 Enter 키를 눌러서 검색하세요. 취소하려면 Esc 키를 누르세요.</target>
-      </trans-unit>
-      <trans-unit id="search.placeHolder">
-        <source xml:lang="en">Search</source>
-        <target state="translated">검색</target>
-      </trans-unit>
-    </body>
-  </file>
-  <file original="src/sql/workbench/contrib/notebook/browser/notebookViews/notebookViews.component" source-language="en" datatype="plaintext" target-language="ko">
-    <body>
-      <trans-unit id="cellNotFound">
-        <source xml:lang="en">cell with URI {0} was not found in this model</source>
-        <target state="translated">이 모델에서 URI가 {0}인 셀을 찾을 수 없습니다.</target>
-      </trans-unit>
-      <trans-unit id="cellRunFailed">
-        <source xml:lang="en">Run Cells failed - See error in output of the currently selected cell for more information.</source>
-        <target state="translated">셀 실행 실패 - 자세한 내용은 현재 선택한 셀의 출력 오류를 참조하세요.</target>
-      </trans-unit>
-    </body>
-  </file>
-  <file original="src/sql/workbench/contrib/notebook/browser/notebookViews/notebookViewsCodeCell.component" source-language="en" datatype="plaintext" target-language="ko">
-    <body>
-      <trans-unit id="viewsCodeCell.emptyCellText">
-        <source xml:lang="en">Please run this cell to view outputs.</source>
-        <target state="translated">출력을 보려면 이 셀을 실행하세요.</target>
-      </trans-unit>
-    </body>
-  </file>
-  <file original="src/sql/workbench/contrib/notebook/browser/notebookViews/notebookViewsGrid.component" source-language="en" datatype="plaintext" target-language="ko">
-    <body>
-      <trans-unit id="emptyText">
-        <source xml:lang="en">This view is empty. Add a cell to this view by clicking the Insert Cells button.</source>
-        <target state="translated">이 보기는 비어 있습니다. 셀 삽입 단추를 클릭하여 이 보기에 셀을 추가합니다.</target>
-      </trans-unit>
-    </body>
-  </file>
-  <file original="src/sql/workbench/contrib/notebook/browser/outputs/gridOutput.component" source-language="en" datatype="plaintext" target-language="ko">
-    <body>
-      <trans-unit id="copyFailed">
-        <source xml:lang="en">Copy failed with error {0}</source>
-        <target state="translated">{0} 오류를 나타내며 복사 실패</target>
-      </trans-unit>
-      <trans-unit id="notebook.showChart">
-        <source xml:lang="en">Show chart</source>
-        <target state="translated">차트 표시</target>
-      </trans-unit>
-      <trans-unit id="notebook.showTable">
-        <source xml:lang="en">Show table</source>
-        <target state="translated">테이블 표시</target>
-      </trans-unit>
-    </body>
-  </file>
-  <file original="src/sql/workbench/contrib/notebook/browser/outputs/mimeRenderer.component" source-language="en" datatype="plaintext" target-language="ko">
-    <body>
-      <trans-unit id="noRendererFound">
-        <source xml:lang="en">No {0} renderer could be found for output. It has the following MIME types: {1}</source>
-        <target state="translated">출력의 {0} 렌더러를 찾을 수 없습니다. MIME 형식이 {1}입니다.</target>
-      </trans-unit>
-      <trans-unit id="safe">
-        <source xml:lang="en">(safe) </source>
-        <target state="translated">(안전) </target>
-      </trans-unit>
-    </body>
-  </file>
-  <file original="src/sql/workbench/contrib/notebook/browser/outputs/plotlyOutput.component" source-language="en" datatype="plaintext" target-language="ko">
-    <body>
-      <trans-unit id="plotlyError">
-        <source xml:lang="en">Error displaying Plotly graph: {0}</source>
-        <target state="translated">플롯 그래프 {0}을(를) 표시하는 동안 오류가 발생했습니다.</target>
-      </trans-unit>
-    </body>
-  </file>
-  <file original="src/sql/workbench/contrib/objectExplorer/browser/serverTreeView" source-language="en" datatype="plaintext" target-language="ko">
-    <body>
-      <trans-unit id="servers.noConnections">
-        <source xml:lang="en">No connections found.</source>
-        <target state="translated">연결이 없습니다.</target>
-      </trans-unit>
-      <trans-unit id="serverTree.addConnection">
-        <source xml:lang="en">Add Connection</source>
-        <target state="translated">연결 추가</target>
-      </trans-unit>
-    </body>
-  </file>
-  <file original="src/sql/workbench/contrib/objectExplorer/common/serverGroup.contribution" source-language="en" datatype="plaintext" target-language="ko">
-    <body>
-      <trans-unit id="serverGroup.colors">
-        <source xml:lang="en">Server Group color palette used in the Object Explorer viewlet.</source>
-        <target state="translated">개체 탐색기 뷰렛에서 사용되는 서버 그룹 색상표입니다.</target>
-      </trans-unit>
-      <trans-unit id="serverGroup.autoExpand">
-        <source xml:lang="en">Auto-expand Server Groups in the Object Explorer viewlet.</source>
-        <target state="translated">개체 탐색기 뷰렛에서 서버 그룹을 자동으로 확장합니다.</target>
-      </trans-unit>
-      <trans-unit id="serverTree.useAsyncServerTree">
-        <source xml:lang="en">(Preview) Use the new async server tree for the Servers view and Connection Dialog with support for new features such as dynamic node filtering.</source>
-        <target state="translated">(미리 보기) 동적 노드 필터링과 같은 새로운 기능 지원을 사용하여 서버 보기 및 연결 대화 상자에 새 비동기 서버 트리를 사용합니다.</target>
-      </trans-unit>
-    </body>
-  </file>
-  <file original="src/sql/workbench/contrib/preferences/browser/sqlSettingsLayout" source-language="en" datatype="plaintext" target-language="ko">
-    <body>
-      <trans-unit id="data">
-        <source xml:lang="en">Data</source>
-        <target state="translated">데이터</target>
-      </trans-unit>
-      <trans-unit id="connection">
-        <source xml:lang="en">Connection</source>
-        <target state="translated">연결</target>
-      </trans-unit>
-      <trans-unit id="queryEditor">
-        <source xml:lang="en">Query Editor</source>
-        <target state="translated">쿼리 편집기</target>
-      </trans-unit>
-      <trans-unit id="notebook">
-        <source xml:lang="en">Notebook</source>
-        <target state="translated">Notebook</target>
-      </trans-unit>
-      <trans-unit id="dashboard">
-        <source xml:lang="en">Dashboard</source>
-        <target state="translated">대시보드</target>
-      </trans-unit>
-      <trans-unit id="profiler">
-        <source xml:lang="en">Profiler</source>
-        <target state="translated">Profiler</target>
-      </trans-unit>
-      <trans-unit id="builtinCharts">
-        <source xml:lang="en">Built-in Charts</source>
-        <target state="translated">기본 제공 차트</target>
-      </trans-unit>
-    </body>
-  </file>
-  <file original="src/sql/workbench/contrib/profiler/browser/profiler.contribution" source-language="en" datatype="plaintext" target-language="ko">
-    <body>
-      <trans-unit id="profiler.settings.viewTemplates">
-        <source xml:lang="en">Specifies view templates</source>
-        <target state="translated">뷰 템플릿 지정</target>
-      </trans-unit>
-      <trans-unit id="profiler.settings.sessionTemplates">
-        <source xml:lang="en">Specifies session templates</source>
-        <target state="translated">세션 템플릿 지정</target>
-      </trans-unit>
-      <trans-unit id="profiler.settings.Filters">
-        <source xml:lang="en">Profiler Filters</source>
-        <target state="translated">Profiler 필터</target>
-      </trans-unit>
-    </body>
-  </file>
-  <file original="src/sql/workbench/contrib/profiler/browser/profilerActions" source-language="en" datatype="plaintext" target-language="ko">
-    <body>
-      <trans-unit id="profilerAction.connect">
-        <source xml:lang="en">Connect</source>
-        <target state="translated">연결</target>
-      </trans-unit>
-      <trans-unit id="profilerAction.disconnect">
-        <source xml:lang="en">Disconnect</source>
-        <target state="translated">연결 끊기</target>
-      </trans-unit>
-      <trans-unit id="start">
-        <source xml:lang="en">Start</source>
-        <target state="translated">시작</target>
-      </trans-unit>
-      <trans-unit id="create">
-        <source xml:lang="en">New Session</source>
-        <target state="translated">새 세션</target>
-      </trans-unit>
-      <trans-unit id="profilerAction.pauseCapture">
-        <source xml:lang="en">Pause</source>
-        <target state="translated">일시 중지</target>
-      </trans-unit>
-      <trans-unit id="profilerAction.resumeCapture">
-        <source xml:lang="en">Resume</source>
-        <target state="translated">재개</target>
-      </trans-unit>
-      <trans-unit id="profilerStop.stop">
-        <source xml:lang="en">Stop</source>
-        <target state="translated">중지</target>
-      </trans-unit>
-      <trans-unit id="profiler.clear">
-        <source xml:lang="en">Clear Data</source>
-        <target state="translated">데이터 지우기</target>
-      </trans-unit>
-      <trans-unit id="profiler.clearDataPrompt">
-        <source xml:lang="en">Are you sure you want to clear the data?</source>
-        <target state="translated">데이터를 지우시겠습니까?</target>
-      </trans-unit>
-      <trans-unit id="profilerAction.autoscrollOn">
-        <source xml:lang="en">Auto Scroll: On</source>
-        <target state="translated">자동 스크롤: 켜기</target>
-      </trans-unit>
-      <trans-unit id="profilerAction.autoscrollOff">
-        <source xml:lang="en">Auto Scroll: Off</source>
-        <target state="translated">자동 스크롤: 끄기</target>
-      </trans-unit>
-      <trans-unit id="profiler.toggleCollapsePanel">
-        <source xml:lang="en">Toggle Collapsed Panel</source>
-        <target state="translated">축소된 패널로 전환</target>
-      </trans-unit>
-      <trans-unit id="profiler.editColumns">
-        <source xml:lang="en">Edit Columns</source>
-        <target state="translated">열 편집</target>
-      </trans-unit>
-      <trans-unit id="profiler.findNext">
-        <source xml:lang="en">Find Next String</source>
-        <target state="translated">다음 문자열 찾기</target>
-      </trans-unit>
-      <trans-unit id="profiler.findPrevious">
-        <source xml:lang="en">Find Previous String</source>
-        <target state="translated">이전 문자열 찾기</target>
-      </trans-unit>
-      <trans-unit id="profilerAction.newProfiler">
-        <source xml:lang="en">Launch Profiler</source>
-        <target state="translated">Profiler 시작</target>
-      </trans-unit>
-      <trans-unit id="profiler.filter">
-        <source xml:lang="en">Filter…</source>
-        <target state="translated">필터...</target>
-      </trans-unit>
-      <trans-unit id="profiler.clearFilter">
-        <source xml:lang="en">Clear Filter</source>
-        <target state="translated">필터 지우기</target>
-      </trans-unit>
-      <trans-unit id="profiler.clearFilterPrompt">
-        <source xml:lang="en">Are you sure you want to clear the filters?</source>
-        <target state="translated">필터를 지우시겠습니까?</target>
-      </trans-unit>
-    </body>
-  </file>
-  <file original="src/sql/workbench/contrib/profiler/browser/profilerEditor" source-language="en" datatype="plaintext" target-language="ko">
-    <body>
-      <trans-unit id="profiler.viewSelectAccessibleName">
-        <source xml:lang="en">Select View</source>
-        <target state="translated">뷰 선택</target>
-      </trans-unit>
-      <trans-unit id="profiler.sessionSelectAccessibleName">
-        <source xml:lang="en">Select Session</source>
-        <target state="translated">세션 선택</target>
-      </trans-unit>
-      <trans-unit id="profiler.sessionSelectLabel">
-        <source xml:lang="en">Select Session:</source>
-        <target state="translated">세션 선택:</target>
-      </trans-unit>
-      <trans-unit id="profiler.viewSelectLabel">
-        <source xml:lang="en">Select View:</source>
-        <target state="translated">뷰 선택:</target>
-      </trans-unit>
-      <trans-unit id="text">
-        <source xml:lang="en">Text</source>
-        <target state="translated">텍스트</target>
-      </trans-unit>
-      <trans-unit id="label">
-        <source xml:lang="en">Label</source>
-        <target state="translated">레이블</target>
-      </trans-unit>
-      <trans-unit id="profilerEditor.value">
-        <source xml:lang="en">Value</source>
-        <target state="translated">값</target>
-      </trans-unit>
-      <trans-unit id="details">
-        <source xml:lang="en">Details</source>
-        <target state="translated">세부 정보</target>
-      </trans-unit>
-    </body>
-  </file>
-  <file original="src/sql/workbench/contrib/profiler/browser/profilerFindWidget" source-language="en" datatype="plaintext" target-language="ko">
-    <body>
-      <trans-unit id="label.find">
-        <source xml:lang="en">Find</source>
-        <target state="translated">찾기</target>
-      </trans-unit>
-      <trans-unit id="placeholder.find">
-        <source xml:lang="en">Find</source>
-        <target state="translated">찾기</target>
-      </trans-unit>
-      <trans-unit id="label.previousMatchButton">
-        <source xml:lang="en">Previous match</source>
-        <target state="translated">이전 검색 결과</target>
-      </trans-unit>
-      <trans-unit id="label.nextMatchButton">
-        <source xml:lang="en">Next match</source>
-        <target state="translated">다음 검색 결과</target>
-      </trans-unit>
-      <trans-unit id="label.closeButton">
-        <source xml:lang="en">Close</source>
-        <target state="translated">닫기</target>
-      </trans-unit>
-      <trans-unit id="title.matchesCountLimit">
-        <source xml:lang="en">Your search returned a large number of results, only the first 999 matches will be highlighted.</source>
-        <target state="translated">많은 수의 검색 결과가 반환되었습니다. 처음 999개의 일치 항목만 강조 표시됩니다.</target>
-      </trans-unit>
-      <trans-unit id="label.matchesLocation">
-        <source xml:lang="en">{0} of {1}</source>
-        <target state="translated">{0}/{1}</target>
-      </trans-unit>
-      <trans-unit id="label.noResults">
-        <source xml:lang="en">No Results</source>
-        <target state="translated">결과 없음</target>
-      </trans-unit>
-    </body>
-  </file>
-  <file original="src/sql/workbench/contrib/profiler/browser/profilerResourceEditor" source-language="en" datatype="plaintext" target-language="ko">
-    <body>
-      <trans-unit id="profilerTextEditorAriaLabel">
-        <source xml:lang="en">Profiler editor for event text. Readonly</source>
-        <target state="translated">이벤트 텍스트의 Profiler 편집기. 읽기 전용</target>
-      </trans-unit>
-    </body>
-  </file>
-  <file original="src/sql/workbench/contrib/profiler/browser/profilerTableEditor" source-language="en" datatype="plaintext" target-language="ko">
-    <body>
-      <trans-unit id="ProfilerTableEditor.eventCountFiltered">
-        <source xml:lang="en">Events (Filtered): {0}/{1}</source>
-        <target state="translated">이벤트(필터링됨): {0}/{1}</target>
-      </trans-unit>
-      <trans-unit id="ProfilerTableEditor.eventCount">
-        <source xml:lang="en">Events: {0}</source>
-        <target state="translated">이벤트: {0}</target>
-      </trans-unit>
-      <trans-unit id="status.eventCount">
-        <source xml:lang="en">Event Count</source>
-        <target state="translated">이벤트 수</target>
-      </trans-unit>
-    </body>
-  </file>
-  <file original="src/sql/workbench/contrib/query/browser/actions" source-language="en" datatype="plaintext" target-language="ko">
-    <body>
-      <trans-unit id="saveAsCsv">
-        <source xml:lang="en">Save As CSV</source>
-        <target state="translated">CSV로 저장</target>
-      </trans-unit>
-      <trans-unit id="saveAsJson">
-        <source xml:lang="en">Save As JSON</source>
-        <target state="translated">JSON으로 저장</target>
-      </trans-unit>
-      <trans-unit id="saveAsExcel">
-        <source xml:lang="en">Save As Excel</source>
-        <target state="translated">Excel로 저장</target>
-      </trans-unit>
-      <trans-unit id="saveAsXml">
-        <source xml:lang="en">Save As XML</source>
-        <target state="translated">XML로 저장</target>
-      </trans-unit>
-      <trans-unit id="jsonEncoding">
-        <source xml:lang="en">Results encoding will not be saved when exporting to JSON, remember to save with desired encoding once file is created.</source>
-        <target state="translated">JSON으로 내보낼 때 결과 인코딩이 저장되지 않습니다. 파일이 만들어지면 원하는 인코딩으로 저장해야 합니다.</target>
-      </trans-unit>
-      <trans-unit id="saveToFileNotSupported">
-        <source xml:lang="en">Save to file is not supported by the backing data source</source>
-        <target state="translated">백업 데이터 원본에서 파일로 저장하도록 지원하지 않습니다.</target>
-      </trans-unit>
-      <trans-unit id="copySelection">
-        <source xml:lang="en">Copy</source>
-        <target state="translated">복사</target>
-      </trans-unit>
-      <trans-unit id="copyWithHeaders">
-        <source xml:lang="en">Copy With Headers</source>
-        <target state="translated">복사(머리글 포함)</target>
-      </trans-unit>
-      <trans-unit id="selectAll">
-        <source xml:lang="en">Select All</source>
-        <target state="translated">모두 선택</target>
-      </trans-unit>
-      <trans-unit id="maximize">
-        <source xml:lang="en">Maximize</source>
-        <target state="translated">최대화</target>
-      </trans-unit>
-      <trans-unit id="restore">
-        <source xml:lang="en">Restore</source>
-        <target state="translated">복원</target>
-      </trans-unit>
-      <trans-unit id="chart">
-        <source xml:lang="en">Chart</source>
-        <target state="translated">차트</target>
-      </trans-unit>
->>>>>>> 3e2bf7b9
       <trans-unit id="visualizer">
         <source xml:lang="en">Visualizer</source>
         <target state="translated">시각화 도우미</target>
@@ -7652,7 +5024,6 @@
       <trans-unit id="newQueryTask.newQuery">
         <source xml:lang="en">New Query</source>
         <target state="translated">새 쿼리</target>
-<<<<<<< HEAD
       </trans-unit>
       <trans-unit id="runQueryLabel">
         <source xml:lang="en">Run</source>
@@ -7712,7 +5083,7 @@
     <body>
       <trans-unit id="queryEditor.name">
         <source xml:lang="en">Query Editor</source>
-        <target state="new">Query Editor</target>
+        <target state="translated">쿼리 편집기</target>
       </trans-unit>
     </body>
   </file>
@@ -7834,189 +5205,6 @@
         <source xml:lang="en">Start Query History Capture</source>
         <target state="translated">쿼리 기록 캡처 시작</target>
       </trans-unit>
-=======
-      </trans-unit>
-      <trans-unit id="runQueryLabel">
-        <source xml:lang="en">Run</source>
-        <target state="translated">실행</target>
-      </trans-unit>
-      <trans-unit id="cancelQueryLabel">
-        <source xml:lang="en">Cancel</source>
-        <target state="translated">취소</target>
-      </trans-unit>
-      <trans-unit id="estimatedQueryPlan">
-        <source xml:lang="en">Explain</source>
-        <target state="translated">설명</target>
-      </trans-unit>
-      <trans-unit id="actualQueryPlan">
-        <source xml:lang="en">Actual</source>
-        <target state="translated">실제</target>
-      </trans-unit>
-      <trans-unit id="disconnectDatabaseLabel">
-        <source xml:lang="en">Disconnect</source>
-        <target state="translated">연결 끊기</target>
-      </trans-unit>
-      <trans-unit id="changeConnectionDatabaseLabel">
-        <source xml:lang="en">Change Connection</source>
-        <target state="translated">연결 변경</target>
-      </trans-unit>
-      <trans-unit id="connectDatabaseLabel">
-        <source xml:lang="en">Connect</source>
-        <target state="translated">연결</target>
-      </trans-unit>
-      <trans-unit id="enablesqlcmdLabel">
-        <source xml:lang="en">Enable SQLCMD</source>
-        <target state="translated">SQLCMD 사용</target>
-      </trans-unit>
-      <trans-unit id="disablesqlcmdLabel">
-        <source xml:lang="en">Disable SQLCMD</source>
-        <target state="translated">SQLCMD 사용 안 함</target>
-      </trans-unit>
-      <trans-unit id="selectDatabase">
-        <source xml:lang="en">Select Database</source>
-        <target state="translated">데이터베이스 선택</target>
-      </trans-unit>
-      <trans-unit id="changeDatabase.failed">
-        <source xml:lang="en">Failed to change database</source>
-        <target state="translated">데이터베이스를 변경하지 못함</target>
-      </trans-unit>
-      <trans-unit id="changeDatabase.failedWithError">
-        <source xml:lang="en">Failed to change database: {0}</source>
-        <target state="translated">데이터베이스 {0}을(를) 변경하지 못함</target>
-      </trans-unit>
-      <trans-unit id="queryEditor.exportSqlAsNotebook">
-        <source xml:lang="en">Export as Notebook</source>
-        <target state="translated">Notebook으로 내보내기</target>
-      </trans-unit>
-    </body>
-  </file>
-  <file original="src/sql/workbench/contrib/query/browser/queryEditor" source-language="en" datatype="plaintext" target-language="ko">
-    <body>
-      <trans-unit id="queryEditor.name">
-        <source xml:lang="en">Query Editor</source>
-        <target state="translated">쿼리 편집기</target>
-      </trans-unit>
-    </body>
-  </file>
-  <file original="src/sql/workbench/contrib/query/browser/queryResultsView" source-language="en" datatype="plaintext" target-language="ko">
-    <body>
-      <trans-unit id="resultsTabTitle">
-        <source xml:lang="en">Results</source>
-        <target state="translated">결과</target>
-      </trans-unit>
-      <trans-unit id="messagesTabTitle">
-        <source xml:lang="en">Messages</source>
-        <target state="translated">메시지</target>
-      </trans-unit>
-    </body>
-  </file>
-  <file original="src/sql/workbench/contrib/query/browser/statusBarItems" source-language="en" datatype="plaintext" target-language="ko">
-    <body>
-      <trans-unit id="status.query.timeElapsed">
-        <source xml:lang="en">Time Elapsed</source>
-        <target state="translated">경과 시간</target>
-      </trans-unit>
-      <trans-unit id="status.query.rowCount">
-        <source xml:lang="en">Row Count</source>
-        <target state="translated">행 개수</target>
-      </trans-unit>
-      <trans-unit id="rowCount">
-        <source xml:lang="en">{0} rows</source>
-        <target state="translated">{0}개의 행</target>
-      </trans-unit>
-      <trans-unit id="query.status.executing">
-        <source xml:lang="en">Executing query...</source>
-        <target state="translated">쿼리를 실행하는 중...</target>
-      </trans-unit>
-      <trans-unit id="status.query.status">
-        <source xml:lang="en">Execution Status</source>
-        <target state="translated">실행 상태</target>
-      </trans-unit>
-      <trans-unit id="status.query.selection-summary">
-        <source xml:lang="en">Selection Summary</source>
-        <target state="translated">선택 요약</target>
-      </trans-unit>
-      <trans-unit id="status.query.summaryText">
-        <source xml:lang="en">Average: {0}  Count: {1}  Sum: {2}</source>
-        <target state="translated">평균: {0} 개수: {1} 합계: {2}</target>
-      </trans-unit>
-    </body>
-  </file>
-  <file original="src/sql/workbench/contrib/query/common/resultsGrid.contribution" source-language="en" datatype="plaintext" target-language="ko">
-    <body>
-      <trans-unit id="resultsGridConfigurationTitle">
-        <source xml:lang="en">Results Grid and Messages</source>
-        <target state="translated">결과 표 및 메시지</target>
-      </trans-unit>
-      <trans-unit id="fontFamily">
-        <source xml:lang="en">Controls the font family.</source>
-        <target state="translated">글꼴 패밀리를 제어합니다.</target>
-      </trans-unit>
-      <trans-unit id="fontWeight">
-        <source xml:lang="en">Controls the font weight.</source>
-        <target state="translated">글꼴 두께를 제어합니다.</target>
-      </trans-unit>
-      <trans-unit id="fontSize">
-        <source xml:lang="en">Controls the font size in pixels.</source>
-        <target state="translated">글꼴 크기(픽셀)를 제어합니다.</target>
-      </trans-unit>
-      <trans-unit id="letterSpacing">
-        <source xml:lang="en">Controls the letter spacing in pixels.</source>
-        <target state="translated">문자 간격(픽셀)을 제어합니다.</target>
-      </trans-unit>
-      <trans-unit id="rowHeight">
-        <source xml:lang="en">Controls the row height in pixels</source>
-        <target state="translated">행 높이(픽셀)를 제어합니다.</target>
-      </trans-unit>
-      <trans-unit id="cellPadding">
-        <source xml:lang="en">Controls the cell padding in pixels</source>
-        <target state="translated">셀 안쪽 여백(픽셀)을 제어합니다.</target>
-      </trans-unit>
-      <trans-unit id="autoSizeColumns">
-        <source xml:lang="en">Auto size the columns width on inital results. Could have performance problems with large number of columns or large cells</source>
-        <target state="translated">초기 결과의 열 너비를 자동으로 조정합니다. 열 개수가 많거나 셀이 크면 성능 문제가 발생할 수 있습니다.</target>
-      </trans-unit>
-      <trans-unit id="maxColumnWidth">
-        <source xml:lang="en">The maximum width in pixels for auto-sized columns</source>
-        <target state="translated">자동으로 크기가 조정되는 열의 최대 너비(픽셀)</target>
-      </trans-unit>
-    </body>
-  </file>
-  <file original="src/sql/workbench/contrib/queryHistory/browser/queryHistoryActions" source-language="en" datatype="plaintext" target-language="ko">
-    <body>
-      <trans-unit id="toggleQueryHistory">
-        <source xml:lang="en">Toggle Query History</source>
-        <target state="translated">쿼리 기록 전환</target>
-      </trans-unit>
-      <trans-unit id="queryHistory.delete">
-        <source xml:lang="en">Delete</source>
-        <target state="translated">삭제</target>
-      </trans-unit>
-      <trans-unit id="queryHistory.clearLabel">
-        <source xml:lang="en">Clear All History</source>
-        <target state="translated">모든 기록 지우기</target>
-      </trans-unit>
-      <trans-unit id="queryHistory.openQuery">
-        <source xml:lang="en">Open Query</source>
-        <target state="translated">쿼리 열기</target>
-      </trans-unit>
-      <trans-unit id="queryHistory.runQuery">
-        <source xml:lang="en">Run Query</source>
-        <target state="translated">쿼리 실행</target>
-      </trans-unit>
-      <trans-unit id="queryHistory.toggleCaptureLabel">
-        <source xml:lang="en">Toggle Query History capture</source>
-        <target state="translated">쿼리 기록 캡처 전환</target>
-      </trans-unit>
-      <trans-unit id="queryHistory.disableCapture">
-        <source xml:lang="en">Pause Query History Capture</source>
-        <target state="translated">쿼리 기록 캡처 일시 중지</target>
-      </trans-unit>
-      <trans-unit id="queryHistory.enableCapture">
-        <source xml:lang="en">Start Query History Capture</source>
-        <target state="translated">쿼리 기록 캡처 시작</target>
-      </trans-unit>
->>>>>>> 3e2bf7b9
     </body>
   </file>
   <file original="src/sql/workbench/contrib/queryHistory/browser/queryHistoryRenderer" source-language="en" datatype="plaintext" target-language="ko">
@@ -8049,7 +5237,6 @@
       <trans-unit id="queryHistoryConfigurationTitle">
         <source xml:lang="en">QueryHistory</source>
         <target state="translated">QueryHistory</target>
-<<<<<<< HEAD
       </trans-unit>
       <trans-unit id="queryHistoryCaptureEnabled">
         <source xml:lang="en">Whether Query History capture is enabled. If false queries executed will not be captured.</source>
@@ -8080,38 +5267,6 @@
         <source xml:lang="en">Query History</source>
         <target state="translated">쿼리 기록</target>
       </trans-unit>
-=======
-      </trans-unit>
-      <trans-unit id="queryHistoryCaptureEnabled">
-        <source xml:lang="en">Whether Query History capture is enabled. If false queries executed will not be captured.</source>
-        <target state="translated">쿼리 기록 캡처가 사용하도록 설정되어 있는지 여부입니다. false이면 실행된 쿼리가 캡처되지 않습니다.</target>
-      </trans-unit>
-      <trans-unit id="queryHistory.clearLabel">
-        <source xml:lang="en">Clear All History</source>
-        <target state="translated">모든 기록 지우기</target>
-      </trans-unit>
-      <trans-unit id="queryHistory.disableCapture">
-        <source xml:lang="en">Pause Query History Capture</source>
-        <target state="translated">쿼리 기록 캡처 일시 중지</target>
-      </trans-unit>
-      <trans-unit id="queryHistory.enableCapture">
-        <source xml:lang="en">Start Query History Capture</source>
-        <target state="translated">쿼리 기록 캡처 시작</target>
-      </trans-unit>
-      <trans-unit id="viewCategory">
-        <source xml:lang="en">View</source>
-        <target state="translated">보기</target>
-      </trans-unit>
-      <trans-unit id="miViewQueryHistory">
-        <source xml:lang="en">&amp;&amp;Query History</source>
-        <note>&amp;&amp; denotes a mnemonic</note>
-        <target state="translated">쿼리 기록(&amp;Q)</target>
-      </trans-unit>
-      <trans-unit id="queryHistory">
-        <source xml:lang="en">Query History</source>
-        <target state="translated">쿼리 기록</target>
-      </trans-unit>
->>>>>>> 3e2bf7b9
     </body>
   </file>
   <file original="src/sql/workbench/contrib/queryPlan/browser/queryPlan" source-language="en" datatype="plaintext" target-language="ko">
@@ -8126,11 +5281,7 @@
     <body>
       <trans-unit id="queryPlanEditor">
         <source xml:lang="en">Query Plan Editor</source>
-<<<<<<< HEAD
-        <target state="new">Query Plan Editor</target>
-=======
         <target state="translated">쿼리 플랜 편집기</target>
->>>>>>> 3e2bf7b9
       </trans-unit>
     </body>
   </file>
@@ -8202,10 +5353,6 @@
       </trans-unit>
     </body>
   </file>
-<<<<<<< HEAD
-  <file original="src/sql/workbench/contrib/resourceViewer/browser/resourceViewer.contribution" source-language="en" datatype="plaintext" target-language="ko">
-    <body>
-=======
   <file original="src/sql/workbench/contrib/resourceDeployment/browser/resourceDeployment.contribution" source-language="en" datatype="plaintext" target-language="ko">
     <body>
       <trans-unit id="deployment.title">
@@ -8216,7 +5363,6 @@
   </file>
   <file original="src/sql/workbench/contrib/resourceViewer/browser/resourceViewer.contribution" source-language="en" datatype="plaintext" target-language="ko">
     <body>
->>>>>>> 3e2bf7b9
       <trans-unit id="resourceViewer">
         <source xml:lang="en">Resource Viewer</source>
         <target state="translated">리소스 뷰어</target>
@@ -9643,7 +6789,7 @@
       <trans-unit id="insightsDidNotFindResolvedFile">
         <source xml:lang="en">Could not find query file at any of the following paths :
  {0}</source>
-        <target state="translated">다음 경로에서 쿼리 파일을 찾을 수 없습니다. 
+        <target state="translated">다음 경로에서 쿼리 파일을 찾을 수 없습니다.
  {0}</target>
       </trans-unit>
     </body>
